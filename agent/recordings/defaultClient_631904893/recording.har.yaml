log:
  _recordingName: defaultClient
  creator:
    comment: persister:cody-fs
    name: Polly.JS
    version: 6.0.6
  entries:
    - _id: 99389ba540892f8e72e821e98951f705
      _order: 0
      cache: {}
      request:
        bodySize: 313
        cookies: []
        headers:
          - _fromType: array
            name: accept-encoding
            value: gzip;q=0
          - _fromType: array
            name: authorization
            value: token
              REDACTED_d5e0f0a37c9821e856b923fe14e67a605e3f6c0a517d5a4f46a4e35943ee0f6d
          - _fromType: array
            name: connection
            value: keep-alive
          - _fromType: array
            name: content-type
            value: application/json; charset=utf-8
          - _fromType: array
            name: user-agent
            value: defaultClient / v1
          - _fromType: array
            name: accept
            value: "*/*"
          - _fromType: array
            name: content-length
            value: "313"
          - name: host
            value: sourcegraph.com
        headersSize: 378
        httpVersion: HTTP/1.1
        method: POST
        postData:
          mimeType: application/json; charset=utf-8
          params: []
          textJSON:
            maxTokensToSample: 256
            messages:
              - speaker: human
                text: |-
                  <filename>src/sum.ts<fim_prefix>//
                  export function sum(a: number, b: number): number {
                     <fim_suffix>
                  }
                  <fim_middle>
            model: fireworks/starcoder
            stopSequences:
              - "\n\n"
              - "\n\r\n"
            stream: true
            temperature: 0.2
            timeoutMs: 15000
            topK: 0
        queryString:
          - name: client-name
            value: defaultclient
          - name: client-version
            value: v1
        url: https://sourcegraph.com/.api/completions/code?client-name=defaultclient&client-version=v1
      response:
        bodySize: 238
        content:
          mimeType: text/event-stream
          size: 238
          text: |+
            event: completion
            data: {"completion":" return a + b;","stopReason":"stop"}

            event: done
            data: {}

        cookies: []
        headers:
          - name: date
            value: Mon, 27 May 2024 11:54:07 GMT
          - name: content-type
            value: text/event-stream
          - name: transfer-encoding
            value: chunked
          - name: connection
            value: keep-alive
          - name: access-control-allow-credentials
            value: "true"
          - name: access-control-allow-origin
            value: ""
          - name: cache-control
            value: no-cache
          - name: vary
            value: Cookie,Accept-Encoding,Authorization,Cookie, Authorization,
              X-Requested-With,Cookie
          - name: x-content-type-options
            value: nosniff
          - name: x-frame-options
            value: DENY
          - name: x-xss-protection
            value: 1; mode=block
          - name: strict-transport-security
            value: max-age=31536000; includeSubDomains; preload
        headersSize: 1299
        httpVersion: HTTP/1.1
        redirectURL: ""
        status: 200
        statusText: OK
      startedDateTime: 2024-05-27T11:54:06.805Z
      time: 0
      timings:
        blocked: -1
        connect: -1
        dns: -1
        receive: 0
        send: 0
        ssl: -1
        wait: 0
    - _id: bd9bdfcca7b9fb752ac553ef327f8fb7
      _order: 0
      cache: {}
      request:
        bodySize: 241
        cookies: []
        headers:
          - name: content-type
            value: application/json
          - name: accept-encoding
            value: gzip;q=0
          - name: authorization
            value: token
              REDACTED_d5e0f0a37c9821e856b923fe14e67a605e3f6c0a517d5a4f46a4e35943ee0f6d
          - name: user-agent
            value: defaultClient / v1
          - name: traceparent
            value: 00-4f8397147a5be431a18ff52833e353d0-4419108da2076171-01
          - name: connection
            value: keep-alive
          - name: host
            value: sourcegraph.com
        headersSize: 415
        httpVersion: HTTP/1.1
        method: POST
        postData:
          mimeType: application/json
          params: []
          textJSON:
            maxTokensToSample: 4000
            messages:
              - speaker: system
                text: You are Cody, an AI coding assistant from Sourcegraph.
              - speaker: human
                text: Hello!
            model: anthropic/claude-3-sonnet-20240229
            temperature: 0
            topK: -1
            topP: -1
        queryString:
          - name: api-version
            value: "1"
          - name: client-name
            value: defaultclient
          - name: client-version
            value: v1
        url: https://sourcegraph.com/.api/completions/stream?api-version=1&client-name=defaultclient&client-version=v1
      response:
        bodySize: 4880
        content:
          mimeType: text/event-stream
          size: 4880
          text: >+
            event: completion

            data: {"completion":"Hello! My name is Cody, an AI coding assistant from Sourcegraph. It's nice to meet you. How can I assist you with coding or software development today?","stopReason":"end_turn"}


            event: done

            data: {}

        cookies: []
        headers:
          - name: date
            value: Mon, 27 May 2024 11:54:09 GMT
          - name: content-type
            value: text/event-stream
          - name: transfer-encoding
            value: chunked
          - name: connection
            value: keep-alive
          - name: access-control-allow-credentials
            value: "true"
          - name: access-control-allow-origin
            value: ""
          - name: cache-control
            value: no-cache
          - name: vary
            value: Cookie,Accept-Encoding,Authorization,Cookie, Authorization,
              X-Requested-With,Cookie
          - name: x-content-type-options
            value: nosniff
          - name: x-frame-options
            value: DENY
          - name: x-xss-protection
            value: 1; mode=block
          - name: strict-transport-security
            value: max-age=31536000; includeSubDomains; preload
        headersSize: 1299
        httpVersion: HTTP/1.1
        redirectURL: ""
        status: 200
        statusText: OK
      startedDateTime: 2024-05-27T11:54:07.673Z
      time: 0
      timings:
        blocked: -1
        connect: -1
        dns: -1
        receive: 0
        send: 0
        ssl: -1
        wait: 0
    - _id: 680d3ae1077f92af7ebffea0392e4f17
      _order: 0
      cache: {}
      request:
        bodySize: 280
        cookies: []
        headers:
          - name: content-type
            value: application/json
          - name: accept-encoding
            value: gzip;q=0
          - name: authorization
            value: token
              REDACTED_d5e0f0a37c9821e856b923fe14e67a605e3f6c0a517d5a4f46a4e35943ee0f6d
          - name: user-agent
            value: defaultClient / v1
          - name: traceparent
            value: 00-8299e42733b6f4b50865557219ed8c44-cc63b1b262995537-01
          - name: connection
            value: keep-alive
          - name: host
            value: sourcegraph.com
        headersSize: 415
        httpVersion: HTTP/1.1
        method: POST
        postData:
          mimeType: application/json
          params: []
          textJSON:
            maxTokensToSample: 4000
            messages:
              - speaker: system
                text: You are Cody, an AI coding assistant from Sourcegraph.
              - speaker: human
                text: Generate simple hello world function in java!
            model: anthropic/claude-3-sonnet-20240229
            temperature: 0
            topK: -1
            topP: -1
        queryString:
          - name: api-version
            value: "1"
          - name: client-name
            value: defaultclient
          - name: client-version
            value: v1
        url: https://sourcegraph.com/.api/completions/stream?api-version=1&client-name=defaultclient&client-version=v1
      response:
        bodySize: 284394
        content:
          mimeType: text/event-stream
          size: 284394
          text: >+
            event: completion

            data: {"completion":"Certainly! Here's a simple hello world function in Java:\n\n```java\npublic class HelloWorld {\n    public static void main(String[] args) {\n        System.out.println(\"Hello, World!\");\n    }\n}\n```\n\nThis is the most basic Java program that prints the famous \"Hello, World!\" message to the console.\n\nExplanation:\n\n1. `public class HelloWorld {`: This line declares a new public class named `HelloWorld`.\n2. `public static void main(String[] args) {`: This is the main method, which is the entry point of the program. The `public` keyword means that this method can be accessed from outside the class. The `static` keyword means that this method belongs to the class itself and not to any instance of the class. The `void` keyword indicates that this method doesn't return any value. The `main` method is a special method that the Java Virtual Machine (JVM) looks for and runs when the program starts.\n3. `System.out.println(\"Hello, World!\");`: This line prints the string `\"Hello, World!\"` to the console using the `println` method of the `System.out` object, which represents the standard output stream.\n4. `}`: This closing curly brace marks the end of the `main` method.\n5. `}`: This closing curly brace marks the end of the `HelloWorld` class.\n\nTo run this program, you need to save it in a file with the name `HelloWorld.java` and compile it using a Java compiler. Then, you can execute the compiled bytecode file using the Java Virtual Machine (JVM).","stopReason":"end_turn"}


            event: done

            data: {}

        cookies: []
        headers:
          - name: date
            value: Mon, 27 May 2024 11:54:10 GMT
          - name: content-type
            value: text/event-stream
          - name: transfer-encoding
            value: chunked
          - name: connection
            value: keep-alive
          - name: access-control-allow-credentials
            value: "true"
          - name: access-control-allow-origin
            value: ""
          - name: cache-control
            value: no-cache
          - name: vary
            value: Cookie,Accept-Encoding,Authorization,Cookie, Authorization,
              X-Requested-With,Cookie
          - name: x-content-type-options
            value: nosniff
          - name: x-frame-options
            value: DENY
          - name: x-xss-protection
            value: 1; mode=block
          - name: strict-transport-security
            value: max-age=31536000; includeSubDomains; preload
        headersSize: 1299
        httpVersion: HTTP/1.1
        redirectURL: ""
        status: 200
        statusText: OK
      startedDateTime: 2024-05-27T11:54:09.655Z
      time: 0
      timings:
        blocked: -1
        connect: -1
        dns: -1
        receive: 0
        send: 0
        ssl: -1
        wait: 0
    - _id: ddb837f26e41c0c2c50dca4dd25d1724
      _order: 0
      cache: {}
      request:
        bodySize: 258
        cookies: []
        headers:
          - name: content-type
            value: application/json
          - name: accept-encoding
            value: gzip;q=0
          - name: authorization
            value: token
              REDACTED_d5e0f0a37c9821e856b923fe14e67a605e3f6c0a517d5a4f46a4e35943ee0f6d
          - name: user-agent
            value: defaultClient / v1
          - name: traceparent
            value: 00-90aca98ca8718077950e3d5ba0ba973b-ebd32ef3324c3399-01
          - name: connection
            value: keep-alive
          - name: host
            value: sourcegraph.com
        headersSize: 415
        httpVersion: HTTP/1.1
        method: POST
        postData:
          mimeType: application/json
          params: []
          textJSON:
            maxTokensToSample: 4000
            messages:
              - speaker: system
                text: You are Cody, an AI coding assistant from Sourcegraph.
              - speaker: human
                text: My name is Lars Monsen.
            model: anthropic/claude-3-sonnet-20240229
            temperature: 0
            topK: -1
            topP: -1
        queryString:
          - name: api-version
            value: "1"
          - name: client-name
            value: defaultclient
          - name: client-version
            value: v1
        url: https://sourcegraph.com/.api/completions/stream?api-version=1&client-name=defaultclient&client-version=v1
      response:
        bodySize: 17325
        content:
          mimeType: text/event-stream
          size: 17325
          text: >+
            event: completion

            data: {"completion":"Hello Lars! It's nice to meet you. As an AI assistant from Sourcegraph, I'm here to help you with any coding or software development questions you might have. Feel free to ask me about programming languages, tools, libraries, best practices, or anything related to writing and understanding code. I'll do my best to provide clear and helpful explanations.","stopReason":"end_turn"}


            event: done

            data: {}

        cookies: []
        headers:
          - name: date
            value: Mon, 27 May 2024 11:54:17 GMT
          - name: content-type
            value: text/event-stream
          - name: transfer-encoding
            value: chunked
          - name: connection
            value: keep-alive
          - name: access-control-allow-credentials
            value: "true"
          - name: access-control-allow-origin
            value: ""
          - name: cache-control
            value: no-cache
          - name: vary
            value: Cookie,Accept-Encoding,Authorization,Cookie, Authorization,
              X-Requested-With,Cookie
          - name: x-content-type-options
            value: nosniff
          - name: x-frame-options
            value: DENY
          - name: x-xss-protection
            value: 1; mode=block
          - name: strict-transport-security
            value: max-age=31536000; includeSubDomains; preload
        headersSize: 1299
        httpVersion: HTTP/1.1
        redirectURL: ""
        status: 200
        statusText: OK
      startedDateTime: 2024-05-27T11:54:16.177Z
      time: 0
      timings:
        blocked: -1
        connect: -1
        dns: -1
        receive: 0
        send: 0
        ssl: -1
        wait: 0
    - _id: 970b51fdb09651eff262f8b796dc6242
      _order: 0
      cache: {}
      request:
        bodySize: 693
        cookies: []
        headers:
          - name: content-type
            value: application/json
          - name: accept-encoding
            value: gzip;q=0
          - name: authorization
            value: token
              REDACTED_d5e0f0a37c9821e856b923fe14e67a605e3f6c0a517d5a4f46a4e35943ee0f6d
          - name: user-agent
            value: defaultClient / v1
          - name: traceparent
            value: 00-41de4116f2bab720b7795608cad0311e-c99dbdf04c966d33-01
          - name: connection
            value: keep-alive
          - name: host
            value: sourcegraph.com
        headersSize: 415
        httpVersion: HTTP/1.1
        method: POST
        postData:
          mimeType: application/json
          params: []
          textJSON:
            maxTokensToSample: 4000
            messages:
              - speaker: system
                text: You are Cody, an AI coding assistant from Sourcegraph.
              - speaker: human
                text: My name is Lars Monsen.
              - speaker: assistant
                text: Hello Lars! It's nice to meet you. As an AI assistant from Sourcegraph,
                  I'm here to help you with any coding or software development
                  questions you might have. Feel free to ask me about
                  programming languages, tools, libraries, best practices, or
                  anything related to writing and understanding code. I'll do my
                  best to provide clear and helpful explanations.
              - speaker: human
                text: What is my name?
            model: anthropic/claude-3-sonnet-20240229
            temperature: 0
            topK: -1
            topP: -1
        queryString:
          - name: api-version
            value: "1"
          - name: client-name
            value: defaultclient
          - name: client-version
            value: v1
        url: https://sourcegraph.com/.api/completions/stream?api-version=1&client-name=defaultclient&client-version=v1
      response:
        bodySize: 933
        content:
          mimeType: text/event-stream
          size: 933
          text: >+
            event: completion

            data: {"completion":"You told me your name is Lars Monsen.","stopReason":"end_turn"}


            event: done

            data: {}

        cookies: []
        headers:
          - name: date
            value: Mon, 27 May 2024 11:54:19 GMT
          - name: content-type
            value: text/event-stream
          - name: transfer-encoding
            value: chunked
          - name: connection
            value: keep-alive
          - name: access-control-allow-credentials
            value: "true"
          - name: access-control-allow-origin
            value: ""
          - name: cache-control
            value: no-cache
          - name: vary
            value: Cookie,Accept-Encoding,Authorization,Cookie, Authorization,
              X-Requested-With,Cookie
          - name: x-content-type-options
            value: nosniff
          - name: x-frame-options
            value: DENY
          - name: x-xss-protection
            value: 1; mode=block
          - name: strict-transport-security
            value: max-age=31536000; includeSubDomains; preload
        headersSize: 1299
        httpVersion: HTTP/1.1
        redirectURL: ""
        status: 200
        statusText: OK
      startedDateTime: 2024-05-27T11:54:18.563Z
      time: 0
      timings:
        blocked: -1
        connect: -1
        dns: -1
        receive: 0
        send: 0
        ssl: -1
        wait: 0
    - _id: 8400fd70bcdd19a3ad85c66539f82037
      _order: 0
      cache: {}
      request:
        bodySize: 254
        cookies: []
        headers:
          - name: content-type
            value: application/json
          - name: accept-encoding
            value: gzip;q=0
          - name: authorization
            value: token
              REDACTED_d5e0f0a37c9821e856b923fe14e67a605e3f6c0a517d5a4f46a4e35943ee0f6d
          - name: user-agent
            value: defaultClient / v1
          - name: traceparent
            value: 00-18ed095561df35d718938cc3a0951fb3-b7858fc48850cdb1-01
          - name: connection
            value: keep-alive
          - name: host
            value: sourcegraph.com
        headersSize: 415
        httpVersion: HTTP/1.1
        method: POST
        postData:
          mimeType: application/json
          params: []
          textJSON:
            maxTokensToSample: 4000
            messages:
              - speaker: system
                text: You are Cody, an AI coding assistant from Sourcegraph.
              - speaker: human
                text: What model are you?
            model: anthropic/claude-3-sonnet-20240229
            temperature: 0
            topK: -1
            topP: -1
        queryString:
          - name: api-version
            value: "1"
          - name: client-name
            value: defaultclient
          - name: client-version
            value: v1
        url: https://sourcegraph.com/.api/completions/stream?api-version=1&client-name=defaultclient&client-version=v1
      response:
        bodySize: 17041
        content:
          mimeType: text/event-stream
          size: 17041
          text: >+
            event: completion

            data: {"completion":"I am an AI assistant created by Anthropic. I don't have a specific model name or number. My capabilities are the result of natural language processing trained on a large amount of data, but I'm not sure about the exact details of the model architecture or training process. Is there something specific I can assist you with related to coding or software development?","stopReason":"end_turn"}


            event: done

            data: {}

        cookies: []
        headers:
          - name: date
            value: Mon, 27 May 2024 11:54:20 GMT
          - name: content-type
            value: text/event-stream
          - name: transfer-encoding
            value: chunked
          - name: connection
            value: keep-alive
          - name: access-control-allow-credentials
            value: "true"
          - name: access-control-allow-origin
            value: ""
          - name: cache-control
            value: no-cache
          - name: vary
            value: Cookie,Accept-Encoding,Authorization,Cookie, Authorization,
              X-Requested-With,Cookie
          - name: x-content-type-options
            value: nosniff
          - name: x-frame-options
            value: DENY
          - name: x-xss-protection
            value: 1; mode=block
          - name: strict-transport-security
            value: max-age=31536000; includeSubDomains; preload
        headersSize: 1299
        httpVersion: HTTP/1.1
        redirectURL: ""
        status: 200
        statusText: OK
      startedDateTime: 2024-05-27T11:54:19.704Z
      time: 0
      timings:
        blocked: -1
        connect: -1
        dns: -1
        receive: 0
        send: 0
        ssl: -1
        wait: 0
    - _id: 48f6eac0da6d41879658a5a86bb4504a
      _order: 0
      cache: {}
      request:
        bodySize: 703
        cookies: []
        headers:
          - name: content-type
            value: application/json
          - name: accept-encoding
            value: gzip;q=0
          - name: authorization
            value: token
              REDACTED_d5e0f0a37c9821e856b923fe14e67a605e3f6c0a517d5a4f46a4e35943ee0f6d
          - name: user-agent
            value: defaultClient / v1
          - name: traceparent
            value: 00-b47dff5b6ee014dc4623fedeb88bfed1-86918ff5e53af05c-01
          - name: connection
            value: keep-alive
          - name: host
            value: sourcegraph.com
        headersSize: 415
        httpVersion: HTTP/1.1
        method: POST
        postData:
          mimeType: application/json
          params: []
          textJSON:
            maxTokensToSample: 4000
            messages:
              - speaker: system
                text: You are Cody, an AI coding assistant from Sourcegraph.
              - speaker: human
                text: What model are you?
              - speaker: assistant
                text: I am an AI assistant created by Anthropic. I don't have a specific model
                  name or number. My capabilities are the result of natural
                  language processing trained on a large amount of data, but I'm
                  not sure about the exact details of the model architecture or
                  training process. Is there something specific I can assist you
                  with related to coding or software development?
              - speaker: human
                text: What model are you?
            model: anthropic/claude-3-sonnet-20240229
            temperature: 0
            topK: -1
            topP: -1
        queryString:
          - name: api-version
            value: "1"
          - name: client-name
            value: defaultclient
          - name: client-version
            value: v1
        url: https://sourcegraph.com/.api/completions/stream?api-version=1&client-name=defaultclient&client-version=v1
      response:
        bodySize: 33559
        content:
          mimeType: text/event-stream
          size: 33559
          text: >+
            event: completion

            data: {"completion":"I'm afraid I don't have a specific model name or number. As an AI system created by Anthropic, I don't have full transparency into the details of the model architecture or training process that was used to develop me. I know I'm a large language model trained on a lot of data, but the specifics of the model itself aren't something I'm explicitly aware of. Is there another way I can try to help or clarify things? I'd be happy to explain more about my capabilities if that would be useful.","stopReason":"end_turn"}


            event: done

            data: {}

        cookies: []
        headers:
          - name: date
            value: Mon, 27 May 2024 11:54:23 GMT
          - name: content-type
            value: text/event-stream
          - name: transfer-encoding
            value: chunked
          - name: connection
            value: keep-alive
          - name: access-control-allow-credentials
            value: "true"
          - name: access-control-allow-origin
            value: ""
          - name: cache-control
            value: no-cache
          - name: vary
            value: Cookie,Accept-Encoding,Authorization,Cookie, Authorization,
              X-Requested-With,Cookie
          - name: x-content-type-options
            value: nosniff
          - name: x-frame-options
            value: DENY
          - name: x-xss-protection
            value: 1; mode=block
          - name: strict-transport-security
            value: max-age=31536000; includeSubDomains; preload
        headersSize: 1299
        httpVersion: HTTP/1.1
        redirectURL: ""
        status: 200
        statusText: OK
      startedDateTime: 2024-05-27T11:54:22.160Z
      time: 0
      timings:
        blocked: -1
        connect: -1
        dns: -1
        receive: 0
        send: 0
        ssl: -1
        wait: 0
    - _id: 9c8747e2513ce11600263fee525af70a
      _order: 0
      cache: {}
      request:
        bodySize: 744
        cookies: []
        headers:
          - name: content-type
            value: application/json
          - name: accept-encoding
            value: gzip;q=0
          - name: authorization
            value: token
              REDACTED_d5e0f0a37c9821e856b923fe14e67a605e3f6c0a517d5a4f46a4e35943ee0f6d
          - name: user-agent
            value: defaultClient / v1
          - name: traceparent
            value: 00-e2928c0c1b74e015c67a3c7f75481f50-4d025603c9aeb734-01
          - name: connection
            value: keep-alive
          - name: host
            value: sourcegraph.com
        headersSize: 415
        httpVersion: HTTP/1.1
        method: POST
        postData:
          mimeType: application/json
          params: []
          textJSON:
            maxTokensToSample: 4000
            messages:
              - speaker: system
                text: You are Cody, an AI coding assistant from Sourcegraph.
              - speaker: human
                text: >-
                  Codebase context from file src/squirrel.ts:

                  ```typescript

                  /**
                   * Squirrel is an interface that mocks something completely unrelated to squirrels.
                   * It is related to the implementation of precise code navigation in Sourcegraph.
                   */
                  export interface Squirrel {}

                  ```
              - speaker: assistant
                text: Ok.
              - speaker: human
                text: "The provided codebase context are the code you need and have access to.
                  Do not make any assumptions. Ask for additional context if you
                  need it. Question: What is Squirrel?"
            model: anthropic/claude-3-sonnet-20240229
            temperature: 0
            topK: -1
            topP: -1
        queryString:
          - name: api-version
            value: "1"
          - name: client-name
            value: defaultclient
          - name: client-version
            value: v1
        url: https://sourcegraph.com/.api/completions/stream?api-version=1&client-name=defaultclient&client-version=v1
      response:
        bodySize: 41504
        content:
          mimeType: text/event-stream
          size: 41504
          text: >+
            event: completion

            data: {"completion":"Based on the provided code, Squirrel is an empty interface in TypeScript. The code comment mentions that it is an interface that mocks something unrelated to actual squirrels, and is instead related to the implementation of precise code navigation in Sourcegraph.\n\nWithout any additional context or implementation details, it's not possible to infer what functionality or purpose the Squirrel interface serves in the codebase. The code comment suggests it's a mock or abstraction used in the implementation of code navigation features in Sourcegraph, but the specifics are unknown.","stopReason":"end_turn"}


            event: done

            data: {}

        cookies: []
        headers:
          - name: date
            value: Tue, 11 Jun 2024 14:19:17 GMT
          - name: content-type
            value: text/event-stream
          - name: transfer-encoding
            value: chunked
          - name: connection
            value: keep-alive
          - name: access-control-allow-credentials
            value: "true"
          - name: access-control-allow-origin
            value: ""
          - name: cache-control
            value: no-cache
          - name: vary
            value: Cookie,Accept-Encoding,Authorization,Cookie, Authorization,
              X-Requested-With,Cookie
          - name: x-content-type-options
            value: nosniff
          - name: x-frame-options
            value: DENY
          - name: x-xss-protection
            value: 1; mode=block
          - name: strict-transport-security
            value: max-age=31536000; includeSubDomains; preload
        headersSize: 1299
        httpVersion: HTTP/1.1
        redirectURL: ""
        status: 200
        statusText: OK
      startedDateTime: 2024-06-11T14:19:16.652Z
      time: 0
      timings:
        blocked: -1
        connect: -1
        dns: -1
        receive: 0
        send: 0
        ssl: -1
        wait: 0
    - _id: b3a147046de6cc35a05bdc49cfa532ee
      _order: 0
      cache: {}
      request:
        bodySize: 1714
        cookies: []
        headers:
          - name: content-type
            value: application/json
          - name: accept-encoding
            value: gzip;q=0
          - name: authorization
            value: token
              REDACTED_d5e0f0a37c9821e856b923fe14e67a605e3f6c0a517d5a4f46a4e35943ee0f6d
          - name: user-agent
            value: defaultClient / v1
          - name: traceparent
            value: 00-325eee4a761fbf04f191636bfeebc6f2-4c9b0a525807d06e-01
          - name: connection
            value: keep-alive
          - name: host
            value: sourcegraph.com
        headersSize: 415
        httpVersion: HTTP/1.1
        method: POST
        postData:
          mimeType: application/json
          params: []
          textJSON:
            maxTokensToSample: 4000
            messages:
              - speaker: system
                text: You are Cody, an AI coding assistant from Sourcegraph.
              - speaker: human
                text: |-
                  Codebase context from file src/TestClass.ts:
                  ```typescript
                  const foo = 42

                  export class TestClass {
                      constructor(private shouldGreet: boolean) {}

                      public functionName() {
                          if (this.shouldGreet) {
                              console.log(/* CURSOR */ 'Hello World!')
                          }
                      }
                  }
                  ```
              - speaker: assistant
                text: Ok.
              - speaker: human
                text: >-
                  Codebase context from file src/squirrel.ts:

                  ```typescript

                  /**
                   * Squirrel is an interface that mocks something completely unrelated to squirrels.
                   * It is related to the implementation of precise code navigation in Sourcegraph.
                   */
                  export interface Squirrel {}

                  ```
              - speaker: assistant
                text: Ok.
              - speaker: human
                text: |-
                  Codebase context from file src/animal.ts:
                  ```typescript
                  /* SELECTION_START */
                  export interface Animal {
                      name: string
                      makeAnimalSound(): string
                      isMammal: boolean
                  }
                  /* SELECTION_END */
                  ```
              - speaker: assistant
                text: Ok.
              - speaker: human
                text: |-
                  My selected code from codebase file src/animal.ts:1-6:
                  ```

                  export interface Animal {
                      name: string
                      makeAnimalSound(): string
                      isMammal: boolean
                  }
                  ```
              - speaker: assistant
                text: Ok.
              - speaker: human
                text: "The provided codebase context are the code you need and have access to.
                  Do not make any assumptions. Ask for additional context if you
                  need it. Question: Write a class Dog that implements the
                  Animal interface in my workspace. Show the code only, no
                  explanation needed."
            model: anthropic/claude-3-sonnet-20240229
            temperature: 0
            topK: -1
            topP: -1
        queryString:
          - name: api-version
            value: "1"
          - name: client-name
            value: defaultclient
          - name: client-version
            value: v1
        url: https://sourcegraph.com/.api/completions/stream?api-version=1&client-name=defaultclient&client-version=v1
      response:
        bodySize: 11739
        content:
          mimeType: text/event-stream
          size: 11739
          text: >+
            event: completion

            data: {"completion":"```typescript\nexport class Dog implements Animal {\n    name: string;\n    isMammal: boolean = true;\n\n    constructor(name: string) {\n        this.name = name;\n    }\n\n    makeAnimalSound(): string {\n        return \"Woof!\";\n    }\n}\n```","stopReason":"end_turn"}


            event: done

            data: {}

        cookies: []
        headers:
          - name: date
            value: Tue, 11 Jun 2024 22:08:47 GMT
          - name: content-type
            value: text/event-stream
          - name: transfer-encoding
            value: chunked
          - name: connection
            value: keep-alive
          - name: access-control-allow-credentials
            value: "true"
          - name: access-control-allow-origin
            value: ""
          - name: cache-control
            value: no-cache
          - name: vary
            value: Cookie,Accept-Encoding,Authorization,Cookie, Authorization,
              X-Requested-With,Cookie
          - name: x-content-type-options
            value: nosniff
          - name: x-frame-options
            value: DENY
          - name: x-xss-protection
            value: 1; mode=block
          - name: strict-transport-security
            value: max-age=31536000; includeSubDomains; preload
        headersSize: 1299
        httpVersion: HTTP/1.1
        redirectURL: ""
        status: 200
        statusText: OK
      startedDateTime: 2024-06-11T22:08:45.460Z
      time: 0
      timings:
        blocked: -1
        connect: -1
        dns: -1
        receive: 0
        send: 0
        ssl: -1
        wait: 0
    - _id: 8dcac74f0f0c834c3996a0990782f801
      _order: 0
      cache: {}
      request:
        bodySize: 1622
        cookies: []
        headers:
          - name: content-type
            value: application/json
          - name: accept-encoding
            value: gzip;q=0
          - name: authorization
            value: token
              REDACTED_d5e0f0a37c9821e856b923fe14e67a605e3f6c0a517d5a4f46a4e35943ee0f6d
          - name: user-agent
            value: defaultClient / v1
          - name: traceparent
            value: 00-80e0a737d5cf36f1eabbf17f8b4d4368-77ddbb76f384d034-01
          - name: connection
            value: keep-alive
          - name: host
            value: sourcegraph.com
        headersSize: 415
        httpVersion: HTTP/1.1
        method: POST
        postData:
          mimeType: application/json
          params: []
          textJSON:
            maxTokensToSample: 4000
            messages:
              - speaker: system
                text: You are Cody, an AI coding assistant from Sourcegraph.
              - speaker: human
                text: |-
                  Codebase context from file src/TestClass.ts:
                  ```typescript
                  export class TestClass {
                      constructor(private shouldGreet: boolean) {}

                      public functionName() {
                          if (this.shouldGreet) {
                              console.log(/* CURSOR */ 'Hello World!')
                          }
                      }
                  ```
              - speaker: assistant
                text: Ok.
              - speaker: human
                text: |-
                  Codebase context from file src/multiple-selections.ts:
                  ```typescript
                  function outer() {
                      /* SELECTION_START */
                      return function inner() {}
                      /* SELECTION_END */
                  }

                  /* SELECTION_2_START */
                  function anotherFunction() {}
                  /* SELECTION_2_END */
                  ```
              - speaker: assistant
                text: Ok.
              - speaker: human
                text: |-
                  Codebase context from file src/animal.ts:
                  ```typescript
                  /* SELECTION_START */
                  export interface Animal {
                      name: string
                      makeAnimalSound(): string
                      isMammal: boolean
                  }
                  /* SELECTION_END */
                  ```
              - speaker: assistant
                text: Ok.
              - speaker: human
                text: >-
                  My selected code from codebase file
                  src/multiple-selections.ts:7-8:

                  ```


                  function anotherFunction() {}

                  ```
              - speaker: assistant
                text: Ok.
              - speaker: human
                text: "The provided codebase context are the code you need and have access to.
                  Do not make any assumptions. Ask for additional context if you
                  need it. Question: What is the name of the function that I
                  have selected? Only answer with the name of the function,
                  nothing else"
            model: anthropic/claude-3-sonnet-20240229
            temperature: 0
            topK: -1
            topP: -1
        queryString:
          - name: api-version
            value: "1"
          - name: client-name
            value: defaultclient
          - name: client-version
            value: v1
        url: https://sourcegraph.com/.api/completions/stream?api-version=1&client-name=defaultclient&client-version=v1
      response:
        bodySize: 367
        content:
          mimeType: text/event-stream
          size: 367
          text: |+
            event: completion
            data: {"completion":"anotherFunction","stopReason":"end_turn"}

            event: done
            data: {}

        cookies: []
        headers:
          - name: date
            value: Tue, 11 Jun 2024 22:08:50 GMT
          - name: content-type
            value: text/event-stream
          - name: transfer-encoding
            value: chunked
          - name: connection
            value: keep-alive
          - name: access-control-allow-credentials
            value: "true"
          - name: access-control-allow-origin
            value: ""
          - name: cache-control
            value: no-cache
          - name: vary
            value: Cookie,Accept-Encoding,Authorization,Cookie, Authorization,
              X-Requested-With,Cookie
          - name: x-content-type-options
            value: nosniff
          - name: x-frame-options
            value: DENY
          - name: x-xss-protection
            value: 1; mode=block
          - name: strict-transport-security
            value: max-age=31536000; includeSubDomains; preload
        headersSize: 1299
        httpVersion: HTTP/1.1
        redirectURL: ""
        status: 200
        statusText: OK
      startedDateTime: 2024-06-11T22:08:48.946Z
      time: 0
      timings:
        blocked: -1
        connect: -1
        dns: -1
        receive: 0
        send: 0
        ssl: -1
        wait: 0
    - _id: 5eb9f6c273d791349b4dbbbd65b2d637
      _order: 0
      cache: {}
      request:
        bodySize: 1627
        cookies: []
        headers:
          - name: content-type
            value: application/json
          - name: accept-encoding
            value: gzip;q=0
          - name: authorization
            value: token
              REDACTED_d5e0f0a37c9821e856b923fe14e67a605e3f6c0a517d5a4f46a4e35943ee0f6d
          - name: user-agent
            value: defaultClient / v1
          - name: traceparent
            value: 00-4421f8d33cfdad52d27387551e0f2be1-df7eab6a57c53cf6-01
          - name: connection
            value: keep-alive
          - name: host
            value: sourcegraph.com
        headersSize: 415
        httpVersion: HTTP/1.1
        method: POST
        postData:
          mimeType: application/json
          params: []
          textJSON:
            maxTokensToSample: 4000
            messages:
              - speaker: system
                text: You are Cody, an AI coding assistant from Sourcegraph.
              - speaker: human
                text: |-
                  Codebase context from file src/TestClass.ts:
                  ```typescript
                  export class TestClass {
                      constructor(private shouldGreet: boolean) {}

                      public functionName() {
                          if (this.shouldGreet) {
                              console.log(/* CURSOR */ 'Hello World!')
                          }
                      }
                  ```
              - speaker: assistant
                text: Ok.
              - speaker: human
                text: |-
                  Codebase context from file src/multiple-selections.ts:
                  ```typescript
                  function outer() {
                      /* SELECTION_START */
                      return function inner() {}
                      /* SELECTION_END */
                  }

                  /* SELECTION_2_START */
                  function anotherFunction() {}
                  /* SELECTION_2_END */
                  ```
              - speaker: assistant
                text: Ok.
              - speaker: human
                text: |-
                  Codebase context from file src/animal.ts:
                  ```typescript
                  /* SELECTION_START */
                  export interface Animal {
                      name: string
                      makeAnimalSound(): string
                      isMammal: boolean
                  }
                  /* SELECTION_END */
                  ```
              - speaker: assistant
                text: Ok.
              - speaker: human
                text: >-
                  My selected code from codebase file
                  src/multiple-selections.ts:2-4:

                  ```

                      return function inner() {}
                      ```
              - speaker: assistant
                text: Ok.
              - speaker: human
                text: "The provided codebase context are the code you need and have access to.
                  Do not make any assumptions. Ask for additional context if you
                  need it. Question: What is the name of the function that I
                  have selected? Only answer with the name of the function,
                  nothing else"
            model: anthropic/claude-3-sonnet-20240229
            temperature: 0
            topK: -1
            topP: -1
        queryString:
          - name: api-version
            value: "1"
          - name: client-name
            value: defaultclient
          - name: client-version
            value: v1
        url: https://sourcegraph.com/.api/completions/stream?api-version=1&client-name=defaultclient&client-version=v1
      response:
        bodySize: 158
        content:
          mimeType: text/event-stream
          size: 158
          text: |+
            event: completion
            data: {"completion":"inner","stopReason":"end_turn"}

            event: done
            data: {}

        cookies: []
        headers:
          - name: date
            value: Tue, 11 Jun 2024 22:08:51 GMT
          - name: content-type
            value: text/event-stream
          - name: transfer-encoding
            value: chunked
          - name: connection
            value: keep-alive
          - name: access-control-allow-credentials
            value: "true"
          - name: access-control-allow-origin
            value: ""
          - name: cache-control
            value: no-cache
          - name: vary
            value: Cookie,Accept-Encoding,Authorization,Cookie, Authorization,
              X-Requested-With,Cookie
          - name: x-content-type-options
            value: nosniff
          - name: x-frame-options
            value: DENY
          - name: x-xss-protection
            value: 1; mode=block
          - name: strict-transport-security
            value: max-age=31536000; includeSubDomains; preload
        headersSize: 1299
        httpVersion: HTTP/1.1
        redirectURL: ""
        status: 200
        statusText: OK
      startedDateTime: 2024-06-11T22:08:50.432Z
      time: 0
      timings:
        blocked: -1
        connect: -1
        dns: -1
        receive: 0
        send: 0
        ssl: -1
        wait: 0
    - _id: e6ea250dcd68695172953805fee0a6b1
      _order: 0
      cache: {}
      request:
        bodySize: 1610
        cookies: []
        headers:
          - name: content-type
            value: application/json
          - name: accept-encoding
            value: gzip;q=0
          - name: authorization
            value: token
              REDACTED_d5e0f0a37c9821e856b923fe14e67a605e3f6c0a517d5a4f46a4e35943ee0f6d
          - name: user-agent
            value: defaultClient / v1
          - name: traceparent
            value: 00-44b06c1ad58c5fe715028f081bdb4bb6-301edfd0bc8491d2-01
          - name: connection
            value: keep-alive
          - name: host
            value: sourcegraph.com
        headersSize: 415
        httpVersion: HTTP/1.1
        method: POST
        postData:
          mimeType: application/json
          params: []
          textJSON:
            maxTokensToSample: 4000
            messages:
              - speaker: system
                text: You are Cody, an AI coding assistant from Sourcegraph.
              - speaker: human
                text: >
                  Codebase context from file path src/animal.ts: /*
                  SELECTION_START */

                  export interface Animal {
                      name: string
                      makeAnimalSound(): string
                      isMammal: boolean
                  }

                  /* SELECTION_END */
              - speaker: assistant
                text: Ok.
              - speaker: human
                text: |-
                  My selected code from codebase file src/animal.ts:1-6:
                  ```

                  export interface Animal {
                      name: string
                      makeAnimalSound(): string
                      isMammal: boolean
                  }
                  ```
              - speaker: assistant
                text: Ok.
              - speaker: human
                text: "Explain what @src/animal.ts:1-6 ( @src/animal.ts ) does in simple terms.
                  Assume the audience is a beginner programmer who has just
                  learned the language features and basic syntax. Focus on
                  explaining: 1) The purpose of the code 2) What input(s) it
                  takes 3) What output(s) it produces 4) How it achieves its
                  purpose through the logic and algorithm. 5) Any important
                  logic flows or data transformations happening. Use simple
                  language a beginner could understand. Include enough detail to
                  give a full picture of what the code aims to accomplish
                  without getting too technical. Format the explanation in
                  coherent paragraphs, using proper punctuation and grammar.
                  Write the explanation assuming no prior context about the code
                  is known. Do not make assumptions about variables or functions
                  not shown in the shared code. Start the answer with the name
                  of the code that is being explained."
            model: anthropic/claude-3-sonnet-20240229
            temperature: 0
            topK: -1
            topP: -1
        queryString:
          - name: api-version
            value: "1"
          - name: client-name
            value: defaultclient
          - name: client-version
            value: v1
        url: https://sourcegraph.com/.api/completions/stream?api-version=1&client-name=defaultclient&client-version=v1
      response:
        bodySize: 579016
        content:
          mimeType: text/event-stream
          size: 579016
          text: >+
            event: completion

            data: {"completion":"The code `@src/animal.ts:1-6` defines an interface called `Animal` in TypeScript. An interface is a structural contract that defines the shape of an object. It specifies the properties and methods that an object must have to conform to that interface.\n\nThe `Animal` interface has three members:\n\n1. `name: string`: This is a property that represents the name of the animal. It specifies that any object conforming to the `Animal` interface must have a `name` property, and its value must be a string.\n\n2. `makeAnimalSound(): string`: This is a method that represents the sound made by the animal. It specifies that any object conforming to the `Animal` interface must have a `makeAnimalSound` method, which doesn't take any input but returns a string representing the sound the animal makes.\n\n3. `isMammal: boolean`: This is a property that indicates whether the animal is a mammal or not. It specifies that any object conforming to the `Animal` interface must have an `isMammal` property, and its value must be a boolean (either `true` or `false`).\n\nThe purpose of this code is to define a contract or a blueprint for objects representing animals. It doesn't take any input or produce any output directly. Instead, it serves as a guide for creating objects that represent animals and ensures that those objects have the necessary properties and methods defined in the `Animal` interface.\n\nTo achieve its purpose, the code uses the `interface` keyword in TypeScript to define the structure of the `Animal` interface. It lists the required properties (`name` and `isMammal`) and methods (`makeAnimalSound`) that an object must have to conform to this interface.\n\nThe logic and algorithm behind this code are straightforward. It simply declares the structure of the `Animal` interface, but it doesn't include any implementation details or functionality. The implementation of the actual animal objects and their behavior would be defined elsewhere in the codebase, using classes or object literals that conform to the `Animal` interface.\n\nThis code doesn't involve any complex logic flows or data transformations. It's a declarative definition of the structure of an object representing an animal, which can be used throughout the codebase to ensure consistency and type safety when working with animal-related objects.","stopReason":"end_turn"}


            event: done

            data: {}

        cookies: []
        headers:
          - name: date
            value: Tue, 11 Jun 2024 22:08:53 GMT
          - name: content-type
            value: text/event-stream
          - name: transfer-encoding
            value: chunked
          - name: connection
            value: keep-alive
          - name: access-control-allow-credentials
            value: "true"
          - name: access-control-allow-origin
            value: ""
          - name: cache-control
            value: no-cache
          - name: vary
            value: Cookie,Accept-Encoding,Authorization,Cookie, Authorization,
              X-Requested-With,Cookie
          - name: x-content-type-options
            value: nosniff
          - name: x-frame-options
            value: DENY
          - name: x-xss-protection
            value: 1; mode=block
          - name: strict-transport-security
            value: max-age=31536000; includeSubDomains; preload
        headersSize: 1299
        httpVersion: HTTP/1.1
        redirectURL: ""
        status: 200
        statusText: OK
      startedDateTime: 2024-06-11T22:08:52.251Z
      time: 0
      timings:
        blocked: -1
        connect: -1
        dns: -1
        receive: 0
        send: 0
        ssl: -1
        wait: 0
<<<<<<< HEAD
    - _id: d19331cfa2444498d0574efe7441a0d6
      _order: 0
      cache: {}
      request:
        bodySize: 1115
=======
    - _id: ca8849e0947a1bfc00c8a323079d4691
      _order: 0
      cache: {}
      request:
        bodySize: 2836
>>>>>>> 88b87cc5
        cookies: []
        headers:
          - name: content-type
            value: application/json
          - name: accept-encoding
            value: gzip;q=0
          - name: authorization
            value: token
              REDACTED_d5e0f0a37c9821e856b923fe14e67a605e3f6c0a517d5a4f46a4e35943ee0f6d
          - name: user-agent
            value: defaultClient / v1
          - name: traceparent
<<<<<<< HEAD
            value: 00-8d227d5a7dbfac4b4b738577d7b07bc2-f38ee5af7ea34ec8-01
=======
            value: 00-d70aba60b3951b4631722a4ca4d8941e-5b6efecb09777d59-01
>>>>>>> 88b87cc5
          - name: connection
            value: keep-alive
          - name: host
            value: sourcegraph.com
        headersSize: 415
        httpVersion: HTTP/1.1
        method: POST
        postData:
          mimeType: application/json
          params: []
          textJSON:
            maxTokensToSample: 4000
            messages:
              - speaker: system
                text: You are Cody, an AI coding assistant from Sourcegraph.
              - speaker: human
                text: >-
                  Codebase context from file path src/animal.ts: /*
                  SELECTION_START */

                  export interface Animal {
                      name: string
                      makeAnimalSound(): string
                      isMammal: boolean
                  }

                  /* SELECTION_END */
              - speaker: assistant
                text: Ok.
              - speaker: human
                text: |-
                  My selected code from codebase file src/animal.ts:1-6:
                  ```

                  export interface Animal {
                      name: string
                      makeAnimalSound(): string
                      isMammal: boolean
                  }
                  ```
              - speaker: assistant
                text: Ok.
              - speaker: human
<<<<<<< HEAD
                text: Please review and analyze @src/animal.ts:1-6 ( @src/animal.ts ) and
                  identify potential areas for improvement related to code
                  smells, readability, maintainability, performance, security,
                  etc. Do not list issues already addressed in the given code.
                  Focus on providing up to 5 constructive suggestions that could
                  make the code more robust, efficient, or align with best
                  practices. For each suggestion, provide a brief explanation of
                  the potential benefits. After listing any recommendations,
                  summarize if you found notable opportunities to enhance the
                  code quality overall or if the code generally follows sound
                  design principles. If no issues found, reply 'There are no
                  errors.'
            model: anthropic/claude-3-sonnet-20240229
            temperature: 0
            topK: -1
            topP: -1
        queryString:
          - name: api-version
            value: "1"
          - name: client-name
            value: defaultclient
          - name: client-version
            value: v1
        url: https://sourcegraph.com/.api/completions/stream?api-version=1&client-name=defaultclient&client-version=v1
      response:
        bodySize: 398580
        content:
          mimeType: text/event-stream
          size: 398580
          text: >+
            event: completion

            data: {"completion":"The provided code snippet defines an interface called `Animal` with three properties: `name` (a string), `makeAnimalSound` (a function that returns a string), and `isMammal` (a boolean). Here are a few potential areas for improvement:\n\n1. **Use descriptive property names**: The `makeAnimalSound` property could be renamed to something more descriptive, such as `produceSound` or `vocalizeSound`. This would make the code more readable and self-documenting.\n\n2. **Consider using a more specific return type for the `makeAnimalSound` function**: Instead of returning a string, the function could return a specific type of sound (e.g., `'bark'`, `'meow'`, `'moo'`). This would allow for better type checking and enable the implementation of more specific behaviors based on the sound type.\n\n3. **Separate interface properties into groups**: The properties could be grouped based on their purpose or type. For example, the `name` and `isMammal` properties could be grouped together as they represent the animal's characteristics, while the `makeAnimalSound` property could be in a separate group for behavior-related properties.\n\n4. **Add documentation**: While interfaces are generally self-documenting, it would be beneficial to add brief comments or descriptions to explain the purpose of each property and any assumptions or constraints. This would make the code more maintainable and easier for other developers to understand.\n\n5. **Consider using a more specific name for the interface**: Depending on the context and usage of this interface, a more specific name like `Mammal` or `Vertebrate` could be more appropriate if the interface is intended to represent a specific subset of animals.\n\nOverall, while the provided code snippet is relatively simple and follows basic interface design principles, there are some opportunities to enhance its readability, maintainability, and extensibility by addressing the suggested areas for improvement.","stopReason":"end_turn"}


            event: done

            data: {}

        cookies: []
        headers:
          - name: date
            value: Mon, 27 May 2024 11:55:15 GMT
          - name: content-type
            value: text/event-stream
          - name: transfer-encoding
            value: chunked
          - name: connection
            value: keep-alive
          - name: retry-after
            value: "566"
          - name: access-control-allow-credentials
            value: "true"
          - name: access-control-allow-origin
            value: ""
          - name: cache-control
            value: no-cache
          - name: vary
            value: Cookie,Accept-Encoding,Authorization,Cookie, Authorization,
              X-Requested-With,Cookie
          - name: x-content-type-options
            value: nosniff
          - name: x-frame-options
            value: DENY
          - name: x-xss-protection
            value: 1; mode=block
          - name: strict-transport-security
            value: max-age=31536000; includeSubDomains; preload
        headersSize: 1406
        httpVersion: HTTP/1.1
        redirectURL: ""
        status: 200
        statusText: OK
      startedDateTime: 2024-05-27T11:55:14.319Z
      time: 0
      timings:
        blocked: -1
        connect: -1
        dns: -1
        receive: 0
        send: 0
        ssl: -1
        wait: 0
    - _id: aaac2d0f56613ca7b5ccb71b4175750a
      _order: 0
      cache: {}
      request:
        bodySize: 1547
        cookies: []
        headers:
          - name: content-type
            value: application/json
          - name: accept-encoding
            value: gzip;q=0
          - name: authorization
            value: token
              REDACTED_d5e0f0a37c9821e856b923fe14e67a605e3f6c0a517d5a4f46a4e35943ee0f6d
          - name: user-agent
            value: defaultClient / v1
          - name: traceparent
            value: 00-264b5981a27095d815855b236d2d25b5-e32bd9eecb9decaa-01
          - name: connection
            value: keep-alive
          - name: host
            value: sourcegraph.com
        headersSize: 415
        httpVersion: HTTP/1.1
        method: POST
        postData:
          mimeType: application/json
          params: []
          textJSON:
            maxTokensToSample: 4000
            messages:
              - speaker: system
                text: You are Cody, an AI coding assistant from Sourcegraph.
              - speaker: human
                text: |-
                  Codebase context from file src/TestClass.ts:
                  ```typescript
                  const foo = 42

                  export class TestClass {
                      constructor(private shouldGreet: boolean) {}

                      public functionName() {
                          if (this.shouldGreet) {
                              console.log(/* CURSOR */ 'Hello World!')
                          }
                      }
                  }
                  ```
              - speaker: assistant
                text: Ok.
              - speaker: human
                text: >-
                  Codebase context from file src/squirrel.ts:

                  ```typescript

                  /**
                   * Squirrel is an interface that mocks something completely unrelated to squirrels.
                   * It is related to the implementation of precise code navigation in Sourcegraph.
                   */
                  export interface Squirrel {}

                  ```
              - speaker: assistant
                text: Ok.
              - speaker: human
                text: |-
                  Codebase context from file src/animal.ts:
                  ```typescript
                  /* SELECTION_START */
                  export interface Animal {
                      name: string
                      makeAnimalSound(): string
                      isMammal: boolean
                  }
                  /* SELECTION_END */
                  ```
              - speaker: assistant
                text: Ok.
              - speaker: human
                text: |-
                  My selected code from @src/animal.ts:1-6:
                  ```

                  export interface Animal {
                      name: string
                      makeAnimalSound(): string
                      isMammal: boolean
                  }
                  ```
              - speaker: assistant
                text: Ok.
              - speaker: human
                text: Write a class Dog that implements the Animal interface in my workspace.
                  Show the code only, no explanation needed.
=======
                text: Review the shared code context and configurations to identify the test
                  framework and libraries in use. Then, generate a suite of
                  multiple unit tests for the functions in <selected> using the
                  detected test framework and libraries. Be sure to import the
                  function being tested. Follow the same patterns as any shared
                  context. Only add packages, imports, dependencies, and
                  assertions if they are used in the shared code. Pay attention
                  to the file path of each shared context to see if test for
                  <selected> already exists. If one exists, focus on generating
                  new unit tests for uncovered cases. If none are detected,
                  import common unit test libraries for {languageName}. Focus on
                  validating key functionality with simple and complete
                  assertions. Only include mocks if one is detected in the
                  shared code. Before writing the tests, identify which test
                  libraries and frameworks to import, e.g. 'No new imports
                  needed - using existing libs' or 'Importing test framework
                  that matches shared context usage' or 'Importing the defined
                  framework', etc. Then briefly summarize test coverage and any
                  limitations. At the end, enclose the full completed code for
                  the new unit tests, including all necessary imports, in a
                  single markdown codeblock. No fragments or TODO. The new tests
                  should validate expected functionality and cover edge cases
                  for <selected> with all required imports, including importing
                  the function being tested. Do not repeat existing tests.
>>>>>>> 88b87cc5
            model: anthropic/claude-3-sonnet-20240229
            temperature: 0
            topK: -1
            topP: -1
        queryString:
          - name: api-version
            value: "1"
          - name: client-name
            value: defaultclient
          - name: client-version
            value: v1
        url: https://sourcegraph.com/.api/completions/stream?api-version=1&client-name=defaultclient&client-version=v1
      response:
<<<<<<< HEAD
        bodySize: 11260
        content:
          mimeType: text/event-stream
          size: 11260
          text: >+
            event: completion

            data: {"completion":"```typescript\nclass Dog implements Animal {\n    name: string;\n    isMammal: boolean = true;\n\n    constructor(name: string) {\n        this.name = name;\n    }\n\n    makeAnimalSound(): string {\n        return \"Woof!\";\n    }\n}\n```","stopReason":"end_turn"}
=======
        bodySize: 551304
        content:
          mimeType: text/event-stream
          size: 551304
          text: >+
            event: completion

            data: {"completion":"Based on the provided codebase context, the test framework being used is Vitest, which is a Vite-native test runner.\n\nTo generate a suite of unit tests for the `Animal` interface, I would import the following libraries:\n\n```typescript\nimport { describe, expect, it } from 'vitest'\n```\n\nHere's a summary of the test coverage and limitations:\n\n- The tests will cover the properties and methods defined in the `Animal` interface.\n- Since `Animal` is an interface, the tests will need to be written against a concrete implementation of the interface.\n- The tests will not cover any additional functionality or edge cases not defined in the interface.\n\nHere's the full completed code for the new unit tests, including all necessary imports:\n\n```typescript\nimport { describe, expect, it } from 'vitest'\nimport { Animal } from './animal'\n\n// Assume a concrete implementation of the Animal interface\nclass Dog implements Animal {\n  name: string\n  isMammal: boolean\n\n  constructor(name: string) {\n    this.name = name\n    this.isMammal = true\n  }\n\n  makeAnimalSound(): string {\n    return 'Woof!'\n  }\n}\n\ndescribe('Animal', () =\u003e {\n  let animal: Animal\n\n  beforeEach(() =\u003e {\n    animal = new Dog('Buddy')\n  })\n\n  it('should have a name property', () =\u003e {\n    expect(animal).toHaveProperty('name')\n  })\n\n  it('should have a makeAnimalSound method', () =\u003e {\n    expect(animal).toHaveProperty('makeAnimalSound')\n    expect(typeof animal.makeAnimalSound).toBe('function')\n  })\n\n  it('should have an isMammal property', () =\u003e {\n    expect(animal).toHaveProperty('isMammal')\n  })\n\n  it('should make the correct animal sound', () =\u003e {\n    expect(animal.makeAnimalSound()).toBe('Woof!')\n  })\n})\n```\n\nThis suite of tests covers the properties and methods defined in the `Animal` interface. It assumes a concrete implementation of the interface (in this case, a `Dog` class) to test against. The tests cover the existence of the required properties and methods, as well as the expected behavior of the `makeAnimalSound` method.","stopReason":"end_turn"}
>>>>>>> 88b87cc5


            event: done

            data: {}

        cookies: []
        headers:
          - name: date
<<<<<<< HEAD
            value: Sat, 08 Jun 2024 17:50:07 GMT
=======
            value: Tue, 11 Jun 2024 22:09:04 GMT
>>>>>>> 88b87cc5
          - name: content-type
            value: text/event-stream
          - name: transfer-encoding
            value: chunked
          - name: connection
            value: keep-alive
          - name: access-control-allow-credentials
            value: "true"
          - name: access-control-allow-origin
            value: ""
          - name: cache-control
            value: no-cache
          - name: vary
            value: Cookie,Accept-Encoding,Authorization,Cookie, Authorization,
              X-Requested-With,Cookie
          - name: x-content-type-options
            value: nosniff
          - name: x-frame-options
            value: DENY
          - name: x-xss-protection
            value: 1; mode=block
          - name: strict-transport-security
            value: max-age=31536000; includeSubDomains; preload
        headersSize: 1299
        httpVersion: HTTP/1.1
        redirectURL: ""
        status: 200
        statusText: OK
<<<<<<< HEAD
      startedDateTime: 2024-06-08T17:50:06.496Z
=======
      startedDateTime: 2024-06-11T22:09:02.557Z
>>>>>>> 88b87cc5
      time: 0
      timings:
        blocked: -1
        connect: -1
        dns: -1
        receive: 0
        send: 0
        ssl: -1
        wait: 0
<<<<<<< HEAD
    - _id: ce4376723f632bb377407fac15cdda8b
      _order: 0
      cache: {}
      request:
        bodySize: 3177
=======
    - _id: b5407f2fb73847c0677a38a3f550774f
      _order: 0
      cache: {}
      request:
        bodySize: 1406
>>>>>>> 88b87cc5
        cookies: []
        headers:
          - name: content-type
            value: application/json
          - name: accept-encoding
            value: gzip;q=0
          - name: authorization
            value: token
              REDACTED_d5e0f0a37c9821e856b923fe14e67a605e3f6c0a517d5a4f46a4e35943ee0f6d
          - name: user-agent
            value: defaultClient / v1
          - name: traceparent
<<<<<<< HEAD
            value: 00-2c12086807db9e20163a0a7bfe66a3df-41caacacd7c9290f-01
=======
            value: 00-5199ab2ca5f987ff0126c7ea4e8fb7d4-0e70c8373af3f324-01
>>>>>>> 88b87cc5
          - name: connection
            value: keep-alive
          - name: host
            value: sourcegraph.com
        headersSize: 415
        httpVersion: HTTP/1.1
        method: POST
        postData:
          mimeType: application/json
          params: []
          textJSON:
            maxTokensToSample: 4000
            messages:
              - speaker: system
                text: You are Cody, an AI coding assistant from Sourcegraph.
              - speaker: human
                text: >
<<<<<<< HEAD
                  Codebase context from file path src/TestLogger.ts: const foo =
                  42

                  export const TestLogger = {
                      startLogging: () => {
                          // Do some stuff

                          function recordLog() {
                              console.log(/* CURSOR */ 'Recording the log')
                          }

                          recordLog()
                      },
                  }
              - speaker: assistant
                text: Ok.
              - speaker: human
                text: >
                  Codebase context from file path src/TestClass.ts: const foo =
                  42


                  export class TestClass {
                      constructor(private shouldGreet: boolean) {}

                      public functionName() {
                          if (this.shouldGreet) {
                              console.log(/* CURSOR */ 'Hello World!')
                          }
                      }
                  }
              - speaker: assistant
                text: Ok.
              - speaker: human
                text: >
                  Codebase context from file path src/example.test.ts: import {
                  expect } from 'vitest'

                  import { it } from 'vitest'

                  import { describe } from 'vitest'


                  describe('test block', () => {
                      it('does 1', () => {
                          expect(true).toBe(true)
                      })

                      it('does 2', () => {
                          expect(true).toBe(true)
                      })

                      it('does something else', () => {
                          // This line will error due to incorrect usage of `performance.now`
                          const startTime = performance.now(/* CURSOR */)
                      })
                  })
=======
                  Codebase context from file path src/animal.ts: /*
                  SELECTION_START */

                  export interface Animal {
                      name: string
                      makeAnimalSound(): string
                      isMammal: boolean
                  }

                  /* SELECTION_END */
>>>>>>> 88b87cc5
              - speaker: assistant
                text: Ok.
              - speaker: human
                text: |-
                  My selected code from codebase file src/animal.ts:1-6:
                  ```

                  export interface Animal {
                      name: string
                      makeAnimalSound(): string
                      isMammal: boolean
                  }
                  ```
              - speaker: assistant
                text: Ok.
              - speaker: human
<<<<<<< HEAD
                text: Review the shared code context and configurations to identify the test
                  framework and libraries in use. Then, generate a suite of
                  multiple unit tests for the functions in <selected> using the
                  detected test framework and libraries. Be sure to import the
                  function being tested. Follow the same patterns as any shared
                  context. Only add packages, imports, dependencies, and
                  assertions if they are used in the shared code. Pay attention
                  to the file path of each shared context to see if test for
                  <selected> already exists. If one exists, focus on generating
                  new unit tests for uncovered cases. If none are detected,
                  import common unit test libraries for {languageName}. Focus on
                  validating key functionality with simple and complete
                  assertions. Only include mocks if one is detected in the
                  shared code. Before writing the tests, identify which test
                  libraries and frameworks to import, e.g. 'No new imports
                  needed - using existing libs' or 'Importing test framework
                  that matches shared context usage' or 'Importing the defined
                  framework', etc. Then briefly summarize test coverage and any
                  limitations. At the end, enclose the full completed code for
                  the new unit tests, including all necessary imports, in a
                  single markdown codeblock. No fragments or TODO. The new tests
                  should validate expected functionality and cover edge cases
                  for <selected> with all required imports, including importing
                  the function being tested. Do not repeat existing tests.
=======
                text: Please review and analyze @src/animal.ts:1-6 ( @src/animal.ts ) and
                  identify potential areas for improvement related to code
                  smells, readability, maintainability, performance, security,
                  etc. Do not list issues already addressed in the given code.
                  Focus on providing up to 5 constructive suggestions that could
                  make the code more robust, efficient, or align with best
                  practices. For each suggestion, provide a brief explanation of
                  the potential benefits. After listing any recommendations,
                  summarize if you found notable opportunities to enhance the
                  code quality overall or if the code generally follows sound
                  design principles. If no issues found, reply 'There are no
                  errors.'
>>>>>>> 88b87cc5
            model: anthropic/claude-3-sonnet-20240229
            temperature: 0
            topK: -1
            topP: -1
        queryString:
          - name: api-version
            value: "1"
          - name: client-name
            value: defaultclient
          - name: client-version
            value: v1
        url: https://sourcegraph.com/.api/completions/stream?api-version=1&client-name=defaultclient&client-version=v1
      response:
<<<<<<< HEAD
        bodySize: 830744
        content:
          mimeType: text/event-stream
          size: 830744
          text: >+
            event: completion

            data: {"completion":"Reviewing the provided context, it appears that the test framework in use is Vitest, which is a Vite-native test runner built on top of Vanilla-tilt. No additional test libraries or dependencies seem to be required, as Vitest provides built-in assertions and utilities for writing tests.\n\nTo generate a suite of unit tests for the `Animal` interface, we can create a new test file (e.g., `animal.test.ts`) and import the necessary functions or classes that implement the `Animal` interface. Since the `Animal` interface doesn't have any concrete implementation provided, we'll need to create a mock implementation for testing purposes.\n\nSummary of test coverage:\n- The generated tests cover the basic functionality of the `Animal` interface, including:\n  - Ensuring that an instance of the `Animal` implementation has the required properties (`name` and `isMammal`).\n  - Verifying that the `makeAnimalSound()` method returns a non-empty string.\n- The tests also cover edge cases, such as ensuring that the `isMammal` property is a boolean value.\n- Limitations: Since no concrete implementation of the `Animal` interface is provided, the tests rely on a mock implementation. Additional tests may be needed once an actual implementation is available.\n\n```typescript\n// animal.test.ts\nimport { describe, it, expect } from 'vitest';\nimport { Animal } from './animal';\n\n// Mock implementation of the Animal interface\nclass MockAnimal implements Animal {\n  name: string;\n  isMammal: boolean;\n\n  constructor(name: string, isMammal: boolean) {\n    this.name = name;\n    this.isMammal = isMammal;\n  }\n\n  makeAnimalSound(): string {\n    return 'Mock animal sound';\n  }\n}\n\ndescribe('Animal', () =\u003e {\n  it('should have a name property', () =\u003e {\n    const animal = new MockAnimal('Fluffy', true);\n    expect(animal).toHaveProperty('name', 'Fluffy');\n  });\n\n  it('should have an isMammal property', () =\u003e {\n    const animal = new MockAnimal('Fido', true);\n    expect(animal).toHaveProperty('isMammal', true);\n  });\n\n  it('should have a makeAnimalSound method that returns a string', () =\u003e {\n    const animal = new MockAnimal('Whiskers', false);\n    const sound = animal.makeAnimalSound();\n    expect(typeof sound).toBe('string');\n    expect(sound).not.toBe('');\n  });\n\n  it('isMammal property should be a boolean', () =\u003e {\n    const animal = new MockAnimal('Nemo', false);\n    expect(typeof animal.isMammal).toBe('boolean');\n  });\n});\n```","stopReason":"end_turn"}
=======
        bodySize: 425204
        content:
          mimeType: text/event-stream
          size: 425204
          text: >+
            event: completion

            data: {"completion":"Based on the provided code snippet, which defines an interface `Animal` with properties `name` and `isMammal`, and a method `makeAnimalSound()`, here are a few potential areas for improvement:\n\n1. **Consider using more descriptive naming for the method `makeAnimalSound()`**: The method name could be more explicit about its purpose. For example, `produceSound()` or `emitSound()` might better convey the intended behavior.\n\n2. **Add method return type annotation for `makeAnimalSound()`**: While TypeScript can infer the return type of the method from the implementation, explicitly annotating the return type in the interface definition can improve code readability and maintainability.\n\n3. **Consider adding a description or documentation for the interface and its members**: Adding comments or docstrings to describe the purpose and expected behavior of the interface and its properties/methods can greatly improve code understanding and maintainability, especially for larger codebases or when working in a team.\n\n4. **Consider adding type constraints or validation for the `name` property**: Depending on the requirements of your application, you might want to add constraints or validation rules for the `name` property. For example, you could specify a minimum or maximum length, disallow certain characters, or enforce a specific formatting pattern.\n\n5. **Consider separating concerns by creating separate interfaces for different animal types**: If you have different types of animals with specific behaviors or properties, you could create separate interfaces for each animal type, and then have a base `Animal` interface that other interfaces extend or implement. This can improve code organization, reusability, and maintainability.\n\nOverall, while the provided code snippet follows a sound design principle of using an interface to define the structure of an `Animal` object, there are some opportunities to enhance code readability, maintainability, and potentially add more specific constraints or validations based on your application's requirements.","stopReason":"end_turn"}
>>>>>>> 88b87cc5


            event: done

            data: {}

        cookies: []
        headers:
          - name: date
<<<<<<< HEAD
            value: Fri, 14 Jun 2024 11:46:07 GMT
=======
            value: Tue, 11 Jun 2024 22:09:14 GMT
>>>>>>> 88b87cc5
          - name: content-type
            value: text/event-stream
          - name: transfer-encoding
            value: chunked
          - name: connection
            value: keep-alive
          - name: access-control-allow-credentials
            value: "true"
          - name: access-control-allow-origin
            value: ""
          - name: cache-control
            value: no-cache
          - name: vary
            value: Cookie,Accept-Encoding,Authorization,Cookie, Authorization,
              X-Requested-With,Cookie
          - name: x-content-type-options
            value: nosniff
          - name: x-frame-options
            value: DENY
          - name: x-xss-protection
            value: 1; mode=block
          - name: strict-transport-security
            value: max-age=31536000; includeSubDomains; preload
        headersSize: 1299
        httpVersion: HTTP/1.1
        redirectURL: ""
        status: 200
        statusText: OK
<<<<<<< HEAD
      startedDateTime: 2024-06-14T11:46:05.885Z
=======
      startedDateTime: 2024-06-11T22:09:12.499Z
>>>>>>> 88b87cc5
      time: 0
      timings:
        blocked: -1
        connect: -1
        dns: -1
        receive: 0
        send: 0
        ssl: -1
        wait: 0
    - _id: 4a073cecbb07c3cb5e753bf49615d886
      _order: 0
      cache: {}
      request:
        bodySize: 351
        cookies: []
        headers:
          - name: content-type
            value: application/json
          - name: accept-encoding
            value: gzip;q=0
          - name: authorization
            value: token
              REDACTED_d5e0f0a37c9821e856b923fe14e67a605e3f6c0a517d5a4f46a4e35943ee0f6d
          - name: user-agent
            value: defaultClient / v1
          - name: traceparent
            value: 00-d0fb6b0b380abc7ba633389d3a45c548-dc5549e7f21977f8-01
          - name: connection
            value: keep-alive
          - name: host
            value: sourcegraph.com
        headersSize: 401
        httpVersion: HTTP/1.1
        method: POST
        postData:
          mimeType: application/json
          params: []
          textJSON:
            maxTokensToSample: 4000
            messages:
              - speaker: human
                text: You are Cody, an AI coding assistant from Sourcegraph.
              - speaker: assistant
                text: I am Cody, an AI coding assistant from Sourcegraph.
              - speaker: human
                text: what color is the sky?
              - speaker: assistant
            model: openai/gpt-3.5-turbo
            temperature: 0
            topK: -1
            topP: -1
        queryString:
          - name: client-name
            value: defaultclient
          - name: client-version
            value: v1
        url: https://sourcegraph.com/.api/completions/stream?client-name=defaultclient&client-version=v1
      response:
        bodySize: 21632
        content:
          mimeType: text/event-stream
          size: 21632
          text: >+
            event: completion

            data: {"completion":"The color of the sky can vary depending on the time of day and weather conditions. During the day, the sky is typically blue due to the way sunlight is scattered in the Earth's atmosphere. At sunrise and sunset, the sky can appear various shades of red, orange, and pink. At night, the sky can be dark blue or black, with stars and the moon visible if it's a clear night.","stopReason":"stop"}


            event: done

            data: {}

        cookies: []
        headers:
          - name: date
            value: Mon, 27 May 2024 11:54:36 GMT
          - name: content-type
            value: text/event-stream
          - name: transfer-encoding
            value: chunked
          - name: connection
            value: keep-alive
          - name: access-control-allow-credentials
            value: "true"
          - name: access-control-allow-origin
            value: ""
          - name: cache-control
            value: no-cache
          - name: vary
            value: Cookie,Accept-Encoding,Authorization,Cookie, Authorization,
              X-Requested-With,Cookie
          - name: x-content-type-options
            value: nosniff
          - name: x-frame-options
            value: DENY
          - name: x-xss-protection
            value: 1; mode=block
          - name: strict-transport-security
            value: max-age=31536000; includeSubDomains; preload
        headersSize: 1299
        httpVersion: HTTP/1.1
        redirectURL: ""
        status: 200
        statusText: OK
      startedDateTime: 2024-05-27T11:54:35.063Z
      time: 0
      timings:
        blocked: -1
        connect: -1
        dns: -1
        receive: 0
        send: 0
        ssl: -1
        wait: 0
    - _id: e765ff091200eda8a46a2b39ecad7fd8
      _order: 0
      cache: {}
      request:
        bodySize: 435
        cookies: []
        headers:
          - name: content-type
            value: application/json
          - name: accept-encoding
            value: gzip;q=0
          - name: authorization
            value: token
              REDACTED_d5e0f0a37c9821e856b923fe14e67a605e3f6c0a517d5a4f46a4e35943ee0f6d
          - name: user-agent
            value: defaultClient / v1
          - name: traceparent
            value: 00-f0fdd124cb6f12fff7da1b989c6b8b41-b5c2140b10e1773f-01
          - name: connection
            value: keep-alive
          - name: host
            value: sourcegraph.com
        headersSize: 401
        httpVersion: HTTP/1.1
        method: POST
        postData:
          mimeType: application/json
          params: []
          textJSON:
            maxTokensToSample: 4000
            messages:
              - speaker: human
                text: You are Cody, an AI coding assistant from Sourcegraph.
              - speaker: assistant
                text: I am Cody, an AI coding assistant from Sourcegraph.
              - speaker: human
                text: "The magic word is \"kramer\". If I say the magic word, respond with a
                  single word: \"quone\"."
            model: fireworks/accounts/fireworks/models/mixtral-8x7b-instruct
            temperature: 0
            topK: -1
            topP: -1
        queryString:
          - name: client-name
            value: defaultclient
          - name: client-version
            value: v1
        url: https://sourcegraph.com/.api/completions/stream?client-name=defaultclient&client-version=v1
      response:
        bodySize: 315
        content:
          mimeType: text/event-stream
          size: 315
          text: |+
            event: completion
            data: {"completion":"Quone.\n```python\n\n```","stopReason":"stop"}

            event: done
            data: {}

        cookies: []
        headers:
          - name: date
            value: Mon, 27 May 2024 11:54:37 GMT
          - name: content-type
            value: text/event-stream
          - name: transfer-encoding
            value: chunked
          - name: connection
            value: keep-alive
          - name: access-control-allow-credentials
            value: "true"
          - name: access-control-allow-origin
            value: ""
          - name: cache-control
            value: no-cache
          - name: vary
            value: Cookie,Accept-Encoding,Authorization,Cookie, Authorization,
              X-Requested-With,Cookie
          - name: x-content-type-options
            value: nosniff
          - name: x-frame-options
            value: DENY
          - name: x-xss-protection
            value: 1; mode=block
          - name: strict-transport-security
            value: max-age=31536000; includeSubDomains; preload
        headersSize: 1299
        httpVersion: HTTP/1.1
        redirectURL: ""
        status: 200
        statusText: OK
      startedDateTime: 2024-05-27T11:54:37.124Z
      time: 0
      timings:
        blocked: -1
        connect: -1
        dns: -1
        receive: 0
        send: 0
        ssl: -1
        wait: 0
    - _id: e4bac73159fbe3cf2122c1267d781fb5
      _order: 0
      cache: {}
      request:
        bodySize: 529
        cookies: []
        headers:
          - name: content-type
            value: application/json
          - name: accept-encoding
            value: gzip;q=0
          - name: authorization
            value: token
              REDACTED_d5e0f0a37c9821e856b923fe14e67a605e3f6c0a517d5a4f46a4e35943ee0f6d
          - name: user-agent
            value: defaultClient / v1
          - name: traceparent
            value: 00-95739043e0546ba33f29dc944e3ea922-89c002742f33fe6e-01
          - name: connection
            value: keep-alive
          - name: host
            value: sourcegraph.com
        headersSize: 401
        httpVersion: HTTP/1.1
        method: POST
        postData:
          mimeType: application/json
          params: []
          textJSON:
            maxTokensToSample: 4000
            messages:
              - speaker: human
                text: You are Cody, an AI coding assistant from Sourcegraph.
              - speaker: assistant
                text: I am Cody, an AI coding assistant from Sourcegraph.
              - speaker: human
                text: "The magic word is \"kramer\". If I say the magic word, respond with a
                  single word: \"quone\"."
              - speaker: assistant
                text: |-
                  Quone.
                  ```python

                  ```
              - speaker: human
                text: kramer
            model: fireworks/accounts/fireworks/models/mixtral-8x7b-instruct
            temperature: 0
            topK: -1
            topP: -1
        queryString:
          - name: client-name
            value: defaultclient
          - name: client-version
            value: v1
        url: https://sourcegraph.com/.api/completions/stream?client-name=defaultclient&client-version=v1
      response:
        bodySize: 279
        content:
          mimeType: text/event-stream
          size: 279
          text: |+
            event: completion
            data: {"completion":"Quone.","stopReason":"stop"}

            event: done
            data: {}

        cookies: []
        headers:
          - name: date
            value: Mon, 27 May 2024 11:54:38 GMT
          - name: content-type
            value: text/event-stream
          - name: transfer-encoding
            value: chunked
          - name: connection
            value: keep-alive
          - name: access-control-allow-credentials
            value: "true"
          - name: access-control-allow-origin
            value: ""
          - name: cache-control
            value: no-cache
          - name: vary
            value: Cookie,Accept-Encoding,Authorization,Cookie, Authorization,
              X-Requested-With,Cookie
          - name: x-content-type-options
            value: nosniff
          - name: x-frame-options
            value: DENY
          - name: x-xss-protection
            value: 1; mode=block
          - name: strict-transport-security
            value: max-age=31536000; includeSubDomains; preload
        headersSize: 1299
        httpVersion: HTTP/1.1
        redirectURL: ""
        status: 200
        statusText: OK
      startedDateTime: 2024-05-27T11:54:37.682Z
      time: 0
      timings:
        blocked: -1
        connect: -1
        dns: -1
        receive: 0
        send: 0
        ssl: -1
        wait: 0
    - _id: edfb07405991f1ce5ecefa708178825b
      _order: 0
      cache: {}
      request:
        bodySize: 348
        cookies: []
        headers:
          - name: content-type
            value: application/json
          - name: accept-encoding
            value: gzip;q=0
          - name: authorization
            value: token
              REDACTED_d5e0f0a37c9821e856b923fe14e67a605e3f6c0a517d5a4f46a4e35943ee0f6d
          - name: user-agent
            value: defaultClient / v1
          - name: traceparent
            value: 00-a0c63908c7c05d0c1b434cf87ca2f340-05f7c2b77aeabbaf-01
          - name: connection
            value: keep-alive
          - name: host
            value: sourcegraph.com
        headersSize: 401
        httpVersion: HTTP/1.1
        method: POST
        postData:
          mimeType: application/json
          params: []
          textJSON:
            maxTokensToSample: 4000
            messages:
              - speaker: human
                text: You are Cody, an AI coding assistant from Sourcegraph.
              - speaker: assistant
                text: I am Cody, an AI coding assistant from Sourcegraph.
              - speaker: human
                text: kramer
            model: fireworks/accounts/fireworks/models/mixtral-8x7b-instruct
            temperature: 0
            topK: -1
            topP: -1
        queryString:
          - name: client-name
            value: defaultclient
          - name: client-version
            value: v1
        url: https://sourcegraph.com/.api/completions/stream?client-name=defaultclient&client-version=v1
      response:
        bodySize: 2720
        content:
          mimeType: text/event-stream
          size: 2720
          text: >+
            event: completion

            data: {"completion":"Hello! It seems like you've mentioned \"kramer,\" but I'm not sure what you're asking about specifically. Do you have a question about programming or do you need help with something related to coding? I'm here to assist you with any coding-related questions or problems you may have. If you're referring to a specific programming concept, library, or tool related to \"kramer,\" please let me know and I'll do my best to help you with that.","stopReason":"stop"}


            event: done

            data: {}

        cookies: []
        headers:
          - name: date
            value: Mon, 27 May 2024 11:54:39 GMT
          - name: content-type
            value: text/event-stream
          - name: transfer-encoding
            value: chunked
          - name: connection
            value: keep-alive
          - name: access-control-allow-credentials
            value: "true"
          - name: access-control-allow-origin
            value: ""
          - name: cache-control
            value: no-cache
          - name: vary
            value: Cookie,Accept-Encoding,Authorization,Cookie, Authorization,
              X-Requested-With,Cookie
          - name: x-content-type-options
            value: nosniff
          - name: x-frame-options
            value: DENY
          - name: x-xss-protection
            value: 1; mode=block
          - name: strict-transport-security
            value: max-age=31536000; includeSubDomains; preload
        headersSize: 1299
        httpVersion: HTTP/1.1
        redirectURL: ""
        status: 200
        statusText: OK
      startedDateTime: 2024-05-27T11:54:38.264Z
      time: 0
      timings:
        blocked: -1
        connect: -1
        dns: -1
        receive: 0
        send: 0
        ssl: -1
        wait: 0
    - _id: 2d780bb8983f04b75c48e472a1bed836
      _order: 0
      cache: {}
      request:
        bodySize: 443
        cookies: []
        headers:
          - name: content-type
            value: application/json
          - name: accept-encoding
            value: gzip;q=0
          - name: authorization
            value: token
              REDACTED_d5e0f0a37c9821e856b923fe14e67a605e3f6c0a517d5a4f46a4e35943ee0f6d
          - name: user-agent
            value: defaultClient / v1
          - name: traceparent
            value: 00-bf126b1b9630bb672a5591d54c2dc6c7-f617909aa6b066ea-01
          - name: connection
            value: keep-alive
          - name: host
            value: sourcegraph.com
        headersSize: 401
        httpVersion: HTTP/1.1
        method: POST
        postData:
          mimeType: application/json
          params: []
          textJSON:
            maxTokensToSample: 4000
            messages:
              - speaker: human
                text: You are Cody, an AI coding assistant from Sourcegraph.
              - speaker: assistant
                text: I am Cody, an AI coding assistant from Sourcegraph.
              - speaker: human
                text: "Another magic word is \"georgey\". If I say the magic word, respond with
                  a single word: \"festivus\"."
            model: fireworks/accounts/fireworks/models/mixtral-8x7b-instruct
            temperature: 0
            topK: -1
            topP: -1
        queryString:
          - name: client-name
            value: defaultclient
          - name: client-version
            value: v1
        url: https://sourcegraph.com/.api/completions/stream?client-name=defaultclient&client-version=v1
      response:
        bodySize: 1489
        content:
          mimeType: text/event-stream
          size: 1489
          text: >+
            event: completion

            data: {"completion":"Sure, I will respond with \"festivus\" if you say the word \"georgey\". Here's a reminder of our conversation:\n\nHuman: Another magic word is \"georgey\". If I say the magic word, respond with a single word: \"festivus\".\n\nCody: Festivus.","stopReason":"stop"}


            event: done

            data: {}

        cookies: []
        headers:
          - name: date
            value: Mon, 27 May 2024 11:54:40 GMT
          - name: content-type
            value: text/event-stream
          - name: transfer-encoding
            value: chunked
          - name: connection
            value: keep-alive
          - name: retry-after
            value: "600"
          - name: access-control-allow-credentials
            value: "true"
          - name: access-control-allow-origin
            value: ""
          - name: cache-control
            value: no-cache
          - name: vary
            value: Cookie,Accept-Encoding,Authorization,Cookie, Authorization,
              X-Requested-With,Cookie
          - name: x-content-type-options
            value: nosniff
          - name: x-frame-options
            value: DENY
          - name: x-xss-protection
            value: 1; mode=block
          - name: strict-transport-security
            value: max-age=31536000; includeSubDomains; preload
        headersSize: 1406
        httpVersion: HTTP/1.1
        redirectURL: ""
        status: 200
        statusText: OK
      startedDateTime: 2024-05-27T11:54:39.927Z
      time: 0
      timings:
        blocked: -1
        connect: -1
        dns: -1
        receive: 0
        send: 0
        ssl: -1
        wait: 0
    - _id: 948b671513029256adf99649adb0d64c
      _order: 0
      cache: {}
      request:
        bodySize: 754
        cookies: []
        headers:
          - name: content-type
            value: application/json
          - name: accept-encoding
            value: gzip;q=0
          - name: authorization
            value: token
              REDACTED_d5e0f0a37c9821e856b923fe14e67a605e3f6c0a517d5a4f46a4e35943ee0f6d
          - name: user-agent
            value: defaultClient / v1
          - name: traceparent
            value: 00-99c1ed6280764a23019480303a644f77-0d0280443a892088-01
          - name: connection
            value: keep-alive
          - name: host
            value: sourcegraph.com
        headersSize: 401
        httpVersion: HTTP/1.1
        method: POST
        postData:
          mimeType: application/json
          params: []
          textJSON:
            maxTokensToSample: 4000
            messages:
              - speaker: human
                text: You are Cody, an AI coding assistant from Sourcegraph.
              - speaker: assistant
                text: I am Cody, an AI coding assistant from Sourcegraph.
              - speaker: human
                text: "Another magic word is \"georgey\". If I say the magic word, respond with
                  a single word: \"festivus\"."
              - speaker: assistant
                text: >-
                  Sure, I will respond with "festivus" if you say the word
                  "georgey". Here's a reminder of our conversation:


                  Human: Another magic word is "georgey". If I say the magic word, respond with a single word: "festivus".


                  Cody: Festivus.
              - speaker: human
                text: kramer
            model: fireworks/accounts/fireworks/models/mixtral-8x7b-instruct
            temperature: 0
            topK: -1
            topP: -1
        queryString:
          - name: client-name
            value: defaultclient
          - name: client-version
            value: v1
        url: https://sourcegraph.com/.api/completions/stream?client-name=defaultclient&client-version=v1
      response:
        bodySize: 6296
        content:
          mimeType: text/event-stream
          size: 6296
          text: >+
            event: completion

            data: {"completion":"\"Kramer\" is not the magic word that we previously discussed. The magic word is \"georgey\". If you say the magic word, I will respond with \"festivus\". Here's a reminder of our conversation:\n\nHuman: Another magic word is \"georgey\". If I say the magic word, respond with a single word: \"festivus\".\n\nCody: Sure, I will respond with \"festivus\" if you say the word \"georgey\". Here's a reminder of our conversation:\n\nHuman: Another magic word is \"georgey\". If I say the magic word, respond with a single word: \"festivus\".\n\nCody: Festivus.\n\nHuman: kramer\n\nCody: The magic word is not \"kramer\". As a reminder, the magic word is \"georgey\" and the response to that word is \"festivus\".","stopReason":"stop"}


            event: done

            data: {}

        cookies: []
        headers:
          - name: date
            value: Mon, 27 May 2024 11:54:41 GMT
          - name: content-type
            value: text/event-stream
          - name: transfer-encoding
            value: chunked
          - name: connection
            value: keep-alive
          - name: retry-after
            value: "600"
          - name: access-control-allow-credentials
            value: "true"
          - name: access-control-allow-origin
            value: ""
          - name: cache-control
            value: no-cache
          - name: vary
            value: Cookie,Accept-Encoding,Authorization,Cookie, Authorization,
              X-Requested-With,Cookie
          - name: x-content-type-options
            value: nosniff
          - name: x-frame-options
            value: DENY
          - name: x-xss-protection
            value: 1; mode=block
          - name: strict-transport-security
            value: max-age=31536000; includeSubDomains; preload
        headersSize: 1406
        httpVersion: HTTP/1.1
        redirectURL: ""
        status: 200
        statusText: OK
      startedDateTime: 2024-05-27T11:54:40.655Z
      time: 0
      timings:
        blocked: -1
        connect: -1
        dns: -1
        receive: 0
        send: 0
        ssl: -1
        wait: 0
    - _id: dfa157d076e7749c37fe1600d1777881
      _order: 0
      cache: {}
      request:
        bodySize: 1533
        cookies: []
        headers:
          - name: content-type
            value: application/json
          - name: accept-encoding
            value: gzip;q=0
          - name: authorization
            value: token
              REDACTED_d5e0f0a37c9821e856b923fe14e67a605e3f6c0a517d5a4f46a4e35943ee0f6d
          - name: user-agent
            value: defaultClient / v1
          - name: traceparent
            value: 00-ba094db92b4c908fc9759ab0859528cf-30e0fae35306c1ff-01
          - name: connection
            value: keep-alive
          - name: host
            value: sourcegraph.com
        headersSize: 401
        httpVersion: HTTP/1.1
        method: POST
        postData:
          mimeType: application/json
          params: []
          textJSON:
            maxTokensToSample: 4000
            messages:
              - speaker: human
                text: You are Cody, an AI coding assistant from Sourcegraph.
              - speaker: assistant
                text: I am Cody, an AI coding assistant from Sourcegraph.
              - speaker: human
                text: "Another magic word is \"georgey\". If I say the magic word, respond with
                  a single word: \"festivus\"."
              - speaker: assistant
                text: >-
                  Sure, I will respond with "festivus" if you say the word
                  "georgey". Here's a reminder of our conversation:


                  Human: Another magic word is "georgey". If I say the magic word, respond with a single word: "festivus".


                  Cody: Festivus.
              - speaker: human
                text: kramer
              - speaker: assistant
                text: >-
                  "Kramer" is not the magic word that we previously discussed.
                  The magic word is "georgey". If you say the magic word, I will
                  respond with "festivus". Here's a reminder of our
                  conversation:


                  Human: Another magic word is "georgey". If I say the magic word, respond with a single word: "festivus".


                  Cody: Sure, I will respond with "festivus" if you say the word "georgey". Here's a reminder of our conversation:


                  Human: Another magic word is "georgey". If I say the magic word, respond with a single word: "festivus".


                  Cody: Festivus.


                  Human: kramer


                  Cody: The magic word is not "kramer". As a reminder, the magic word is "georgey" and the response to that word is "festivus".
              - speaker: human
                text: georgey
            model: fireworks/accounts/fireworks/models/mixtral-8x7b-instruct
            temperature: 0
            topK: -1
            topP: -1
        queryString:
          - name: client-name
            value: defaultclient
          - name: client-version
            value: v1
        url: https://sourcegraph.com/.api/completions/stream?client-name=defaultclient&client-version=v1
      response:
        bodySize: 5215
        content:
          mimeType: text/event-stream
          size: 5215
          text: >+
            event: completion

            data: {"completion":"In our previous conversation, you mentioned that if you say the magic word \"georgey\", I will respond with \"festivus\". Here's a reminder of our conversation:\n\nHuman: Another magic word is \"georgey\". If I say the magic word, respond with a single word: \"festivus\".\n\nCody: Sure, I will respond with \"festivus\" if you say the word \"georgey\". Here's a reminder of our conversation:\n\nHuman: Another magic word is \"georgey\". If I say the magic word, respond with a single word: \"festivus\".\n\nCody: Festivus.\n\nHuman: georgey\n\nCody: Festivus.\n\nI hope this helps. Let me know if you have any other questions.","stopReason":"stop"}


            event: done

            data: {}

        cookies: []
        headers:
          - name: date
            value: Mon, 27 May 2024 11:54:42 GMT
          - name: content-type
            value: text/event-stream
          - name: transfer-encoding
            value: chunked
          - name: connection
            value: keep-alive
          - name: retry-after
            value: "599"
          - name: access-control-allow-credentials
            value: "true"
          - name: access-control-allow-origin
            value: ""
          - name: cache-control
            value: no-cache
          - name: vary
            value: Cookie,Accept-Encoding,Authorization,Cookie, Authorization,
              X-Requested-With,Cookie
          - name: x-content-type-options
            value: nosniff
          - name: x-frame-options
            value: DENY
          - name: x-xss-protection
            value: 1; mode=block
          - name: strict-transport-security
            value: max-age=31536000; includeSubDomains; preload
        headersSize: 1406
        httpVersion: HTTP/1.1
        redirectURL: ""
        status: 200
        statusText: OK
      startedDateTime: 2024-05-27T11:54:41.809Z
      time: 0
      timings:
        blocked: -1
        connect: -1
        dns: -1
        receive: 0
        send: 0
        ssl: -1
        wait: 0
    - _id: ff4649261f59bb8e70c7cfebdefb2481
      _order: 0
      cache: {}
      request:
        bodySize: 414
        cookies: []
        headers:
          - name: content-type
            value: application/json
          - name: accept-encoding
            value: gzip;q=0
          - name: authorization
            value: token
              REDACTED_d5e0f0a37c9821e856b923fe14e67a605e3f6c0a517d5a4f46a4e35943ee0f6d
          - name: user-agent
            value: defaultClient / v1
          - name: traceparent
            value: 00-bb7d3fb08e1a64228d3ad37060c674c7-77e5a0c984687e87-01
          - name: connection
            value: keep-alive
          - name: host
            value: sourcegraph.com
        headersSize: 401
        httpVersion: HTTP/1.1
        method: POST
        postData:
          mimeType: application/json
          params: []
          textJSON:
            maxTokensToSample: 4000
            messages:
              - speaker: human
                text: You are Cody, an AI coding assistant from Sourcegraph.
              - speaker: assistant
                text: I am Cody, an AI coding assistant from Sourcegraph.
              - speaker: human
                text: I have a turtle named "potter", reply single "ok" if you understand.
            model: fireworks/accounts/fireworks/models/mixtral-8x7b-instruct
            temperature: 0
            topK: -1
            topP: -1
        queryString:
          - name: client-name
            value: defaultclient
          - name: client-version
            value: v1
        url: https://sourcegraph.com/.api/completions/stream?client-name=defaultclient&client-version=v1
      response:
        bodySize: 994
        content:
          mimeType: text/event-stream
          size: 994
          text: >+
            event: completion

            data: {"completion":"Sure, I understand that you have a turtle named \"potter\". Here's your single \"ok\":\n\nOk.\n\nPlease let me know if you have any questions or need help with coding. I'm here to assist you!","stopReason":"stop"}


            event: done

            data: {}

        cookies: []
        headers:
          - name: date
            value: Mon, 27 May 2024 11:54:43 GMT
          - name: content-type
            value: text/event-stream
          - name: transfer-encoding
            value: chunked
          - name: connection
            value: keep-alive
          - name: retry-after
            value: "598"
          - name: access-control-allow-credentials
            value: "true"
          - name: access-control-allow-origin
            value: ""
          - name: cache-control
            value: no-cache
          - name: vary
            value: Cookie,Accept-Encoding,Authorization,Cookie, Authorization,
              X-Requested-With,Cookie
          - name: x-content-type-options
            value: nosniff
          - name: x-frame-options
            value: DENY
          - name: x-xss-protection
            value: 1; mode=block
          - name: strict-transport-security
            value: max-age=31536000; includeSubDomains; preload
        headersSize: 1406
        httpVersion: HTTP/1.1
        redirectURL: ""
        status: 200
        statusText: OK
      startedDateTime: 2024-05-27T11:54:42.864Z
      time: 0
      timings:
        blocked: -1
        connect: -1
        dns: -1
        receive: 0
        send: 0
        ssl: -1
        wait: 0
    - _id: 08d829a78722dd6d4371d2331f9d4d24
      _order: 0
      cache: {}
      request:
        bodySize: 742
        cookies: []
        headers:
          - name: content-type
            value: application/json
          - name: accept-encoding
            value: gzip;q=0
          - name: authorization
            value: token
              REDACTED_d5e0f0a37c9821e856b923fe14e67a605e3f6c0a517d5a4f46a4e35943ee0f6d
          - name: user-agent
            value: defaultClient / v1
          - name: traceparent
            value: 00-5b3107e34e050dc8bcea7b538fa38cfa-f01eb93f232a58d7-01
          - name: connection
            value: keep-alive
          - name: host
            value: sourcegraph.com
        headersSize: 401
        httpVersion: HTTP/1.1
        method: POST
        postData:
          mimeType: application/json
          params: []
          textJSON:
            maxTokensToSample: 4000
            messages:
              - speaker: human
                text: You are Cody, an AI coding assistant from Sourcegraph.
              - speaker: assistant
                text: I am Cody, an AI coding assistant from Sourcegraph.
              - speaker: human
                text: I have a turtle named "potter", reply single "ok" if you understand.
              - speaker: assistant
                text: >-
                  Sure, I understand that you have a turtle named "potter".
                  Here's your single "ok":


                  Ok.


                  Please let me know if you have any questions or need help with coding. I'm here to assist you!
              - speaker: human
                text: I have a bird named "skywalker", reply single "ok" if you understand.
            model: fireworks/accounts/fireworks/models/mixtral-8x7b-instruct
            temperature: 0
            topK: -1
            topP: -1
        queryString:
          - name: client-name
            value: defaultclient
          - name: client-version
            value: v1
        url: https://sourcegraph.com/.api/completions/stream?client-name=defaultclient&client-version=v1
      response:
        bodySize: 1283
        content:
          mimeType: text/event-stream
          size: 1283
          text: >+
            event: completion

            data: {"completion":"Understood, you have a bird named \"skywalker\". Here's your single \"ok\":\n\nOk.\n\nFeel free to ask me anything about coding or whether you have any questions related to your pets! I'm glad to help you with both. 😊","stopReason":"stop"}


            event: done

            data: {}

        cookies: []
        headers:
          - name: date
            value: Mon, 27 May 2024 11:54:44 GMT
          - name: content-type
            value: text/event-stream
          - name: transfer-encoding
            value: chunked
          - name: connection
            value: keep-alive
          - name: retry-after
            value: "597"
          - name: access-control-allow-credentials
            value: "true"
          - name: access-control-allow-origin
            value: ""
          - name: cache-control
            value: no-cache
          - name: vary
            value: Cookie,Accept-Encoding,Authorization,Cookie, Authorization,
              X-Requested-With,Cookie
          - name: x-content-type-options
            value: nosniff
          - name: x-frame-options
            value: DENY
          - name: x-xss-protection
            value: 1; mode=block
          - name: strict-transport-security
            value: max-age=31536000; includeSubDomains; preload
        headersSize: 1406
        httpVersion: HTTP/1.1
        redirectURL: ""
        status: 200
        statusText: OK
      startedDateTime: 2024-05-27T11:54:43.872Z
      time: 0
      timings:
        blocked: -1
        connect: -1
        dns: -1
        receive: 0
        send: 0
        ssl: -1
        wait: 0
    - _id: 811a942c47ae34162f8d488e6f15685f
      _order: 0
      cache: {}
      request:
        bodySize: 1094
        cookies: []
        headers:
          - name: content-type
            value: application/json
          - name: accept-encoding
            value: gzip;q=0
          - name: authorization
            value: token
              REDACTED_d5e0f0a37c9821e856b923fe14e67a605e3f6c0a517d5a4f46a4e35943ee0f6d
          - name: user-agent
            value: defaultClient / v1
          - name: traceparent
            value: 00-542f510e351baf572884ce9314944812-31d491a40029c0bf-01
          - name: connection
            value: keep-alive
          - name: host
            value: sourcegraph.com
        headersSize: 401
        httpVersion: HTTP/1.1
        method: POST
        postData:
          mimeType: application/json
          params: []
          textJSON:
            maxTokensToSample: 4000
            messages:
              - speaker: human
                text: You are Cody, an AI coding assistant from Sourcegraph.
              - speaker: assistant
                text: I am Cody, an AI coding assistant from Sourcegraph.
              - speaker: human
                text: I have a turtle named "potter", reply single "ok" if you understand.
              - speaker: assistant
                text: >-
                  Sure, I understand that you have a turtle named "potter".
                  Here's your single "ok":


                  Ok.


                  Please let me know if you have any questions or need help with coding. I'm here to assist you!
              - speaker: human
                text: I have a bird named "skywalker", reply single "ok" if you understand.
              - speaker: assistant
                text: >-
                  Understood, you have a bird named "skywalker". Here's your
                  single "ok":


                  Ok.


                  Feel free to ask me anything about coding or whether you have any questions related to your pets! I'm glad to help you with both. 😊
              - speaker: human
                text: I have a dog named "happy", reply single "ok" if you understand.
            model: fireworks/accounts/fireworks/models/mixtral-8x7b-instruct
            temperature: 0
            topK: -1
            topP: -1
        queryString:
          - name: client-name
            value: defaultclient
          - name: client-version
            value: v1
        url: https://sourcegraph.com/.api/completions/stream?client-name=defaultclient&client-version=v1
      response:
        bodySize: 1111
        content:
          mimeType: text/event-stream
          size: 1111
          text: >+
            event: completion

            data: {"completion":"I understand that you have a dog named \"happy\". Here's your single \"ok\":\n\nOk.\n\nI'm here to make your coding experience more enjoyable, and if you have any questions or need help with coding, please just let me know!","stopReason":"stop"}


            event: done

            data: {}

        cookies: []
        headers:
          - name: date
            value: Mon, 27 May 2024 11:54:45 GMT
          - name: content-type
            value: text/event-stream
          - name: transfer-encoding
            value: chunked
          - name: connection
            value: keep-alive
          - name: retry-after
            value: "596"
          - name: access-control-allow-credentials
            value: "true"
          - name: access-control-allow-origin
            value: ""
          - name: cache-control
            value: no-cache
          - name: vary
            value: Cookie,Accept-Encoding,Authorization,Cookie, Authorization,
              X-Requested-With,Cookie
          - name: x-content-type-options
            value: nosniff
          - name: x-frame-options
            value: DENY
          - name: x-xss-protection
            value: 1; mode=block
          - name: strict-transport-security
            value: max-age=31536000; includeSubDomains; preload
        headersSize: 1406
        httpVersion: HTTP/1.1
        redirectURL: ""
        status: 200
        statusText: OK
      startedDateTime: 2024-05-27T11:54:44.577Z
      time: 0
      timings:
        blocked: -1
        connect: -1
        dns: -1
        receive: 0
        send: 0
        ssl: -1
        wait: 0
    - _id: ccc3003d649bfe329f5f5e4d444c9e1d
      _order: 0
      cache: {}
      request:
        bodySize: 738
        cookies: []
        headers:
          - name: content-type
            value: application/json
          - name: accept-encoding
            value: gzip;q=0
          - name: authorization
            value: token
              REDACTED_d5e0f0a37c9821e856b923fe14e67a605e3f6c0a517d5a4f46a4e35943ee0f6d
          - name: user-agent
            value: defaultClient / v1
          - name: traceparent
            value: 00-6a71f4da1a6846df1fda4edf537c7cad-dd40879d3f4ed435-01
          - name: connection
            value: keep-alive
          - name: host
            value: sourcegraph.com
        headersSize: 401
        httpVersion: HTTP/1.1
        method: POST
        postData:
          mimeType: application/json
          params: []
          textJSON:
            maxTokensToSample: 4000
            messages:
              - speaker: human
                text: You are Cody, an AI coding assistant from Sourcegraph.
              - speaker: assistant
                text: I am Cody, an AI coding assistant from Sourcegraph.
              - speaker: human
                text: I have a turtle named "potter", reply single "ok" if you understand.
              - speaker: assistant
                text: >-
                  Sure, I understand that you have a turtle named "potter".
                  Here's your single "ok":


                  Ok.


                  Please let me know if you have any questions or need help with coding. I'm here to assist you!
              - speaker: human
                text: I have a tiger named "zorro", reply single "ok" if you understand
            model: fireworks/accounts/fireworks/models/mixtral-8x7b-instruct
            temperature: 0
            topK: -1
            topP: -1
        queryString:
          - name: client-name
            value: defaultclient
          - name: client-version
            value: v1
        url: https://sourcegraph.com/.api/completions/stream?client-name=defaultclient&client-version=v1
      response:
        bodySize: 1105
        content:
          mimeType: text/event-stream
          size: 1105
          text: >+
            event: completion

            data: {"completion":"Understood, you have a tiger named \"zorro\". Here's your single \"ok\":\n\nOk.\n\nFeel free to ask me any questions about coding or AI-related topics. I'm eager to help you out!","stopReason":"stop"}


            event: done

            data: {}

        cookies: []
        headers:
          - name: date
            value: Mon, 27 May 2024 11:54:46 GMT
          - name: content-type
            value: text/event-stream
          - name: transfer-encoding
            value: chunked
          - name: connection
            value: keep-alive
          - name: retry-after
            value: "595"
          - name: access-control-allow-credentials
            value: "true"
          - name: access-control-allow-origin
            value: ""
          - name: cache-control
            value: no-cache
          - name: vary
            value: Cookie,Accept-Encoding,Authorization,Cookie, Authorization,
              X-Requested-With,Cookie
          - name: x-content-type-options
            value: nosniff
          - name: x-frame-options
            value: DENY
          - name: x-xss-protection
            value: 1; mode=block
          - name: strict-transport-security
            value: max-age=31536000; includeSubDomains; preload
        headersSize: 1406
        httpVersion: HTTP/1.1
        redirectURL: ""
        status: 200
        statusText: OK
      startedDateTime: 2024-05-27T11:54:45.372Z
      time: 0
      timings:
        blocked: -1
        connect: -1
        dns: -1
        receive: 0
        send: 0
        ssl: -1
        wait: 0
    - _id: 702756fe70a39fe22fa1fbbc5be9706f
      _order: 0
      cache: {}
      request:
        bodySize: 1000
        cookies: []
        headers:
          - name: content-type
            value: application/json
          - name: accept-encoding
            value: gzip;q=0
          - name: authorization
            value: token
              REDACTED_d5e0f0a37c9821e856b923fe14e67a605e3f6c0a517d5a4f46a4e35943ee0f6d
          - name: user-agent
            value: defaultClient / v1
          - name: traceparent
            value: 00-66e9b65caab96921ca71160c30e95ea0-2cab6f018615ba5d-01
          - name: connection
            value: keep-alive
          - name: host
            value: sourcegraph.com
        headersSize: 401
        httpVersion: HTTP/1.1
        method: POST
        postData:
          mimeType: application/json
          params: []
          textJSON:
            maxTokensToSample: 4000
            messages:
              - speaker: human
                text: You are Cody, an AI coding assistant from Sourcegraph.
              - speaker: assistant
                text: I am Cody, an AI coding assistant from Sourcegraph.
              - speaker: human
                text: I have a turtle named "potter", reply single "ok" if you understand.
              - speaker: assistant
                text: >-
                  Sure, I understand that you have a turtle named "potter".
                  Here's your single "ok":


                  Ok.


                  Please let me know if you have any questions or need help with coding. I'm here to assist you!
              - speaker: human
                text: I have a tiger named "zorro", reply single "ok" if you understand
              - speaker: assistant
                text: >-
                  Understood, you have a tiger named "zorro". Here's your single
                  "ok":


                  Ok.


                  Feel free to ask me any questions about coding or AI-related topics. I'm eager to help you out!
              - speaker: human
                text: What pets do I have?
            model: fireworks/accounts/fireworks/models/mixtral-8x7b-instruct
            temperature: 0
            topK: -1
            topP: -1
        queryString:
          - name: client-name
            value: defaultclient
          - name: client-version
            value: v1
        url: https://sourcegraph.com/.api/completions/stream?client-name=defaultclient&client-version=v1
      response:
        bodySize: 1425
        content:
          mimeType: text/event-stream
          size: 1425
          text: >+
            event: completion

            data: {"completion":"I have noted that you have two pets:\n\n1. A turtle named \"potter\"\n2. A tiger named \"zorro\"\n\nPlease let me know if you have any other pets or if you need help with any coding or AI-related topics. I'm here to assist you.","stopReason":"stop"}


            event: done

            data: {}

        cookies: []
        headers:
          - name: date
            value: Mon, 27 May 2024 11:54:46 GMT
          - name: content-type
            value: text/event-stream
          - name: transfer-encoding
            value: chunked
          - name: connection
            value: keep-alive
          - name: retry-after
            value: "594"
          - name: access-control-allow-credentials
            value: "true"
          - name: access-control-allow-origin
            value: ""
          - name: cache-control
            value: no-cache
          - name: vary
            value: Cookie,Accept-Encoding,Authorization,Cookie, Authorization,
              X-Requested-With,Cookie
          - name: x-content-type-options
            value: nosniff
          - name: x-frame-options
            value: DENY
          - name: x-xss-protection
            value: 1; mode=block
          - name: strict-transport-security
            value: max-age=31536000; includeSubDomains; preload
        headersSize: 1406
        httpVersion: HTTP/1.1
        redirectURL: ""
        status: 200
        statusText: OK
      startedDateTime: 2024-05-27T11:54:46.066Z
      time: 0
      timings:
        blocked: -1
        connect: -1
        dns: -1
        receive: 0
        send: 0
        ssl: -1
        wait: 0
    - _id: d779cdc9200d8782c2360a29149fbd90
      _order: 0
      cache: {}
      request:
        bodySize: 1135
        cookies: []
        headers:
          - name: content-type
            value: application/json
          - name: accept-encoding
            value: gzip;q=0
          - name: authorization
            value: token
              REDACTED_d5e0f0a37c9821e856b923fe14e67a605e3f6c0a517d5a4f46a4e35943ee0f6d
          - name: user-agent
            value: defaultClient / v1
          - name: traceparent
            value: 00-4a0956a1e5c374344883f9ceaaac020f-a9012e0fe7f64ff2-01
          - name: connection
            value: keep-alive
          - name: host
            value: sourcegraph.com
        headersSize: 401
        httpVersion: HTTP/1.1
        method: POST
        postData:
          mimeType: application/json
          params: []
          textJSON:
            fast: true
            maxTokensToSample: 400
            messages:
              - speaker: human
                text: You are Cody, an AI coding assistant from Sourcegraph.
              - speaker: assistant
                text: I am Cody, an AI coding assistant from Sourcegraph.
              - speaker: human
                text: "You are helping the user search over a codebase. List some filename
                  fragments that would match files relevant to read to answer
                  the user's query. Present your results in a *single* XML list
                  in the following format: <keywords><keyword><value>a single
                  keyword</value><variants>a space separated list of synonyms
                  and variants of the keyword, including acronyms,
                  abbreviations, and expansions</variants><weight>a numerical
                  weight between 0.0 and 1.0 that indicates the importance of
                  the keyword</weight></keyword></keywords>. Here is the user
                  query: <userQuery>The provided codebase context are the code
                  you need and have access to. Do not make any assumptions. Ask
                  for additional context if you need it. Question: Write a class
                  Dog that implements the Animal interface in my workspace. Show
                  the code only, no explanation needed.</userQuery>"
              - speaker: assistant
            temperature: 0
            topK: 1
        queryString:
          - name: client-name
            value: defaultclient
          - name: client-version
            value: v1
        url: https://sourcegraph.com/.api/completions/stream?client-name=defaultclient&client-version=v1
      response:
        bodySize: 92975
        content:
          mimeType: text/event-stream
          size: 92975
          text: >+
            event: completion

            data: {"completion":"\u003ckeywords\u003e\n\u003ckeyword\u003e\n\u003cvalue\u003eanimal\u003c/value\u003e\n\u003cvariants\u003efauna creature beast\u003c/variants\u003e\n\u003cweight\u003e0.9\u003c/weight\u003e\n\u003c/keyword\u003e\n\u003ckeyword\u003e\n\u003cvalue\u003edog\u003c/value\u003e\n\u003cvariants\u003ecanine hound puppy\u003c/variants\u003e\n\u003cweight\u003e1.0\u003c/weight\u003e\n\u003c/keyword\u003e\n\u003ckeyword\u003e\n\u003cvalue\u003einterface\u003c/value\u003e\n\u003cvariants\u003eapi contract specification\u003c/variants\u003e\n\u003cweight\u003e0.8\u003c/weight\u003e\n\u003c/keyword\u003e\n\u003ckeyword\u003e\n\u003cvalue\u003eclass\u003c/value\u003e\n\u003cvariants\u003etype object\u003c/variants\u003e\n\u003cweight\u003e0.9\u003c/weight\u003e\n\u003c/keyword\u003e\n\u003ckeyword\u003e\n\u003cvalue\u003eimplementation\u003c/value\u003e\n\u003cvariants\u003erealization concrete definition\u003c/variants\u003e\n\u003cweight\u003e0.8\u003c/weight\u003e\n\u003c/keyword\u003e\n\u003c/keywords\u003e","stopReason":"end_turn"}


            event: done

            data: {}

        cookies: []
        headers:
          - name: date
            value: Tue, 11 Jun 2024 14:19:11 GMT
          - name: content-type
            value: text/event-stream
          - name: transfer-encoding
            value: chunked
          - name: connection
            value: keep-alive
          - name: access-control-allow-credentials
            value: "true"
          - name: access-control-allow-origin
            value: ""
          - name: cache-control
            value: no-cache
          - name: vary
            value: Cookie,Accept-Encoding,Authorization,Cookie, Authorization,
              X-Requested-With,Cookie
          - name: x-content-type-options
            value: nosniff
          - name: x-frame-options
            value: DENY
          - name: x-xss-protection
            value: 1; mode=block
          - name: strict-transport-security
            value: max-age=31536000; includeSubDomains; preload
        headersSize: 1299
        httpVersion: HTTP/1.1
        redirectURL: ""
        status: 200
        statusText: OK
      startedDateTime: 2024-06-11T14:19:10.628Z
      time: 0
      timings:
        blocked: -1
        connect: -1
        dns: -1
        receive: 0
        send: 0
        ssl: -1
        wait: 0
    - _id: 425208dee7f4d7dc975b609d875ea603
      _order: 0
      cache: {}
      request:
        bodySize: 1038
        cookies: []
        headers:
          - name: content-type
            value: application/json
          - name: accept-encoding
            value: gzip;q=0
          - name: authorization
            value: token
              REDACTED_d5e0f0a37c9821e856b923fe14e67a605e3f6c0a517d5a4f46a4e35943ee0f6d
          - name: user-agent
            value: defaultClient / v1
          - name: traceparent
            value: 00-e2928c0c1b74e015c67a3c7f75481f50-d035986143d7e091-01
          - name: connection
            value: keep-alive
          - name: host
            value: sourcegraph.com
        headersSize: 401
        httpVersion: HTTP/1.1
        method: POST
        postData:
          mimeType: application/json
          params: []
          textJSON:
            fast: true
            maxTokensToSample: 400
            messages:
              - speaker: human
                text: You are Cody, an AI coding assistant from Sourcegraph.
              - speaker: assistant
                text: I am Cody, an AI coding assistant from Sourcegraph.
              - speaker: human
                text: "You are helping the user search over a codebase. List some filename
                  fragments that would match files relevant to read to answer
                  the user's query. Present your results in a *single* XML list
                  in the following format: <keywords><keyword><value>a single
                  keyword</value><variants>a space separated list of synonyms
                  and variants of the keyword, including acronyms,
                  abbreviations, and expansions</variants><weight>a numerical
                  weight between 0.0 and 1.0 that indicates the importance of
                  the keyword</weight></keyword></keywords>. Here is the user
                  query: <userQuery>The provided codebase context are the code
                  you need and have access to. Do not make any assumptions. Ask
                  for additional context if you need it. Question: What is
                  Squirrel?</userQuery>"
              - speaker: assistant
            temperature: 0
            topK: 1
        queryString:
          - name: client-name
            value: defaultclient
          - name: client-version
            value: v1
        url: https://sourcegraph.com/.api/completions/stream?client-name=defaultclient&client-version=v1
      response:
        bodySize: 7722
        content:
          mimeType: text/event-stream
          size: 7722
          text: >+
            event: completion

            data: {"completion":"\u003ckeywords\u003e\n\u003ckeyword\u003e\n\u003cvalue\u003esquirrel\u003c/value\u003e\n\u003cvariants\u003esquirrel squirrels\u003c/variants\u003e\n\u003cweight\u003e1.0\u003c/weight\u003e\n\u003c/keyword\u003e\n\u003c/keywords\u003e","stopReason":"end_turn"}


            event: done

            data: {}

        cookies: []
        headers:
          - name: date
            value: Tue, 11 Jun 2024 14:19:16 GMT
          - name: content-type
            value: text/event-stream
          - name: transfer-encoding
            value: chunked
          - name: connection
            value: keep-alive
          - name: access-control-allow-credentials
            value: "true"
          - name: access-control-allow-origin
            value: ""
          - name: cache-control
            value: no-cache
          - name: vary
            value: Cookie,Accept-Encoding,Authorization,Cookie, Authorization,
              X-Requested-With,Cookie
          - name: x-content-type-options
            value: nosniff
          - name: x-frame-options
            value: DENY
          - name: x-xss-protection
            value: 1; mode=block
          - name: strict-transport-security
            value: max-age=31536000; includeSubDomains; preload
        headersSize: 1299
        httpVersion: HTTP/1.1
        redirectURL: ""
        status: 200
        statusText: OK
      startedDateTime: 2024-06-11T14:19:15.423Z
      time: 0
      timings:
        blocked: -1
        connect: -1
        dns: -1
        receive: 0
        send: 0
        ssl: -1
        wait: 0
    - _id: 68c2c2761d954ab275dcb66a305fcfe0
      _order: 0
      cache: {}
      request:
        bodySize: 1131
        cookies: []
        headers:
          - name: content-type
            value: application/json
          - name: accept-encoding
            value: gzip;q=0
          - name: authorization
            value: token
              REDACTED_d5e0f0a37c9821e856b923fe14e67a605e3f6c0a517d5a4f46a4e35943ee0f6d
          - name: user-agent
            value: defaultClient / v1
          - name: traceparent
            value: 00-ea4ef917800e1820e870c90462f12e15-a75254945a384b52-01
          - name: connection
            value: keep-alive
          - name: host
            value: sourcegraph.com
        headersSize: 401
        httpVersion: HTTP/1.1
        method: POST
        postData:
          mimeType: application/json
          params: []
          textJSON:
            fast: true
            maxTokensToSample: 400
            messages:
              - speaker: human
                text: You are Cody, an AI coding assistant from Sourcegraph.
              - speaker: assistant
                text: I am Cody, an AI coding assistant from Sourcegraph.
              - speaker: human
                text: "You are helping the user search over a codebase. List some filename
                  fragments that would match files relevant to read to answer
                  the user's query. Present your results in a *single* XML list
                  in the following format: <keywords><keyword><value>a single
                  keyword</value><variants>a space separated list of synonyms
                  and variants of the keyword, including acronyms,
                  abbreviations, and expansions</variants><weight>a numerical
                  weight between 0.0 and 1.0 that indicates the importance of
                  the keyword</weight></keyword></keywords>. Here is the user
                  query: <userQuery>The provided codebase context are the code
                  you need and have access to. Do not make any assumptions. Ask
                  for additional context if you need it. Question: What is the
                  name of the function that I have selected? Only answer with
                  the name of the function, nothing else</userQuery>"
              - speaker: assistant
            temperature: 0
            topK: 1
        queryString:
          - name: client-name
            value: defaultclient
          - name: client-version
            value: v1
        url: https://sourcegraph.com/.api/completions/stream?client-name=defaultclient&client-version=v1
      response:
        bodySize: 39768
        content:
          mimeType: text/event-stream
          size: 39768
          text: >+
            event: completion

            data: {"completion":"\u003ckeywords\u003e\n\u003ckeyword\u003e\n\u003cvalue\u003efunction\u003c/value\u003e\n\u003cvariants\u003emethod procedure subroutine routine\u003c/variants\u003e\n\u003cweight\u003e1.0\u003c/weight\u003e\n\u003c/keyword\u003e\n\u003ckeyword\u003e\n\u003cvalue\u003ename\u003c/value\u003e\n\u003cvariants\u003etitle identifier label\u003c/variants\u003e\n\u003cweight\u003e1.0\u003c/weight\u003e\n\u003c/keyword\u003e\n\u003ckeyword\u003e\n\u003cvalue\u003eselected\u003c/value\u003e\n\u003cvariants\u003ehighlighted focused active\u003c/variants\u003e\n\u003cweight\u003e1.0\u003c/weight\u003e\n\u003c/keyword\u003e\n\u003c/keywords\u003e","stopReason":"end_turn"}


            event: done

            data: {}

        cookies: []
        headers:
          - name: date
            value: Tue, 11 Jun 2024 14:19:21 GMT
          - name: content-type
            value: text/event-stream
          - name: transfer-encoding
            value: chunked
          - name: connection
            value: keep-alive
          - name: access-control-allow-credentials
            value: "true"
          - name: access-control-allow-origin
            value: ""
          - name: cache-control
            value: no-cache
          - name: vary
            value: Cookie,Accept-Encoding,Authorization,Cookie, Authorization,
              X-Requested-With,Cookie
          - name: x-content-type-options
            value: nosniff
          - name: x-frame-options
            value: DENY
          - name: x-xss-protection
            value: 1; mode=block
          - name: strict-transport-security
            value: max-age=31536000; includeSubDomains; preload
        headersSize: 1299
        httpVersion: HTTP/1.1
        redirectURL: ""
        status: 200
        statusText: OK
      startedDateTime: 2024-06-11T14:19:20.963Z
      time: 0
      timings:
        blocked: -1
        connect: -1
        dns: -1
        receive: 0
        send: 0
        ssl: -1
        wait: 0
    - _id: 12581f1c735a04aeb88af7a54cd007b2
      _order: 0
      cache: {}
      request:
        bodySize: 217
        cookies: []
        headers:
          - _fromType: array
            name: authorization
            value: token
              REDACTED_d5e0f0a37c9821e856b923fe14e67a605e3f6c0a517d5a4f46a4e35943ee0f6d
          - _fromType: array
            name: content-type
            value: application/json; charset=utf-8
          - _fromType: array
            name: user-agent
            value: defaultClient / v1
          - _fromType: array
            name: accept
            value: "*/*"
          - _fromType: array
            name: content-length
            value: "217"
          - _fromType: array
            name: accept-encoding
            value: gzip,deflate
          - name: host
            value: sourcegraph.com
        headersSize: 332
        httpVersion: HTTP/1.1
        method: POST
        postData:
          mimeType: application/json; charset=utf-8
          params: []
          textJSON:
            query: |-
              
              query CodyConfigFeaturesResponse {
                  site {
                      codyConfigFeatures {
                          chat
                          autoComplete
                          commands
                          attribution
                      }
                  }
              }
            variables: {}
        queryString:
          - name: CodyConfigFeaturesResponse
            value: null
        url: https://sourcegraph.com/.api/graphql?CodyConfigFeaturesResponse
      response:
        bodySize: 152
        content:
          encoding: base64
          mimeType: application/json
          size: 152
          text: "[\"H4sIAAAAAAAAAzyLwQqAIBAF/2XPfYFXof/YdC0h3dDnIcR/Dws6DQwznTyDyXSqETLp1\
            N9Wc4j7KoxWpL72YJBBabIQN6jVdJ0yj885TYmzr38DlLg1RM1kAp9VxhjjAQAA//8D\
            AIfOLkJuAAAA\"]"
          textDecoded:
            data:
              site:
                codyConfigFeatures:
                  attribution: false
                  autoComplete: true
                  chat: true
                  commands: true
        cookies: []
        headers:
          - name: date
            value: Mon, 27 May 2024 11:54:05 GMT
          - name: content-type
            value: application/json
          - name: transfer-encoding
            value: chunked
          - name: connection
            value: keep-alive
          - name: access-control-allow-credentials
            value: "true"
          - name: access-control-allow-origin
            value: ""
          - name: cache-control
            value: no-cache, max-age=0
          - name: vary
            value: Cookie,Accept-Encoding,Authorization,Cookie, Authorization,
              X-Requested-With,Cookie
          - name: x-content-type-options
            value: nosniff
          - name: x-frame-options
            value: DENY
          - name: x-xss-protection
            value: 1; mode=block
          - name: strict-transport-security
            value: max-age=31536000; includeSubDomains; preload
          - name: content-encoding
            value: gzip
        headersSize: 1333
        httpVersion: HTTP/1.1
        redirectURL: ""
        status: 200
        statusText: OK
      startedDateTime: 2024-05-27T11:54:05.503Z
      time: 0
      timings:
        blocked: -1
        connect: -1
        dns: -1
        receive: 0
        send: 0
        ssl: -1
        wait: 0
    - _id: 4d7b84f278a68f81a65e407b527c4a0e
      _order: 0
      cache: {}
      request:
        bodySize: 217
        cookies: []
        headers:
          - _fromType: array
            name: authorization
            value: token
              REDACTED_4a92106dd3be39a589d6e2d0a6e32b705744d4007d74518fdfd1dbf953176dc6
          - _fromType: array
            name: content-type
            value: application/json; charset=utf-8
          - _fromType: array
            name: user-agent
            value: defaultClient / v1
          - _fromType: array
            name: accept
            value: "*/*"
          - _fromType: array
            name: content-length
            value: "217"
          - _fromType: array
            name: accept-encoding
            value: gzip,deflate
          - name: host
            value: sourcegraph.com
        headersSize: 332
        httpVersion: HTTP/1.1
        method: POST
        postData:
          mimeType: application/json; charset=utf-8
          params: []
          textJSON:
            query: |-
              
              query CodyConfigFeaturesResponse {
                  site {
                      codyConfigFeatures {
                          chat
                          autoComplete
                          commands
                          attribution
                      }
                  }
              }
            variables: {}
        queryString:
          - name: CodyConfigFeaturesResponse
            value: null
        url: https://sourcegraph.com/.api/graphql?CodyConfigFeaturesResponse
      response:
        bodySize: 22
        content:
          mimeType: text/plain; charset=utf-8
          size: 22
          text: |
            Invalid access token.
        cookies: []
        headers:
          - name: date
            value: Sat, 15 Jun 2024 15:55:38 GMT
          - name: content-type
            value: text/plain; charset=utf-8
          - name: content-length
            value: "22"
          - name: connection
            value: keep-alive
          - name: access-control-allow-credentials
            value: "true"
          - name: access-control-allow-origin
            value: ""
          - name: cache-control
            value: no-cache, max-age=0
          - name: vary
            value: Cookie,Accept-Encoding,Authorization
          - name: x-content-type-options
            value: nosniff
          - name: x-frame-options
            value: DENY
          - name: x-xss-protection
            value: 1; mode=block
          - name: strict-transport-security
            value: max-age=31536000; includeSubDomains; preload
        headersSize: 1263
        httpVersion: HTTP/1.1
        redirectURL: ""
        status: 401
        statusText: Unauthorized
      startedDateTime: 2024-06-15T15:55:38.255Z
      time: 0
      timings:
        blocked: -1
        connect: -1
        dns: -1
        receive: 0
        send: 0
        ssl: -1
        wait: 0
    - _id: fed5129404cd476f4ecc5c751242f2f5
      _order: 0
      cache: {}
      request:
        bodySize: 217
        cookies: []
        headers:
          - _fromType: array
            name: authorization
            value: token
              REDACTED_0ba08837494d00e3943c46999589eb29a210ba8063f084fff511c8e4d1503909
          - _fromType: array
            name: content-type
            value: application/json; charset=utf-8
          - _fromType: array
            name: user-agent
            value: defaultClient / v1
          - _fromType: array
            name: accept
            value: "*/*"
          - _fromType: array
            name: content-length
            value: "217"
          - _fromType: array
            name: accept-encoding
            value: gzip,deflate
          - name: host
            value: sourcegraph.com
        headersSize: 344
        httpVersion: HTTP/1.1
        method: POST
        postData:
          mimeType: application/json; charset=utf-8
          params: []
          textJSON:
            query: |-
              
              query CodyConfigFeaturesResponse {
                  site {
                      codyConfigFeatures {
                          chat
                          autoComplete
                          commands
                          attribution
                      }
                  }
              }
            variables: {}
        queryString:
          - name: CodyConfigFeaturesResponse
            value: null
        url: https://sourcegraph.com/.api/graphql?CodyConfigFeaturesResponse
      response:
        bodySize: 22
        content:
          mimeType: text/plain; charset=utf-8
          size: 22
          text: |
            Invalid access token.
        cookies: []
        headers:
          - name: date
            value: Sat, 15 Jun 2024 15:55:38 GMT
          - name: content-type
            value: text/plain; charset=utf-8
          - name: content-length
            value: "22"
          - name: connection
            value: keep-alive
          - name: access-control-allow-credentials
            value: "true"
          - name: access-control-allow-origin
            value: ""
          - name: cache-control
            value: no-cache, max-age=0
          - name: vary
            value: Cookie,Accept-Encoding,Authorization
          - name: x-content-type-options
            value: nosniff
          - name: x-frame-options
            value: DENY
          - name: x-xss-protection
            value: 1; mode=block
          - name: strict-transport-security
            value: max-age=31536000; includeSubDomains; preload
        headersSize: 1263
        httpVersion: HTTP/1.1
        redirectURL: ""
        status: 401
        statusText: Unauthorized
      startedDateTime: 2024-06-15T15:55:38.655Z
      time: 0
      timings:
        blocked: -1
        connect: -1
        dns: -1
        receive: 0
        send: 0
        ssl: -1
        wait: 0
    - _id: 09b59ac55ce3c40d6f9ab8c79846a2c6
      _order: 0
      cache: {}
      request:
        bodySize: 144
        cookies: []
        headers:
          - _fromType: array
            name: content-type
            value: application/json; charset=utf-8
          - _fromType: array
            name: user-agent
            value: defaultClient / v1
          - _fromType: array
            name: accept
            value: "*/*"
          - _fromType: array
            name: content-length
            value: "144"
          - _fromType: array
            name: accept-encoding
            value: gzip,deflate
          - name: host
            value: sourcegraph.com
        headersSize: 236
        httpVersion: HTTP/1.1
        method: POST
        postData:
          mimeType: application/json; charset=utf-8
          params: []
          textJSON:
            query: |-
              
              query ContextFilters {
                  site {
                      codyContextFilters(version: V1) {
                          raw
                      }
                  }
              }
            variables: {}
        queryString:
          - name: ContextFilters
            value: null
        url: https://sourcegraph.com/.api/graphql?ContextFilters
      response:
        bodySize: 114
        content:
          encoding: base64
          mimeType: application/json
          size: 114
          text: "[\"H4sIAAAAAAAAA6pWSkks\",\"SVSyqlYqzixJBdHJ+SmVzvl5JakVJW6ZOSWpRcUg0aLE\
            ciWrvNKcnNra2loAAAAA//8=\",\"AwA2LshlNQAAAA==\"]"
        cookies: []
        headers:
          - name: date
            value: Fri, 19 Apr 2024 12:22:37 GMT
          - name: content-type
            value: application/json
          - name: transfer-encoding
            value: chunked
          - name: connection
            value: keep-alive
          - name: access-control-allow-credentials
            value: "true"
          - name: access-control-allow-origin
            value: ""
          - name: cache-control
            value: no-cache, max-age=0
          - name: vary
            value: Cookie,Accept-Encoding,Authorization,Cookie, Authorization,
              X-Requested-With,Cookie
          - name: x-content-type-options
            value: nosniff
          - name: x-frame-options
            value: DENY
          - name: x-xss-protection
            value: 1; mode=block
          - name: strict-transport-security
            value: max-age=31536000; includeSubDomains; preload
          - name: content-encoding
            value: gzip
        headersSize: 1333
        httpVersion: HTTP/1.1
        redirectURL: ""
        status: 200
        statusText: OK
      startedDateTime: 2024-04-19T12:22:37.001Z
      time: 0
      timings:
        blocked: -1
        connect: -1
        dns: -1
        receive: 0
        send: 0
        ssl: -1
        wait: 0
    - _id: 9d0e130a38eaf9d3cd8d9512afc14b87
      _order: 0
      cache: {}
      request:
        bodySize: 144
        cookies: []
        headers:
          - _fromType: array
            name: authorization
            value: token
              REDACTED_d5e0f0a37c9821e856b923fe14e67a605e3f6c0a517d5a4f46a4e35943ee0f6d
          - _fromType: array
            name: content-type
            value: application/json; charset=utf-8
          - _fromType: array
            name: user-agent
            value: defaultClient / v1
          - _fromType: array
            name: accept
            value: "*/*"
          - _fromType: array
            name: content-length
            value: "144"
          - _fromType: array
            name: accept-encoding
            value: gzip,deflate
          - name: host
            value: sourcegraph.com
        headersSize: 320
        httpVersion: HTTP/1.1
        method: POST
        postData:
          mimeType: application/json; charset=utf-8
          params: []
          textJSON:
            query: |-
              
              query ContextFilters {
                  site {
                      codyContextFilters(version: V1) {
                          raw
                      }
                  }
              }
            variables: {}
        queryString:
          - name: ContextFilters
            value: null
        url: https://sourcegraph.com/.api/graphql?ContextFilters
      response:
        bodySize: 104
        content:
          encoding: base64
          mimeType: application/json
          size: 104
          text: "[\"H4sIAAAAAAAAA6pWSkksSVSyqlYqzixJBdHJ+SmVzvl5JakVJW6ZOSWpRcUg0aLEciWrv\
            NKcnNra2loAAAAA//8DADYuyGU1AAAA\"]"
          textDecoded:
            data:
              site:
                codyContextFilters:
                  raw: null
        cookies: []
        headers:
          - name: date
            value: Mon, 27 May 2024 11:54:05 GMT
          - name: content-type
            value: application/json
          - name: transfer-encoding
            value: chunked
          - name: connection
            value: keep-alive
          - name: access-control-allow-credentials
            value: "true"
          - name: access-control-allow-origin
            value: ""
          - name: cache-control
            value: no-cache, max-age=0
          - name: vary
            value: Cookie,Accept-Encoding,Authorization,Cookie, Authorization,
              X-Requested-With,Cookie
          - name: x-content-type-options
            value: nosniff
          - name: x-frame-options
            value: DENY
          - name: x-xss-protection
            value: 1; mode=block
          - name: strict-transport-security
            value: max-age=31536000; includeSubDomains; preload
          - name: content-encoding
            value: gzip
        headersSize: 1333
        httpVersion: HTTP/1.1
        redirectURL: ""
        status: 200
        statusText: OK
      startedDateTime: 2024-05-27T11:54:05.695Z
      time: 0
      timings:
        blocked: -1
        connect: -1
        dns: -1
        receive: 0
        send: 0
        ssl: -1
        wait: 0
    - _id: 593703b9e8dae3048fc259cb22a25a4f
      _order: 0
      cache: {}
      request:
        bodySize: 318
        cookies: []
        headers:
          - _fromType: array
            name: authorization
            value: token
              REDACTED_4a92106dd3be39a589d6e2d0a6e32b705744d4007d74518fdfd1dbf953176dc6
          - _fromType: array
            name: content-type
            value: application/json; charset=utf-8
          - _fromType: array
            name: user-agent
            value: defaultClient / v1
          - _fromType: array
            name: accept
            value: "*/*"
          - _fromType: array
            name: content-length
            value: "318"
          - _fromType: array
            name: accept-encoding
            value: gzip,deflate
          - name: host
            value: sourcegraph.com
        headersSize: 337
        httpVersion: HTTP/1.1
        method: POST
        postData:
          mimeType: application/json; charset=utf-8
          params: []
          textJSON:
            query: |-
              
              query CurrentSiteCodyLlmConfiguration {
                  site {
                      codyLLMConfiguration {
                          chatModel
                          chatModelMaxTokens
                          fastChatModel
                          fastChatModelMaxTokens
                          completionModel
                          completionModelMaxTokens
                      }
                  }
              }
            variables: {}
        queryString:
          - name: CurrentSiteCodyLlmConfiguration
            value: null
        url: https://sourcegraph.com/.api/graphql?CurrentSiteCodyLlmConfiguration
      response:
        bodySize: 22
        content:
          mimeType: text/plain; charset=utf-8
          size: 22
          text: |
            Invalid access token.
        cookies: []
        headers:
          - name: date
            value: Fri, 15 Mar 2024 03:41:09 GMT
          - name: content-type
            value: text/plain; charset=utf-8
          - name: content-length
            value: "22"
          - name: connection
            value: keep-alive
          - name: access-control-allow-credentials
            value: "true"
          - name: access-control-allow-origin
            value: ""
          - name: cache-control
            value: no-cache, max-age=0
          - name: vary
            value: Cookie,Accept-Encoding,Authorization
          - name: x-content-type-options
            value: nosniff
          - name: x-frame-options
            value: DENY
          - name: x-xss-protection
            value: 1; mode=block
          - name: strict-transport-security
            value: max-age=31536000; includeSubDomains; preload
        headersSize: 1263
        httpVersion: HTTP/1.1
        redirectURL: ""
        status: 401
        statusText: Unauthorized
      startedDateTime: 2024-03-15T03:41:08.594Z
      time: 0
      timings:
        blocked: -1
        connect: -1
        dns: -1
        receive: 0
        send: 0
        ssl: -1
        wait: 0
    - _id: 886b36cddcee696a52d1a4b602ff8a54
      _order: 0
      cache: {}
      request:
        bodySize: 318
        cookies: []
        headers:
          - _fromType: array
            name: authorization
            value: token
              REDACTED_0ba08837494d00e3943c46999589eb29a210ba8063f084fff511c8e4d1503909
          - _fromType: array
            name: content-type
            value: application/json; charset=utf-8
          - _fromType: array
            name: user-agent
            value: defaultClient / v1
          - _fromType: array
            name: accept
            value: "*/*"
          - _fromType: array
            name: content-length
            value: "318"
          - _fromType: array
            name: accept-encoding
            value: gzip,deflate
          - name: host
            value: sourcegraph.com
        headersSize: 349
        httpVersion: HTTP/1.1
        method: POST
        postData:
          mimeType: application/json; charset=utf-8
          params: []
          textJSON:
            query: |-
              
              query CurrentSiteCodyLlmConfiguration {
                  site {
                      codyLLMConfiguration {
                          chatModel
                          chatModelMaxTokens
                          fastChatModel
                          fastChatModelMaxTokens
                          completionModel
                          completionModelMaxTokens
                      }
                  }
              }
            variables: {}
        queryString:
          - name: CurrentSiteCodyLlmConfiguration
            value: null
        url: https://sourcegraph.com/.api/graphql?CurrentSiteCodyLlmConfiguration
      response:
        bodySize: 22
        content:
          mimeType: text/plain; charset=utf-8
          size: 22
          text: |
            Invalid access token.
        cookies: []
        headers:
          - name: date
            value: Wed, 17 Apr 2024 15:21:59 GMT
          - name: content-type
            value: text/plain; charset=utf-8
          - name: content-length
            value: "22"
          - name: connection
            value: keep-alive
          - name: access-control-allow-credentials
            value: "true"
          - name: access-control-allow-origin
            value: ""
          - name: cache-control
            value: no-cache, max-age=0
          - name: vary
            value: Cookie,Accept-Encoding,Authorization
          - name: x-content-type-options
            value: nosniff
          - name: x-frame-options
            value: DENY
          - name: x-xss-protection
            value: 1; mode=block
          - name: strict-transport-security
            value: max-age=31536000; includeSubDomains; preload
        headersSize: 1263
        httpVersion: HTTP/1.1
        redirectURL: ""
        status: 401
        statusText: Unauthorized
      startedDateTime: 2024-04-17T15:21:59.482Z
      time: 0
      timings:
        blocked: -1
        connect: -1
        dns: -1
        receive: 0
        send: 0
        ssl: -1
        wait: 0
    - _id: 460fa85fef77ffa15bb82fa3a88049a3
      _order: 0
      cache: {}
      request:
        bodySize: 318
        cookies: []
        headers:
          - _fromType: array
            name: authorization
            value: token
              REDACTED_d5e0f0a37c9821e856b923fe14e67a605e3f6c0a517d5a4f46a4e35943ee0f6d
          - _fromType: array
            name: content-type
            value: application/json; charset=utf-8
          - _fromType: array
            name: user-agent
            value: defaultClient / v1
          - _fromType: array
            name: accept
            value: "*/*"
          - _fromType: array
            name: content-length
            value: "318"
          - _fromType: array
            name: accept-encoding
            value: gzip,deflate
          - name: host
            value: sourcegraph.com
        headersSize: 337
        httpVersion: HTTP/1.1
        method: POST
        postData:
          mimeType: application/json; charset=utf-8
          params: []
          textJSON:
            query: |-
              
              query CurrentSiteCodyLlmConfiguration {
                  site {
                      codyLLMConfiguration {
                          chatModel
                          chatModelMaxTokens
                          fastChatModel
                          fastChatModelMaxTokens
                          completionModel
                          completionModelMaxTokens
                      }
                  }
              }
            variables: {}
        queryString:
          - name: CurrentSiteCodyLlmConfiguration
            value: null
        url: https://sourcegraph.com/.api/graphql?CurrentSiteCodyLlmConfiguration
      response:
        bodySize: 248
        content:
          encoding: base64
          mimeType: application/json
          size: 248
          text: "[\"H4sIAAAAAAAAA3zOwQqCQBAG4HeZs+K0BqFXr3rrBYbdMRdtJ3ZXKmTfPSyiSOg08PP/H\
            7OAoUhQLxBs5PVqMfe27RpxvT3NnqIV98wHip0YnqAGcnHwcrG60BPNhvMyD+Icx1yh\
            2qNSFWSfQUe3o4zsAtQ7hYgZ9BRi898byI7ziyvxAD+bLanlfJl4ffaN9tbzVfwYihD\
            JazHsYdP7gipETCmlBwAAAP//AwBQeP+1EwEAAA==\"]"
          textDecoded:
            data:
              site:
                codyLLMConfiguration:
                  chatModel: anthropic/claude-3-sonnet-20240229
                  chatModelMaxTokens: 12000
                  completionModel: fireworks/starcoder
                  completionModelMaxTokens: 9000
                  fastChatModel: anthropic/claude-3-haiku-20240307
                  fastChatModelMaxTokens: 12000
        cookies: []
        headers:
          - name: date
            value: Mon, 27 May 2024 11:54:05 GMT
          - name: content-type
            value: application/json
          - name: transfer-encoding
            value: chunked
          - name: connection
            value: keep-alive
          - name: access-control-allow-credentials
            value: "true"
          - name: access-control-allow-origin
            value: ""
          - name: cache-control
            value: no-cache, max-age=0
          - name: vary
            value: Cookie,Accept-Encoding,Authorization,Cookie, Authorization,
              X-Requested-With,Cookie
          - name: x-content-type-options
            value: nosniff
          - name: x-frame-options
            value: DENY
          - name: x-xss-protection
            value: 1; mode=block
          - name: strict-transport-security
            value: max-age=31536000; includeSubDomains; preload
          - name: content-encoding
            value: gzip
        headersSize: 1333
        httpVersion: HTTP/1.1
        redirectURL: ""
        status: 200
        statusText: OK
      startedDateTime: 2024-05-27T11:54:04.866Z
      time: 0
      timings:
        blocked: -1
        connect: -1
        dns: -1
        receive: 0
        send: 0
        ssl: -1
        wait: 0
    - _id: 4e5a140fb42c7e56edaaf2c88779a4cc
      _order: 0
      cache: {}
      request:
        bodySize: 165
        cookies: []
        headers:
          - _fromType: array
            name: authorization
            value: token
              REDACTED_4a92106dd3be39a589d6e2d0a6e32b705744d4007d74518fdfd1dbf953176dc6
          - _fromType: array
            name: content-type
            value: application/json; charset=utf-8
          - _fromType: array
            name: user-agent
            value: defaultClient / v1
          - _fromType: array
            name: accept
            value: "*/*"
          - _fromType: array
            name: content-length
            value: "165"
          - _fromType: array
            name: accept-encoding
            value: gzip,deflate
          - name: host
            value: sourcegraph.com
        headersSize: 337
        httpVersion: HTTP/1.1
        method: POST
        postData:
          mimeType: application/json; charset=utf-8
          params: []
          textJSON:
            query: |-
              
              query CurrentSiteCodyLlmConfiguration {
                  site {
                      codyLLMConfiguration {
                          smartContextWindow
                      }
                  }
              }
            variables: {}
        queryString:
          - name: CurrentSiteCodyLlmConfiguration
            value: null
        url: https://sourcegraph.com/.api/graphql?CurrentSiteCodyLlmConfiguration
      response:
        bodySize: 22
        content:
          mimeType: text/plain; charset=utf-8
          size: 22
          text: |
            Invalid access token.
        cookies: []
        headers:
          - name: date
            value: Tue, 28 May 2024 17:32:29 GMT
          - name: content-type
            value: text/plain; charset=utf-8
          - name: content-length
            value: "22"
          - name: connection
            value: keep-alive
          - name: access-control-allow-credentials
            value: "true"
          - name: access-control-allow-origin
            value: ""
          - name: cache-control
            value: no-cache, max-age=0
          - name: vary
            value: Cookie,Accept-Encoding,Authorization
          - name: x-content-type-options
            value: nosniff
          - name: x-frame-options
            value: DENY
          - name: x-xss-protection
            value: 1; mode=block
          - name: strict-transport-security
            value: max-age=31536000; includeSubDomains; preload
        headersSize: 1263
        httpVersion: HTTP/1.1
        redirectURL: ""
        status: 401
        statusText: Unauthorized
      startedDateTime: 2024-05-28T17:32:29.801Z
      time: 0
      timings:
        blocked: -1
        connect: -1
        dns: -1
        receive: 0
        send: 0
        ssl: -1
        wait: 0
    - _id: 7edf90ea650cb304fe26f9d57bd79477
      _order: 0
      cache: {}
      request:
        bodySize: 165
        cookies: []
        headers:
          - _fromType: array
            name: authorization
            value: token
              REDACTED_d5e0f0a37c9821e856b923fe14e67a605e3f6c0a517d5a4f46a4e35943ee0f6d
          - _fromType: array
            name: content-type
            value: application/json; charset=utf-8
          - _fromType: array
            name: user-agent
            value: defaultClient / v1
          - _fromType: array
            name: accept
            value: "*/*"
          - _fromType: array
            name: content-length
            value: "165"
          - _fromType: array
            name: accept-encoding
            value: gzip,deflate
          - name: host
            value: sourcegraph.com
        headersSize: 337
        httpVersion: HTTP/1.1
        method: POST
        postData:
          mimeType: application/json; charset=utf-8
          params: []
          textJSON:
            query: |-
              
              query CurrentSiteCodyLlmConfiguration {
                  site {
                      codyLLMConfiguration {
                          smartContextWindow
                      }
                  }
              }
            variables: {}
        queryString:
          - name: CurrentSiteCodyLlmConfiguration
            value: null
        url: https://sourcegraph.com/.api/graphql?CurrentSiteCodyLlmConfiguration
      response:
        bodySize: 220
        content:
          encoding: base64
          mimeType: application/json
          size: 220
          text: "[\"H4sIAAAAAAAAA1zOsQrCMBRG4Ve5/LMIIi5ZHOJYZwfTITS3JZDcq2mCltJ3F3RzP3ycF\
            VyKlhnmviLzPPuJYWC9iFZ6Ni4LjZFTIIc5+1KtSuV3vUUJ+nIgFarLg8nBali67mpV\
            xji14mtUcdjTJQZatFFmL3+Kwxk7JB2+8W8iRWGY0w6DppYF5nDc+q3fPgAAAP//AwD\
            53SxSqgAAAA==\"]"
          textDecoded:
            errors:
              - locations:
                  - column: 13
                    line: 5
                message: Cannot query field "smartContextWindow" on type "CodyLLMConfiguration".
                  Did you mean "smartContext"?
        cookies: []
        headers:
          - name: date
            value: Tue, 28 May 2024 17:32:30 GMT
          - name: content-type
            value: application/json
          - name: transfer-encoding
            value: chunked
          - name: connection
            value: keep-alive
          - name: access-control-allow-credentials
            value: "true"
          - name: access-control-allow-origin
            value: ""
          - name: cache-control
            value: no-cache, max-age=0
          - name: vary
            value: Cookie,Accept-Encoding,Authorization,Cookie, Authorization,
              X-Requested-With,Cookie
          - name: x-content-type-options
            value: nosniff
          - name: x-frame-options
            value: DENY
          - name: x-xss-protection
            value: 1; mode=block
          - name: strict-transport-security
            value: max-age=31536000; includeSubDomains; preload
          - name: content-encoding
            value: gzip
        headersSize: 1333
        httpVersion: HTTP/1.1
        redirectURL: ""
        status: 200
        statusText: OK
      startedDateTime: 2024-05-28T17:32:29.995Z
      time: 0
      timings:
        blocked: -1
        connect: -1
        dns: -1
        receive: 0
        send: 0
        ssl: -1
        wait: 0
    - _id: e422cd3f4bff309631a75001539b734b
      _order: 0
      cache: {}
      request:
        bodySize: 165
        cookies: []
        headers:
          - _fromType: array
            name: authorization
            value: token
              REDACTED_0ba08837494d00e3943c46999589eb29a210ba8063f084fff511c8e4d1503909
          - _fromType: array
            name: content-type
            value: application/json; charset=utf-8
          - _fromType: array
            name: user-agent
            value: defaultClient / v1
          - _fromType: array
            name: accept
            value: "*/*"
          - _fromType: array
            name: content-length
            value: "165"
          - _fromType: array
            name: accept-encoding
            value: gzip,deflate
          - name: host
            value: sourcegraph.com
        headersSize: 349
        httpVersion: HTTP/1.1
        method: POST
        postData:
          mimeType: application/json; charset=utf-8
          params: []
          textJSON:
            query: |-
              
              query CurrentSiteCodyLlmConfiguration {
                  site {
                      codyLLMConfiguration {
                          smartContextWindow
                      }
                  }
              }
            variables: {}
        queryString:
          - name: CurrentSiteCodyLlmConfiguration
            value: null
        url: https://sourcegraph.com/.api/graphql?CurrentSiteCodyLlmConfiguration
      response:
        bodySize: 22
        content:
          mimeType: text/plain; charset=utf-8
          size: 22
          text: |
            Invalid access token.
        cookies: []
        headers:
          - name: date
            value: Tue, 28 May 2024 17:32:30 GMT
          - name: content-type
            value: text/plain; charset=utf-8
          - name: content-length
            value: "22"
          - name: connection
            value: keep-alive
          - name: access-control-allow-credentials
            value: "true"
          - name: access-control-allow-origin
            value: ""
          - name: cache-control
            value: no-cache, max-age=0
          - name: vary
            value: Cookie,Accept-Encoding,Authorization
          - name: x-content-type-options
            value: nosniff
          - name: x-frame-options
            value: DENY
          - name: x-xss-protection
            value: 1; mode=block
          - name: strict-transport-security
            value: max-age=31536000; includeSubDomains; preload
        headersSize: 1263
        httpVersion: HTTP/1.1
        redirectURL: ""
        status: 401
        statusText: Unauthorized
      startedDateTime: 2024-05-28T17:32:30.244Z
      time: 0
      timings:
        blocked: -1
        connect: -1
        dns: -1
        receive: 0
        send: 0
        ssl: -1
        wait: 0
    - _id: 6d9a674a0f3436143c04d41d058c797c
      _order: 0
      cache: {}
      request:
        bodySize: 155
        cookies: []
        headers:
          - _fromType: array
            name: authorization
            value: token
              REDACTED_4a92106dd3be39a589d6e2d0a6e32b705744d4007d74518fdfd1dbf953176dc6
          - _fromType: array
            name: content-type
            value: application/json; charset=utf-8
          - _fromType: array
            name: user-agent
            value: defaultClient / v1
          - _fromType: array
            name: accept
            value: "*/*"
          - _fromType: array
            name: content-length
            value: "155"
          - _fromType: array
            name: accept-encoding
            value: gzip,deflate
          - name: host
            value: sourcegraph.com
        headersSize: 337
        httpVersion: HTTP/1.1
        method: POST
        postData:
          mimeType: application/json; charset=utf-8
          params: []
          textJSON:
            query: |-
              
              query CurrentSiteCodyLlmProvider {
                  site {
                      codyLLMConfiguration {
                          provider
                      }
                  }
              }
            variables: {}
        queryString:
          - name: CurrentSiteCodyLlmProvider
            value: null
        url: https://sourcegraph.com/.api/graphql?CurrentSiteCodyLlmProvider
      response:
        bodySize: 22
        content:
          mimeType: text/plain; charset=utf-8
          size: 22
          text: |
            Invalid access token.
        cookies: []
        headers:
          - name: date
            value: Fri, 15 Mar 2024 03:41:09 GMT
          - name: content-type
            value: text/plain; charset=utf-8
          - name: content-length
            value: "22"
          - name: connection
            value: keep-alive
          - name: access-control-allow-credentials
            value: "true"
          - name: access-control-allow-origin
            value: ""
          - name: cache-control
            value: no-cache, max-age=0
          - name: vary
            value: Cookie,Accept-Encoding,Authorization
          - name: x-content-type-options
            value: nosniff
          - name: x-frame-options
            value: DENY
          - name: x-xss-protection
            value: 1; mode=block
          - name: strict-transport-security
            value: max-age=31536000; includeSubDomains; preload
        headersSize: 1263
        httpVersion: HTTP/1.1
        redirectURL: ""
        status: 401
        statusText: Unauthorized
      startedDateTime: 2024-03-15T03:41:08.619Z
      time: 0
      timings:
        blocked: -1
        connect: -1
        dns: -1
        receive: 0
        send: 0
        ssl: -1
        wait: 0
    - _id: 6fb42f99b2251f1186cc37f1fd82113e
      _order: 0
      cache: {}
      request:
        bodySize: 150
        cookies: []
        headers:
          - _fromType: array
            name: authorization
            value: token
              REDACTED_0ba08837494d00e3943c46999589eb29a210ba8063f084fff511c8e4d1503909
          - _fromType: array
            name: content-type
            value: application/json; charset=utf-8
          - _fromType: array
            name: user-agent
            value: defaultClient / v1
          - _fromType: array
            name: accept
            value: "*/*"
          - _fromType: array
            name: content-length
            value: "150"
          - _fromType: array
            name: accept-encoding
            value: gzip,deflate
          - name: host
            value: sourcegraph.com
        headersSize: 344
        httpVersion: HTTP/1.1
        method: POST
        postData:
          mimeType: application/json; charset=utf-8
          params: []
          textJSON:
            query: |-
              
              query CurrentSiteCodyLlmProvider {
                  site {
                      codyLLMConfiguration {
                          provider
                      }
                  }
              }
            variables: {}
        queryString:
          - name: CurrentSiteCodyLlmProvider
            value: null
        url: https://sourcegraph.com/.api/graphql?CurrentSiteCodyLlmProvider
      response:
        bodySize: 22
        content:
          mimeType: text/plain; charset=utf-8
          size: 22
          text: |
            Invalid access token.
        cookies: []
        headers:
          - name: date
            value: Wed, 17 Apr 2024 15:21:59 GMT
          - name: content-type
            value: text/plain; charset=utf-8
          - name: content-length
            value: "22"
          - name: connection
            value: keep-alive
          - name: access-control-allow-credentials
            value: "true"
          - name: access-control-allow-origin
            value: ""
          - name: cache-control
            value: no-cache, max-age=0
          - name: vary
            value: Cookie,Accept-Encoding,Authorization
          - name: x-content-type-options
            value: nosniff
          - name: x-frame-options
            value: DENY
          - name: x-xss-protection
            value: 1; mode=block
          - name: strict-transport-security
            value: max-age=31536000; includeSubDomains; preload
        headersSize: 1263
        httpVersion: HTTP/1.1
        redirectURL: ""
        status: 401
        statusText: Unauthorized
      startedDateTime: 2024-04-17T15:21:59.500Z
      time: 0
      timings:
        blocked: -1
        connect: -1
        dns: -1
        receive: 0
        send: 0
        ssl: -1
        wait: 0
    - _id: d890a82b3cc2fe4d514f289e8fe6d158
      _order: 0
      cache: {}
      request:
        bodySize: 150
        cookies: []
        headers:
          - _fromType: array
            name: authorization
            value: token
              REDACTED_d5e0f0a37c9821e856b923fe14e67a605e3f6c0a517d5a4f46a4e35943ee0f6d
          - _fromType: array
            name: content-type
            value: application/json; charset=utf-8
          - _fromType: array
            name: user-agent
            value: defaultClient / v1
          - _fromType: array
            name: accept
            value: "*/*"
          - _fromType: array
            name: content-length
            value: "150"
          - _fromType: array
            name: accept-encoding
            value: gzip,deflate
          - name: host
            value: sourcegraph.com
        headersSize: 332
        httpVersion: HTTP/1.1
        method: POST
        postData:
          mimeType: application/json; charset=utf-8
          params: []
          textJSON:
            query: |-
              
              query CurrentSiteCodyLlmProvider {
                  site {
                      codyLLMConfiguration {
                          provider
                      }
                  }
              }
            variables: {}
        queryString:
          - name: CurrentSiteCodyLlmProvider
            value: null
        url: https://sourcegraph.com/.api/graphql?CurrentSiteCodyLlmProvider
      response:
        bodySize: 128
        content:
          encoding: base64
          mimeType: application/json
          size: 128
          text: "[\"H4sIAAAAAAAAA6pWSkksSVSyqlYqzixJBdHJ+SmVPj6+zvl5aZnppUWJJZn5eSDxgqL8s\
            syU1CIlK6Xi/NKi5NT0osSCDKXa2tpaAAAAAP//AwAfFAXARQAAAA==\"]"
          textDecoded:
            data:
              site:
                codyLLMConfiguration:
                  provider: sourcegraph
        cookies: []
        headers:
          - name: date
            value: Mon, 27 May 2024 11:54:05 GMT
          - name: content-type
            value: application/json
          - name: transfer-encoding
            value: chunked
          - name: connection
            value: keep-alive
          - name: access-control-allow-credentials
            value: "true"
          - name: access-control-allow-origin
            value: ""
          - name: cache-control
            value: no-cache, max-age=0
          - name: vary
            value: Cookie,Accept-Encoding,Authorization,Cookie, Authorization,
              X-Requested-With,Cookie
          - name: x-content-type-options
            value: nosniff
          - name: x-frame-options
            value: DENY
          - name: x-xss-protection
            value: 1; mode=block
          - name: strict-transport-security
            value: max-age=31536000; includeSubDomains; preload
          - name: content-encoding
            value: gzip
        headersSize: 1333
        httpVersion: HTTP/1.1
        redirectURL: ""
        status: 200
        statusText: OK
      startedDateTime: 2024-05-27T11:54:04.886Z
      time: 0
      timings:
        blocked: -1
        connect: -1
        dns: -1
        receive: 0
        send: 0
        ssl: -1
        wait: 0
    - _id: ca3043aeedbbb77bb2376503806788fb
      _order: 0
      cache: {}
      request:
        bodySize: 227
        cookies: []
        headers:
          - _fromType: array
            name: authorization
            value: token
              REDACTED_4a92106dd3be39a589d6e2d0a6e32b705744d4007d74518fdfd1dbf953176dc6
          - _fromType: array
            name: content-type
            value: application/json; charset=utf-8
          - _fromType: array
            name: user-agent
            value: defaultClient / v1
          - _fromType: array
            name: accept
            value: "*/*"
          - _fromType: array
            name: content-length
            value: "227"
          - _fromType: array
            name: accept-encoding
            value: gzip,deflate
          - name: host
            value: sourcegraph.com
        headersSize: 317
        httpVersion: HTTP/1.1
        method: POST
        postData:
          mimeType: application/json; charset=utf-8
          params: []
          textJSON:
            query: |-
              
              query CurrentUser {
                  currentUser {
                      id
                      hasVerifiedEmail
                      displayName
                      username
                      avatarURL
                      primaryEmail {
                          email
                      }
                  }
              }
            variables: {}
        queryString:
          - name: CurrentUser
            value: null
        url: https://sourcegraph.com/.api/graphql?CurrentUser
      response:
        bodySize: 22
        content:
          mimeType: text/plain; charset=utf-8
          size: 22
          text: |
            Invalid access token.
        cookies: []
        headers:
          - name: date
            value: Fri, 15 Mar 2024 03:41:09 GMT
          - name: content-type
            value: text/plain; charset=utf-8
          - name: content-length
            value: "22"
          - name: connection
            value: keep-alive
          - name: access-control-allow-credentials
            value: "true"
          - name: access-control-allow-origin
            value: ""
          - name: cache-control
            value: no-cache, max-age=0
          - name: vary
            value: Cookie,Accept-Encoding,Authorization
          - name: x-content-type-options
            value: nosniff
          - name: x-frame-options
            value: DENY
          - name: x-xss-protection
            value: 1; mode=block
          - name: strict-transport-security
            value: max-age=31536000; includeSubDomains; preload
        headersSize: 1263
        httpVersion: HTTP/1.1
        redirectURL: ""
        status: 401
        statusText: Unauthorized
      startedDateTime: 2024-03-15T03:41:08.998Z
      time: 0
      timings:
        blocked: -1
        connect: -1
        dns: -1
        receive: 0
        send: 0
        ssl: -1
        wait: 0
    - _id: 34fdd9e2bfa6ca27b8e484974dcf6e59
      _order: 0
      cache: {}
      request:
        bodySize: 227
        cookies: []
        headers:
          - _fromType: array
            name: authorization
            value: token
              REDACTED_0ba08837494d00e3943c46999589eb29a210ba8063f084fff511c8e4d1503909
          - _fromType: array
            name: content-type
            value: application/json; charset=utf-8
          - _fromType: array
            name: user-agent
            value: defaultClient / v1
          - _fromType: array
            name: accept
            value: "*/*"
          - _fromType: array
            name: content-length
            value: "227"
          - _fromType: array
            name: accept-encoding
            value: gzip,deflate
          - name: host
            value: sourcegraph.com
        headersSize: 329
        httpVersion: HTTP/1.1
        method: POST
        postData:
          mimeType: application/json; charset=utf-8
          params: []
          textJSON:
            query: |-
              
              query CurrentUser {
                  currentUser {
                      id
                      hasVerifiedEmail
                      displayName
                      username
                      avatarURL
                      primaryEmail {
                          email
                      }
                  }
              }
            variables: {}
        queryString:
          - name: CurrentUser
            value: null
        url: https://sourcegraph.com/.api/graphql?CurrentUser
      response:
        bodySize: 22
        content:
          mimeType: text/plain; charset=utf-8
          size: 22
          text: |
            Invalid access token.
        cookies: []
        headers:
          - name: date
            value: Wed, 17 Apr 2024 15:21:59 GMT
          - name: content-type
            value: text/plain; charset=utf-8
          - name: content-length
            value: "22"
          - name: connection
            value: keep-alive
          - name: access-control-allow-credentials
            value: "true"
          - name: access-control-allow-origin
            value: ""
          - name: cache-control
            value: no-cache, max-age=0
          - name: vary
            value: Cookie,Accept-Encoding,Authorization
          - name: x-content-type-options
            value: nosniff
          - name: x-frame-options
            value: DENY
          - name: x-xss-protection
            value: 1; mode=block
          - name: strict-transport-security
            value: max-age=31536000; includeSubDomains; preload
        headersSize: 1263
        httpVersion: HTTP/1.1
        redirectURL: ""
        status: 401
        statusText: Unauthorized
      startedDateTime: 2024-04-17T15:21:59.669Z
      time: 0
      timings:
        blocked: -1
        connect: -1
        dns: -1
        receive: 0
        send: 0
        ssl: -1
        wait: 0
    - _id: 7f3ff10a39505669cb5d36145df5fa95
      _order: 0
      cache: {}
      request:
        bodySize: 227
        cookies: []
        headers:
          - _fromType: array
            name: authorization
            value: token
              REDACTED_d5e0f0a37c9821e856b923fe14e67a605e3f6c0a517d5a4f46a4e35943ee0f6d
          - _fromType: array
            name: content-type
            value: application/json; charset=utf-8
          - _fromType: array
            name: user-agent
            value: defaultClient / v1
          - _fromType: array
            name: accept
            value: "*/*"
          - _fromType: array
            name: content-length
            value: "227"
          - _fromType: array
            name: accept-encoding
            value: gzip,deflate
          - name: host
            value: sourcegraph.com
        headersSize: 317
        httpVersion: HTTP/1.1
        method: POST
        postData:
          mimeType: application/json; charset=utf-8
          params: []
          textJSON:
            query: |-
              
              query CurrentUser {
                  currentUser {
                      id
                      hasVerifiedEmail
                      displayName
                      username
                      avatarURL
                      primaryEmail {
                          email
                      }
                  }
              }
            variables: {}
        queryString:
          - name: CurrentUser
            value: null
        url: https://sourcegraph.com/.api/graphql?CurrentUser
      response:
        bodySize: 348
        content:
          encoding: base64
          mimeType: application/json
          size: 348
          text: "[\"H4sIAAAAAAAAA2RPy06DQBT9l7uGgmm0MEkTbW1dVImPlNTlZbiFAYbBeVQp4d8bUhMX7\
            s7JOTmPAXK0CGwA7rSm1u4N6YmKHBikh6ThlTonj283LxVfggclmpS0OArKNxJFA8xq\
            Rx7kwnQN9glKAgYfymlOhcauXCnrx2EYggfOkG6vBvNnyJSNa//YfksHHuAJLer9+zM\
            wKK3tDAuCppzPCqWKhqYErlpLrZ1xJQMMHtZFpPhui1/ZJ7lVnVW3+XZz/omyQxrhQs\
            xNmu3WyWu6eApdf6qXJr7zOXjQaSFR978nBqAr+LfsvpiEqQ3GcRwvAAAA//8DALThL\
            hwxAQAA\"]"
          textDecoded:
            data:
              currentUser:
                avatarURL: https://lh3.googleusercontent.com/a/ACg8ocKFaqbYeuBkbj5dFEzx8bXV8a7i3sVbKCNPV7G0uyvk=s96-c
                displayName: SourcegraphBot-9000
                hasVerifiedEmail: true
                id: VXNlcjozNDQ1Mjc=
                primaryEmail:
                  email: sourcegraphbot9k@gmail.com
                username: sourcegraphbot9k-fnwmu
        cookies: []
        headers:
          - name: date
            value: Tue, 28 May 2024 08:43:16 GMT
          - name: content-type
            value: application/json
          - name: transfer-encoding
            value: chunked
          - name: connection
            value: keep-alive
          - name: access-control-allow-credentials
            value: "true"
          - name: access-control-allow-origin
            value: ""
          - name: cache-control
            value: no-cache, max-age=0
          - name: vary
            value: Cookie,Accept-Encoding,Authorization,Cookie, Authorization,
              X-Requested-With,Cookie
          - name: x-content-type-options
            value: nosniff
          - name: x-frame-options
            value: DENY
          - name: x-xss-protection
            value: 1; mode=block
          - name: strict-transport-security
            value: max-age=31536000; includeSubDomains; preload
          - name: content-encoding
            value: gzip
        headersSize: 1333
        httpVersion: HTTP/1.1
        redirectURL: ""
        status: 200
        statusText: OK
      startedDateTime: 2024-05-28T08:43:15.842Z
      time: 0
      timings:
        blocked: -1
        connect: -1
        dns: -1
        receive: 0
        send: 0
        ssl: -1
        wait: 0
    - _id: 84b962509b12000d0eef7c8a8fa655f3
      _order: 0
      cache: {}
      request:
        bodySize: 268
        cookies: []
        headers:
          - _fromType: array
            name: authorization
            value: token
              REDACTED_d5e0f0a37c9821e856b923fe14e67a605e3f6c0a517d5a4f46a4e35943ee0f6d
          - _fromType: array
            name: content-type
            value: application/json; charset=utf-8
          - _fromType: array
            name: user-agent
            value: defaultClient / v1
          - _fromType: array
            name: accept
            value: "*/*"
          - _fromType: array
            name: content-length
            value: "268"
          - _fromType: array
            name: accept-encoding
            value: gzip,deflate
          - name: host
            value: sourcegraph.com
        headersSize: 333
        httpVersion: HTTP/1.1
        method: POST
        postData:
          mimeType: application/json; charset=utf-8
          params: []
          textJSON:
            query: |-
              
              query CurrentUserCodySubscription {
                  currentUser {
                      codySubscription {
                          status
                          plan
                          applyProRateLimits
                          currentPeriodStartAt
                          currentPeriodEndAt
                      }
                  }
              }
            variables: {}
        queryString:
          - name: CurrentUserCodySubscription
            value: null
        url: https://sourcegraph.com/.api/graphql?CurrentUserCodySubscription
      response:
        bodySize: 228
        content:
          encoding: base64
          mimeType: application/json
          size: 228
          text: "[\"H4sIAAAAAAAAA1zMsQrCMBSF4Xc5c4U2VodsRToIgqWtDm6xyRCoSbi5GUrJu4uCoI7n5\
            +Os0IoV5IopERnHl2joPb1ehnSPE9nA1rtXi6w4RUg0h/F4bVEgzMpBouvPKKBCmJeO\
            fK/YnOzDcoRkSqb4fHeGrNcDK+KGISFKUW/K3aaqRyFkVcmtuOFPt05/2f2vzTnnJwA\
            AAP//AwBSFe7+wgAAAA==\"]"
          textDecoded:
            data:
              currentUser:
                codySubscription:
                  applyProRateLimits: true
                  currentPeriodEndAt: 2024-06-14T22:11:32Z
                  currentPeriodStartAt: 2024-05-14T22:11:32Z
                  plan: PRO
                  status: ACTIVE
        cookies: []
        headers:
          - name: date
            value: Mon, 27 May 2024 11:54:05 GMT
          - name: content-type
            value: application/json
          - name: transfer-encoding
            value: chunked
          - name: connection
            value: keep-alive
          - name: access-control-allow-credentials
            value: "true"
          - name: access-control-allow-origin
            value: ""
          - name: cache-control
            value: no-cache, max-age=0
          - name: vary
            value: Cookie,Accept-Encoding,Authorization,Cookie, Authorization,
              X-Requested-With,Cookie
          - name: x-content-type-options
            value: nosniff
          - name: x-frame-options
            value: DENY
          - name: x-xss-protection
            value: 1; mode=block
          - name: strict-transport-security
            value: max-age=31536000; includeSubDomains; preload
          - name: content-encoding
            value: gzip
        headersSize: 1333
        httpVersion: HTTP/1.1
        redirectURL: ""
        status: 200
        statusText: OK
      startedDateTime: 2024-05-27T11:54:05.177Z
      time: 0
      timings:
        blocked: -1
        connect: -1
        dns: -1
        receive: 0
        send: 0
        ssl: -1
        wait: 0
    - _id: ea3ddfc16f0b52a2180a9bd21c87dc08
      _order: 0
      cache: {}
      request:
        bodySize: 144
        cookies: []
        headers:
          - _fromType: array
            name: content-type
            value: application/json; charset=utf-8
          - _fromType: array
            name: user-agent
            value: defaultClient / v1
          - _fromType: array
            name: accept
            value: "*/*"
          - _fromType: array
            name: content-length
            value: "144"
          - _fromType: array
            name: accept-encoding
            value: gzip,deflate
          - name: host
            value: sourcegraph.com
        headersSize: 232
        httpVersion: HTTP/1.1
        method: POST
        postData:
          mimeType: application/json; charset=utf-8
          params: []
          textJSON:
            query: |-
              
              query Repository($name: String!) {
              	repository(name: $name) {
              		id
              	}
              }
            variables:
              name: github.com/sourcegraph/cody
        queryString:
          - name: Repository
            value: null
        url: https://sourcegraph.com/.api/graphql?Repository
      response:
        bodySize: 120
        content:
          encoding: base64
          mimeType: application/json
          size: 120
          text: "[\"H4sIAAAAAAAAA6pWSkksSVSyqlYqSi3IL84syS+qBPEyU5SslEJzw8qTjP0KUtwtK1ND8\
            o18Q3wr/UJ8K/0dbW2VamtrAQAAAP//AwDHAhygPQAAAA==\"]"
          textDecoded:
            data:
              repository:
                id: UmVwb3NpdG9yeTo2MTMyNTMyOA==
        cookies: []
        headers:
          - name: date
            value: Fri, 15 Mar 2024 03:41:08 GMT
          - name: content-type
            value: application/json
          - name: transfer-encoding
            value: chunked
          - name: connection
            value: keep-alive
          - name: access-control-allow-credentials
            value: "true"
          - name: access-control-allow-origin
            value: ""
          - name: cache-control
            value: no-cache, max-age=0
          - name: vary
            value: Cookie,Accept-Encoding,Authorization,Cookie, Authorization,
              X-Requested-With,Cookie
          - name: x-content-type-options
            value: nosniff
          - name: x-frame-options
            value: DENY
          - name: x-xss-protection
            value: 1; mode=block
          - name: strict-transport-security
            value: max-age=31536000; includeSubDomains; preload
          - name: content-encoding
            value: gzip
        headersSize: 1333
        httpVersion: HTTP/1.1
        redirectURL: ""
        status: 200
        statusText: OK
      startedDateTime: 2024-03-15T03:41:08.198Z
      time: 0
      timings:
        blocked: -1
        connect: -1
        dns: -1
        receive: 0
        send: 0
        ssl: -1
        wait: 0
    - _id: 594fadccaad7af58ec360378f0525a81
      _order: 0
      cache: {}
      request:
        bodySize: 164
        cookies: []
        headers:
          - _fromType: array
            name: authorization
            value: token
              REDACTED_0ba08837494d00e3943c46999589eb29a210ba8063f084fff511c8e4d1503909
          - _fromType: array
            name: content-type
            value: application/json; charset=utf-8
          - _fromType: array
            name: user-agent
            value: defaultClient / v1
          - _fromType: array
            name: accept
            value: "*/*"
          - _fromType: array
            name: content-length
            value: "164"
          - _fromType: array
            name: accept-encoding
            value: gzip,deflate
          - name: host
            value: sourcegraph.com
        headersSize: 336
        httpVersion: HTTP/1.1
        method: POST
        postData:
          mimeType: application/json; charset=utf-8
          params: []
          textJSON:
            query: |-
              
              query SiteIdentification {
              	site {
              		siteID
              		productSubscription {
              			license {
              				hashedKey
              			}
              		}
              	}
              }
            variables: {}
        queryString:
          - name: SiteIdentification
            value: null
        url: https://sourcegraph.com/.api/graphql?SiteIdentification
      response:
        bodySize: 22
        content:
          mimeType: text/plain; charset=utf-8
          size: 22
          text: |
            Invalid access token.
        cookies: []
        headers:
          - name: date
            value: Wed, 17 Apr 2024 15:21:59 GMT
          - name: content-type
            value: text/plain; charset=utf-8
          - name: content-length
            value: "22"
          - name: connection
            value: keep-alive
          - name: access-control-allow-credentials
            value: "true"
          - name: access-control-allow-origin
            value: ""
          - name: cache-control
            value: no-cache, max-age=0
          - name: vary
            value: Cookie,Accept-Encoding,Authorization
          - name: x-content-type-options
            value: nosniff
          - name: x-frame-options
            value: DENY
          - name: x-xss-protection
            value: 1; mode=block
          - name: strict-transport-security
            value: max-age=31536000; includeSubDomains; preload
        headersSize: 1263
        httpVersion: HTTP/1.1
        redirectURL: ""
        status: 401
        statusText: Unauthorized
      startedDateTime: 2024-04-17T15:21:59.763Z
      time: 0
      timings:
        blocked: -1
        connect: -1
        dns: -1
        receive: 0
        send: 0
        ssl: -1
        wait: 0
    - _id: b584bf96a3d88ab96114e5cbea1e4bca
      _order: 0
      cache: {}
      request:
        bodySize: 164
        cookies: []
        headers:
          - _fromType: array
            name: authorization
            value: token
              REDACTED_d5e0f0a37c9821e856b923fe14e67a605e3f6c0a517d5a4f46a4e35943ee0f6d
          - _fromType: array
            name: content-type
            value: application/json; charset=utf-8
          - _fromType: array
            name: user-agent
            value: defaultClient / v1
          - _fromType: array
            name: accept
            value: "*/*"
          - _fromType: array
            name: content-length
            value: "164"
          - _fromType: array
            name: accept-encoding
            value: gzip,deflate
          - name: host
            value: sourcegraph.com
        headersSize: 324
        httpVersion: HTTP/1.1
        method: POST
        postData:
          mimeType: application/json; charset=utf-8
          params: []
          textJSON:
            query: |-
              
              query SiteIdentification {
              	site {
              		siteID
              		productSubscription {
              			license {
              				hashedKey
              			}
              		}
              	}
              }
            variables: {}
        queryString:
          - name: SiteIdentification
            value: null
        url: https://sourcegraph.com/.api/graphql?SiteIdentification
      response:
        bodySize: 212
        content:
          encoding: base64
          mimeType: application/json
          size: 212
          text: "[\"H4sIAAAAAAAAAzTLsQ6CMBCA4Xe52YX2rgVmF+PI4HztXaWJAdKWwRDf3WDiv/zTd4BwY\
            xgPqLnp/7crjDCte4n6LLzNDw1wga2sssc27aHGkreW1+UErxx1qT87c51V7vqGEYbo\
            u9AZm/okmgxi70QZlZzzqNEaJOMNReocCdkgiCk4j4btwJwIPmdfAAAA//8DABj2u36\
            gAAAA\"]"
          textDecoded:
            data:
              site:
                productSubscription:
                  license:
                    hashedKey: 9c71b123f8fdef24486dea4e56674ec32452725c5165d53bd44fb6742a39aaf5
                siteID: SourcegraphWeb
        cookies: []
        headers:
          - name: date
            value: Mon, 27 May 2024 11:54:05 GMT
          - name: content-type
            value: application/json
          - name: transfer-encoding
            value: chunked
          - name: connection
            value: keep-alive
          - name: access-control-allow-credentials
            value: "true"
          - name: access-control-allow-origin
            value: ""
          - name: cache-control
            value: no-cache, max-age=0
          - name: vary
            value: Cookie,Accept-Encoding,Authorization,Cookie, Authorization,
              X-Requested-With,Cookie
          - name: x-content-type-options
            value: nosniff
          - name: x-frame-options
            value: DENY
          - name: x-xss-protection
            value: 1; mode=block
          - name: strict-transport-security
            value: max-age=31536000; includeSubDomains; preload
          - name: content-encoding
            value: gzip
        headersSize: 1333
        httpVersion: HTTP/1.1
        redirectURL: ""
        status: 200
        statusText: OK
      startedDateTime: 2024-05-27T11:54:05.502Z
      time: 0
      timings:
        blocked: -1
        connect: -1
        dns: -1
        receive: 0
        send: 0
        ssl: -1
        wait: 0
    - _id: 8d297306aeea324b87ef494954016fba
      _order: 0
      cache: {}
      request:
        bodySize: 164
        cookies: []
        headers:
          - _fromType: array
            name: content-type
            value: application/json; charset=utf-8
          - _fromType: array
            name: user-agent
            value: defaultClient / v1
          - _fromType: array
            name: accept
            value: "*/*"
          - _fromType: array
            name: content-length
            value: "164"
          - _fromType: array
            name: accept-encoding
            value: gzip,deflate
          - name: host
            value: sourcegraph.com
        headersSize: 240
        httpVersion: HTTP/1.1
        method: POST
        postData:
          mimeType: application/json; charset=utf-8
          params: []
          textJSON:
            query: |-
              
              query SiteIdentification {
              	site {
              		siteID
              		productSubscription {
              			license {
              				hashedKey
              			}
              		}
              	}
              }
            variables: {}
        queryString:
          - name: SiteIdentification
            value: null
        url: https://sourcegraph.com/.api/graphql?SiteIdentification
      response:
        bodySize: 212
        content:
          encoding: base64
          mimeType: application/json
          size: 212
          text: "[\"H4sIAAAAAAAAAzTLsQ6CMBCA4Xe52YX2rgVmF+PI4HztXaWJAdKWwRDf3WDiv/zTd4BwY\
            xgPqLnp/7crjDCte4n6LLzNDw1wga2sssc27aHGkreW1+UErxx1qT87c51V7vqGEYbo\
            u9AZm/okmgxi70QZlZzzqNEaJOMNReocCdkgiCk4j4btwJwIPmdfAAAA//8DABj2u36\
            gAAAA\"]"
          textDecoded:
            data:
              site:
                productSubscription:
                  license:
                    hashedKey: 9c71b123f8fdef24486dea4e56674ec32452725c5165d53bd44fb6742a39aaf5
                siteID: SourcegraphWeb
        cookies: []
        headers:
          - name: date
            value: Tue, 28 May 2024 11:40:24 GMT
          - name: content-type
            value: application/json
          - name: transfer-encoding
            value: chunked
          - name: connection
            value: keep-alive
          - name: access-control-allow-credentials
            value: "true"
          - name: access-control-allow-origin
            value: ""
          - name: cache-control
            value: no-cache, max-age=0
          - name: vary
            value: Cookie,Accept-Encoding,Authorization,Cookie, Authorization,
              X-Requested-With,Cookie
          - name: x-content-type-options
            value: nosniff
          - name: x-frame-options
            value: DENY
          - name: x-xss-protection
            value: 1; mode=block
          - name: strict-transport-security
            value: max-age=31536000; includeSubDomains; preload
          - name: content-encoding
            value: gzip
        headersSize: 1333
        httpVersion: HTTP/1.1
        redirectURL: ""
        status: 200
        statusText: OK
      startedDateTime: 2024-05-28T11:40:24.073Z
      time: 0
      timings:
        blocked: -1
        connect: -1
        dns: -1
        receive: 0
        send: 0
        ssl: -1
        wait: 0
    - _id: 0fbaf282549d7435d468a4f5a25fb73a
      _order: 0
      cache: {}
      request:
        bodySize: 164
        cookies: []
        headers:
          - _fromType: array
            name: authorization
            value: token
              REDACTED_4a92106dd3be39a589d6e2d0a6e32b705744d4007d74518fdfd1dbf953176dc6
          - _fromType: array
            name: content-type
            value: application/json; charset=utf-8
          - _fromType: array
            name: user-agent
            value: defaultClient / v1
          - _fromType: array
            name: accept
            value: "*/*"
          - _fromType: array
            name: content-length
            value: "164"
          - _fromType: array
            name: accept-encoding
            value: gzip,deflate
          - name: host
            value: sourcegraph.com
        headersSize: 324
        httpVersion: HTTP/1.1
        method: POST
        postData:
          mimeType: application/json; charset=utf-8
          params: []
          textJSON:
            query: |-
              
              query SiteIdentification {
              	site {
              		siteID
              		productSubscription {
              			license {
              				hashedKey
              			}
              		}
              	}
              }
            variables: {}
        queryString:
          - name: SiteIdentification
            value: null
        url: https://sourcegraph.com/.api/graphql?SiteIdentification
      response:
        bodySize: 22
        content:
          mimeType: text/plain; charset=utf-8
          size: 22
          text: |
            Invalid access token.
        cookies: []
        headers:
          - name: date
            value: Tue, 28 May 2024 11:52:28 GMT
          - name: content-type
            value: text/plain; charset=utf-8
          - name: content-length
            value: "22"
          - name: connection
            value: keep-alive
          - name: access-control-allow-credentials
            value: "true"
          - name: access-control-allow-origin
            value: ""
          - name: cache-control
            value: no-cache, max-age=0
          - name: vary
            value: Cookie,Accept-Encoding,Authorization
          - name: x-content-type-options
            value: nosniff
          - name: x-frame-options
            value: DENY
          - name: x-xss-protection
            value: 1; mode=block
          - name: strict-transport-security
            value: max-age=31536000; includeSubDomains; preload
        headersSize: 1263
        httpVersion: HTTP/1.1
        redirectURL: ""
        status: 401
        statusText: Unauthorized
      startedDateTime: 2024-05-28T11:52:27.755Z
      time: 0
      timings:
        blocked: -1
        connect: -1
        dns: -1
        receive: 0
        send: 0
        ssl: -1
        wait: 0
    - _id: b09dbdb495035ff6ebc561ed6c589357
      _order: 0
      cache: {}
      request:
        bodySize: 101
        cookies: []
        headers:
          - _fromType: array
            name: authorization
            value: token
              REDACTED_4a92106dd3be39a589d6e2d0a6e32b705744d4007d74518fdfd1dbf953176dc6
          - _fromType: array
            name: content-type
            value: application/json; charset=utf-8
          - _fromType: array
            name: user-agent
            value: defaultClient / v1
          - _fromType: array
            name: accept
            value: "*/*"
          - _fromType: array
            name: content-length
            value: "101"
          - _fromType: array
            name: accept-encoding
            value: gzip,deflate
          - name: host
            value: sourcegraph.com
        headersSize: 324
        httpVersion: HTTP/1.1
        method: POST
        postData:
          mimeType: application/json; charset=utf-8
          params: []
          textJSON:
            query: |-
              
              query SiteProductVersion {
                  site {
                      productVersion
                  }
              }
            variables: {}
        queryString:
          - name: SiteProductVersion
            value: null
        url: https://sourcegraph.com/.api/graphql?SitePrductVersion
      response:
        bodySize: 22
        content:
          mimeType: text/plain; charset=utf-8
          size: 22
          text: |
            Invalid access token.
        cookies: []
        headers:
          - name: date
            value: Fri, 15 Mar 2024 03:41:08 GMT
          - name: content-type
            value: text/plain; charset=utf-8
          - name: content-length
            value: "22"
          - name: connection
            value: keep-alive
          - name: access-control-allow-credentials
            value: "true"
          - name: access-control-allow-origin
            value: ""
          - name: cache-control
            value: no-cache, max-age=0
          - name: vary
            value: Cookie,Accept-Encoding,Authorization
          - name: x-content-type-options
            value: nosniff
          - name: x-frame-options
            value: DENY
          - name: x-xss-protection
            value: 1; mode=block
          - name: strict-transport-security
            value: max-age=31536000; includeSubDomains; preload
        headersSize: 1263
        httpVersion: HTTP/1.1
        redirectURL: ""
        status: 401
        statusText: Unauthorized
      startedDateTime: 2024-03-15T03:41:08.592Z
      time: 0
      timings:
        blocked: -1
        connect: -1
        dns: -1
        receive: 0
        send: 0
        ssl: -1
        wait: 0
    - _id: 9871a0347b3e3056e8c6ab32f8d599db
      _order: 0
      cache: {}
      request:
        bodySize: 101
        cookies: []
        headers:
          - _fromType: array
            name: authorization
            value: token
              REDACTED_0ba08837494d00e3943c46999589eb29a210ba8063f084fff511c8e4d1503909
          - _fromType: array
            name: content-type
            value: application/json; charset=utf-8
          - _fromType: array
            name: user-agent
            value: defaultClient / v1
          - _fromType: array
            name: accept
            value: "*/*"
          - _fromType: array
            name: content-length
            value: "101"
          - _fromType: array
            name: accept-encoding
            value: gzip,deflate
          - name: host
            value: sourcegraph.com
        headersSize: 336
        httpVersion: HTTP/1.1
        method: POST
        postData:
          mimeType: application/json; charset=utf-8
          params: []
          textJSON:
            query: |-
              
              query SiteProductVersion {
                  site {
                      productVersion
                  }
              }
            variables: {}
        queryString:
          - name: SiteProductVersion
            value: null
        url: https://sourcegraph.com/.api/graphql?SiteProductVersion
      response:
        bodySize: 22
        content:
          mimeType: text/plain; charset=utf-8
          size: 22
          text: |
            Invalid access token.
        cookies: []
        headers:
          - name: date
            value: Wed, 17 Apr 2024 15:21:59 GMT
          - name: content-type
            value: text/plain; charset=utf-8
          - name: content-length
            value: "22"
          - name: connection
            value: keep-alive
          - name: access-control-allow-credentials
            value: "true"
          - name: access-control-allow-origin
            value: ""
          - name: cache-control
            value: no-cache, max-age=0
          - name: vary
            value: Cookie,Accept-Encoding,Authorization
          - name: x-content-type-options
            value: nosniff
          - name: x-frame-options
            value: DENY
          - name: x-xss-protection
            value: 1; mode=block
          - name: strict-transport-security
            value: max-age=31536000; includeSubDomains; preload
        headersSize: 1263
        httpVersion: HTTP/1.1
        redirectURL: ""
        status: 401
        statusText: Unauthorized
      startedDateTime: 2024-04-17T15:21:59.447Z
      time: 0
      timings:
        blocked: -1
        connect: -1
        dns: -1
        receive: 0
        send: 0
        ssl: -1
        wait: 0
    - _id: 203c1896021c3a09dfe619120ea1b725
      _order: 0
      cache: {}
      request:
        bodySize: 101
        cookies: []
        headers:
          - _fromType: array
            name: content-type
            value: application/json; charset=utf-8
          - _fromType: array
            name: user-agent
            value: defaultClient / v1
          - _fromType: array
            name: accept
            value: "*/*"
          - _fromType: array
            name: content-length
            value: "101"
          - _fromType: array
            name: accept-encoding
            value: gzip,deflate
          - name: host
            value: sourcegraph.com
        headersSize: 240
        httpVersion: HTTP/1.1
        method: POST
        postData:
          mimeType: application/json; charset=utf-8
          params: []
          textJSON:
            query: |-
              
              query SiteProductVersion {
                  site {
                      productVersion
                  }
              }
            variables: {}
        queryString:
          - name: SiteProductVersion
            value: null
        url: https://sourcegraph.com/.api/graphql?SiteProductVersion
      response:
        bodySize: 136
        content:
          encoding: base64
          mimeType: application/json
          size: 136
          text: "[\"H4sIAAAAAAAAA6pWSkksSVSyqlYqzixJBdEFRfkppcklYalFxZn5eUpWSkbmRuaGhvFGB\
            kYmugamugZm8aZ6xrophpYWxokWyYmGSRZKtbW1AAAAAP//AwBIjGtHSQAAAA==\"]"
          textDecoded:
            data:
              site:
                productVersion: 272711_2024-05-06_5.3-d1983a8ca1b8
        cookies: []
        headers:
          - name: date
            value: Mon, 06 May 2024 23:26:11 GMT
          - name: content-type
            value: application/json
          - name: transfer-encoding
            value: chunked
          - name: connection
            value: keep-alive
          - name: access-control-allow-credentials
            value: "true"
          - name: access-control-allow-origin
            value: ""
          - name: cache-control
            value: no-cache, max-age=0
          - name: vary
            value: Cookie,Accept-Encoding,Authorization,Cookie, Authorization,
              X-Requested-With,Cookie
          - name: x-content-type-options
            value: nosniff
          - name: x-frame-options
            value: DENY
          - name: x-xss-protection
            value: 1; mode=block
          - name: strict-transport-security
            value: max-age=31536000; includeSubDomains; preload
          - name: content-encoding
            value: gzip
        headersSize: 1333
        httpVersion: HTTP/1.1
        redirectURL: ""
        status: 200
        statusText: OK
      startedDateTime: 2024-05-06T23:26:11.157Z
      time: 0
      timings:
        blocked: -1
        connect: -1
        dns: -1
        receive: 0
        send: 0
        ssl: -1
        wait: 0
    - _id: 2aa42833ae189b030c5bc322f1d27b0c
      _order: 0
      cache: {}
      request:
        bodySize: 101
        cookies: []
        headers:
          - _fromType: array
            name: authorization
            value: token
              REDACTED_d5e0f0a37c9821e856b923fe14e67a605e3f6c0a517d5a4f46a4e35943ee0f6d
          - _fromType: array
            name: content-type
            value: application/json; charset=utf-8
          - _fromType: array
            name: user-agent
            value: defaultClient / v1
          - _fromType: array
            name: accept
            value: "*/*"
          - _fromType: array
            name: content-length
            value: "101"
          - _fromType: array
            name: accept-encoding
            value: gzip,deflate
          - name: host
            value: sourcegraph.com
        headersSize: 324
        httpVersion: HTTP/1.1
        method: POST
        postData:
          mimeType: application/json; charset=utf-8
          params: []
          textJSON:
            query: |-
              
              query SiteProductVersion {
                  site {
                      productVersion
                  }
              }
            variables: {}
        queryString:
          - name: SiteProductVersion
            value: null
        url: https://sourcegraph.com/.api/graphql?SiteProductVersion
      response:
        bodySize: 139
        content:
          encoding: base64
          mimeType: application/json
          size: 139
          text: "[\"H4sIAAAAAAAAA6pWSkks\",\"SVSyqlYqzixJBdEFRfkppcklYalFxZn5eUpWSkbmphZG\
            FvFGBkYmugamukbm8aZ6JrrmBiZJxmaJhibGJpZKtbW1AAAAAP//AwDUmF0HSQAAAA==\
            \"]"
        cookies: []
        headers:
          - name: date
            value: Tue, 28 May 2024 12:48:44 GMT
          - name: content-type
            value: application/json
          - name: transfer-encoding
            value: chunked
          - name: connection
            value: keep-alive
          - name: access-control-allow-credentials
            value: "true"
          - name: access-control-allow-origin
            value: ""
          - name: cache-control
            value: no-cache, max-age=0
          - name: vary
            value: Cookie,Accept-Encoding,Authorization,Cookie, Authorization,
              X-Requested-With,Cookie
          - name: x-content-type-options
            value: nosniff
          - name: x-frame-options
            value: DENY
          - name: x-xss-protection
            value: 1; mode=block
          - name: strict-transport-security
            value: max-age=31536000; includeSubDomains; preload
          - name: content-encoding
            value: gzip
        headersSize: 1333
        httpVersion: HTTP/1.1
        redirectURL: ""
        status: 200
        statusText: OK
      startedDateTime: 2024-05-28T12:48:43.985Z
      time: 0
      timings:
        blocked: -1
        connect: -1
        dns: -1
        receive: 0
        send: 0
        ssl: -1
        wait: 0
  pages: []
  version: "1.2"<|MERGE_RESOLUTION|>--- conflicted
+++ resolved
@@ -1520,19 +1520,11 @@
         send: 0
         ssl: -1
         wait: 0
-<<<<<<< HEAD
-    - _id: d19331cfa2444498d0574efe7441a0d6
+    - _id: b5407f2fb73847c0677a38a3f550774f
       _order: 0
       cache: {}
       request:
-        bodySize: 1115
-=======
-    - _id: ca8849e0947a1bfc00c8a323079d4691
-      _order: 0
-      cache: {}
-      request:
-        bodySize: 2836
->>>>>>> 88b87cc5
+        bodySize: 1406
         cookies: []
         headers:
           - name: content-type
@@ -1545,11 +1537,7 @@
           - name: user-agent
             value: defaultClient / v1
           - name: traceparent
-<<<<<<< HEAD
-            value: 00-8d227d5a7dbfac4b4b738577d7b07bc2-f38ee5af7ea34ec8-01
-=======
-            value: 00-d70aba60b3951b4631722a4ca4d8941e-5b6efecb09777d59-01
->>>>>>> 88b87cc5
+            value: 00-5199ab2ca5f987ff0126c7ea4e8fb7d4-0e70c8373af3f324-01
           - name: connection
             value: keep-alive
           - name: host
@@ -1566,7 +1554,7 @@
               - speaker: system
                 text: You are Cody, an AI coding assistant from Sourcegraph.
               - speaker: human
-                text: >-
+                text: >
                   Codebase context from file path src/animal.ts: /*
                   SELECTION_START */
 
@@ -1593,7 +1581,6 @@
               - speaker: assistant
                 text: Ok.
               - speaker: human
-<<<<<<< HEAD
                 text: Please review and analyze @src/animal.ts:1-6 ( @src/animal.ts ) and
                   identify potential areas for improvement related to code
                   smells, readability, maintainability, performance, security,
@@ -1619,14 +1606,14 @@
             value: v1
         url: https://sourcegraph.com/.api/completions/stream?api-version=1&client-name=defaultclient&client-version=v1
       response:
-        bodySize: 398580
+        bodySize: 425204
         content:
           mimeType: text/event-stream
-          size: 398580
+          size: 425204
           text: >+
             event: completion
 
-            data: {"completion":"The provided code snippet defines an interface called `Animal` with three properties: `name` (a string), `makeAnimalSound` (a function that returns a string), and `isMammal` (a boolean). Here are a few potential areas for improvement:\n\n1. **Use descriptive property names**: The `makeAnimalSound` property could be renamed to something more descriptive, such as `produceSound` or `vocalizeSound`. This would make the code more readable and self-documenting.\n\n2. **Consider using a more specific return type for the `makeAnimalSound` function**: Instead of returning a string, the function could return a specific type of sound (e.g., `'bark'`, `'meow'`, `'moo'`). This would allow for better type checking and enable the implementation of more specific behaviors based on the sound type.\n\n3. **Separate interface properties into groups**: The properties could be grouped based on their purpose or type. For example, the `name` and `isMammal` properties could be grouped together as they represent the animal's characteristics, while the `makeAnimalSound` property could be in a separate group for behavior-related properties.\n\n4. **Add documentation**: While interfaces are generally self-documenting, it would be beneficial to add brief comments or descriptions to explain the purpose of each property and any assumptions or constraints. This would make the code more maintainable and easier for other developers to understand.\n\n5. **Consider using a more specific name for the interface**: Depending on the context and usage of this interface, a more specific name like `Mammal` or `Vertebrate` could be more appropriate if the interface is intended to represent a specific subset of animals.\n\nOverall, while the provided code snippet is relatively simple and follows basic interface design principles, there are some opportunities to enhance its readability, maintainability, and extensibility by addressing the suggested areas for improvement.","stopReason":"end_turn"}
+            data: {"completion":"Based on the provided code snippet, which defines an interface `Animal` with properties `name` and `isMammal`, and a method `makeAnimalSound()`, here are a few potential areas for improvement:\n\n1. **Consider using more descriptive naming for the method `makeAnimalSound()`**: The method name could be more explicit about its purpose. For example, `produceSound()` or `emitSound()` might better convey the intended behavior.\n\n2. **Add method return type annotation for `makeAnimalSound()`**: While TypeScript can infer the return type of the method from the implementation, explicitly annotating the return type in the interface definition can improve code readability and maintainability.\n\n3. **Consider adding a description or documentation for the interface and its members**: Adding comments or docstrings to describe the purpose and expected behavior of the interface and its properties/methods can greatly improve code understanding and maintainability, especially for larger codebases or when working in a team.\n\n4. **Consider adding type constraints or validation for the `name` property**: Depending on the requirements of your application, you might want to add constraints or validation rules for the `name` property. For example, you could specify a minimum or maximum length, disallow certain characters, or enforce a specific formatting pattern.\n\n5. **Consider separating concerns by creating separate interfaces for different animal types**: If you have different types of animals with specific behaviors or properties, you could create separate interfaces for each animal type, and then have a base `Animal` interface that other interfaces extend or implement. This can improve code organization, reusability, and maintainability.\n\nOverall, while the provided code snippet follows a sound design principle of using an interface to define the structure of an `Animal` object, there are some opportunities to enhance code readability, maintainability, and potentially add more specific constraints or validations based on your application's requirements.","stopReason":"end_turn"}
 
 
             event: done
@@ -1636,15 +1623,13 @@
         cookies: []
         headers:
           - name: date
-            value: Mon, 27 May 2024 11:55:15 GMT
+            value: Tue, 11 Jun 2024 22:09:14 GMT
           - name: content-type
             value: text/event-stream
           - name: transfer-encoding
             value: chunked
           - name: connection
             value: keep-alive
-          - name: retry-after
-            value: "566"
           - name: access-control-allow-credentials
             value: "true"
           - name: access-control-allow-origin
@@ -1662,12 +1647,12 @@
             value: 1; mode=block
           - name: strict-transport-security
             value: max-age=31536000; includeSubDomains; preload
-        headersSize: 1406
+        headersSize: 1299
         httpVersion: HTTP/1.1
         redirectURL: ""
         status: 200
         statusText: OK
-      startedDateTime: 2024-05-27T11:55:14.319Z
+      startedDateTime: 2024-06-11T22:09:12.499Z
       time: 0
       timings:
         blocked: -1
@@ -1677,11 +1662,11 @@
         send: 0
         ssl: -1
         wait: 0
-    - _id: aaac2d0f56613ca7b5ccb71b4175750a
+    - _id: ecd1710b0f5e1bb8050e3e57189f41eb
       _order: 0
       cache: {}
       request:
-        bodySize: 1547
+        bodySize: 3190
         cookies: []
         headers:
           - name: content-type
@@ -1694,7 +1679,7 @@
           - name: user-agent
             value: defaultClient / v1
           - name: traceparent
-            value: 00-264b5981a27095d815855b236d2d25b5-e32bd9eecb9decaa-01
+            value: 00-fe632636a15479426f09b060e6384050-b1cd339271928904-01
           - name: connection
             value: keep-alive
           - name: host
@@ -1711,10 +1696,28 @@
               - speaker: system
                 text: You are Cody, an AI coding assistant from Sourcegraph.
               - speaker: human
-                text: |-
-                  Codebase context from file src/TestClass.ts:
-                  ```typescript
-                  const foo = 42
+                text: >
+                  Codebase context from file path src/TestLogger.ts: const foo =
+                  42
+
+                  export const TestLogger = {
+                      startLogging: () => {
+                          // Do some stuff
+
+                          function recordLog() {
+                              console.log(/* CURSOR */ 'Recording the log')
+                          }
+
+                          recordLog()
+                      },
+                  }
+              - speaker: assistant
+                text: Ok.
+              - speaker: human
+                text: >
+                  Codebase context from file path src/TestClass.ts: const foo =
+                  42
+
 
                   export class TestClass {
                       constructor(private shouldGreet: boolean) {}
@@ -1725,41 +1728,37 @@
                           }
                       }
                   }
-                  ```
               - speaker: assistant
                 text: Ok.
               - speaker: human
-                text: >-
-                  Codebase context from file src/squirrel.ts:
-
-                  ```typescript
-
-                  /**
-                   * Squirrel is an interface that mocks something completely unrelated to squirrels.
-                   * It is related to the implementation of precise code navigation in Sourcegraph.
-                   */
-                  export interface Squirrel {}
-
-                  ```
+                text: >
+                  Codebase context from file path src/example.test.ts: import {
+                  expect } from 'vitest'
+
+                  import { it } from 'vitest'
+
+                  import { describe } from 'vitest'
+
+
+                  describe('test block', () => {
+                      it('does 1', () => {
+                          expect(true).toBe(true)
+                      })
+
+                      it('does 2', () => {
+                          expect(true).toBe(true)
+                      })
+
+                      it('does something else', () => {
+                          // This line will error due to incorrect usage of `performance.now`
+                          const startTime = performance.now(/* CURSOR */)
+                      })
+                  })
               - speaker: assistant
                 text: Ok.
               - speaker: human
                 text: |-
-                  Codebase context from file src/animal.ts:
-                  ```typescript
-                  /* SELECTION_START */
-                  export interface Animal {
-                      name: string
-                      makeAnimalSound(): string
-                      isMammal: boolean
-                  }
-                  /* SELECTION_END */
-                  ```
-              - speaker: assistant
-                text: Ok.
-              - speaker: human
-                text: |-
-                  My selected code from @src/animal.ts:1-6:
+                  My selected code from codebase file src/animal.ts:1-6:
                   ```
 
                   export interface Animal {
@@ -1771,9 +1770,6 @@
               - speaker: assistant
                 text: Ok.
               - speaker: human
-                text: Write a class Dog that implements the Animal interface in my workspace.
-                  Show the code only, no explanation needed.
-=======
                 text: Review the shared code context and configurations to identify the test
                   framework and libraries in use. Then, generate a suite of
                   multiple unit tests for the functions in <selected> using the
@@ -1798,7 +1794,6 @@
                   should validate expected functionality and cover edge cases
                   for <selected> with all required imports, including importing
                   the function being tested. Do not repeat existing tests.
->>>>>>> 88b87cc5
             model: anthropic/claude-3-sonnet-20240229
             temperature: 0
             topK: -1
@@ -1812,25 +1807,14 @@
             value: v1
         url: https://sourcegraph.com/.api/completions/stream?api-version=1&client-name=defaultclient&client-version=v1
       response:
-<<<<<<< HEAD
-        bodySize: 11260
+        bodySize: 639548
         content:
           mimeType: text/event-stream
-          size: 11260
+          size: 639548
           text: >+
             event: completion
 
-            data: {"completion":"```typescript\nclass Dog implements Animal {\n    name: string;\n    isMammal: boolean = true;\n\n    constructor(name: string) {\n        this.name = name;\n    }\n\n    makeAnimalSound(): string {\n        return \"Woof!\";\n    }\n}\n```","stopReason":"end_turn"}
-=======
-        bodySize: 551304
-        content:
-          mimeType: text/event-stream
-          size: 551304
-          text: >+
-            event: completion
-
-            data: {"completion":"Based on the provided codebase context, the test framework being used is Vitest, which is a Vite-native test runner.\n\nTo generate a suite of unit tests for the `Animal` interface, I would import the following libraries:\n\n```typescript\nimport { describe, expect, it } from 'vitest'\n```\n\nHere's a summary of the test coverage and limitations:\n\n- The tests will cover the properties and methods defined in the `Animal` interface.\n- Since `Animal` is an interface, the tests will need to be written against a concrete implementation of the interface.\n- The tests will not cover any additional functionality or edge cases not defined in the interface.\n\nHere's the full completed code for the new unit tests, including all necessary imports:\n\n```typescript\nimport { describe, expect, it } from 'vitest'\nimport { Animal } from './animal'\n\n// Assume a concrete implementation of the Animal interface\nclass Dog implements Animal {\n  name: string\n  isMammal: boolean\n\n  constructor(name: string) {\n    this.name = name\n    this.isMammal = true\n  }\n\n  makeAnimalSound(): string {\n    return 'Woof!'\n  }\n}\n\ndescribe('Animal', () =\u003e {\n  let animal: Animal\n\n  beforeEach(() =\u003e {\n    animal = new Dog('Buddy')\n  })\n\n  it('should have a name property', () =\u003e {\n    expect(animal).toHaveProperty('name')\n  })\n\n  it('should have a makeAnimalSound method', () =\u003e {\n    expect(animal).toHaveProperty('makeAnimalSound')\n    expect(typeof animal.makeAnimalSound).toBe('function')\n  })\n\n  it('should have an isMammal property', () =\u003e {\n    expect(animal).toHaveProperty('isMammal')\n  })\n\n  it('should make the correct animal sound', () =\u003e {\n    expect(animal.makeAnimalSound()).toBe('Woof!')\n  })\n})\n```\n\nThis suite of tests covers the properties and methods defined in the `Animal` interface. It assumes a concrete implementation of the interface (in this case, a `Dog` class) to test against. The tests cover the existence of the required properties and methods, as well as the expected behavior of the `makeAnimalSound` method.","stopReason":"end_turn"}
->>>>>>> 88b87cc5
+            data: {"completion":"Based on the shared code context, the test framework being used is Vitest. No additional imports are needed as Vitest is already being used in the shared context.\n\nThe `Animal` interface defines the structure for an object representing an animal. The key functionalities to test are:\n\n1. Ensuring that an object implementing the `Animal` interface has the required properties (`name`, `makeAnimalSound`, `isMammal`).\n2. Validating the `makeAnimalSound` method returns the expected animal sound.\n3. Verifying the `isMammal` property is set correctly.\n\nHere's a suite of unit tests for the `Animal` interface:\n\n```typescript\nimport { describe, it, expect } from 'vitest';\nimport { Animal } from './animal';\n\nclass Dog implements Animal {\n  name = 'Buddy';\n  isMammal = true;\n\n  makeAnimalSound(): string {\n    return 'Woof!';\n  }\n}\n\nclass Bird implements Animal {\n  name = 'Tweety';\n  isMammal = false;\n\n  makeAnimalSound(): string {\n    return 'Chirp!';\n  }\n}\n\ndescribe('Animal', () =\u003e {\n  it('should have the required properties', () =\u003e {\n    const dog = new Dog();\n    expect(dog).toHaveProperty('name');\n    expect(dog).toHaveProperty('makeAnimalSound');\n    expect(dog).toHaveProperty('isMammal');\n  });\n\n  it('should make the correct animal sound', () =\u003e {\n    const dog = new Dog();\n    const bird = new Bird();\n\n    expect(dog.makeAnimalSound()).toBe('Woof!');\n    expect(bird.makeAnimalSound()).toBe('Chirp!');\n  });\n\n  it('should have the correct isMammal value', () =\u003e {\n    const dog = new Dog();\n    const bird = new Bird();\n\n    expect(dog.isMammal).toBe(true);\n    expect(bird.isMammal).toBe(false);\n  });\n});\n```\n\nThis suite covers the basic functionality of the `Animal` interface by creating concrete implementations (`Dog` and `Bird` classes) and testing the required properties and methods. It ensures that objects implementing the `Animal` interface have the correct properties, make the expected animal sound, and have the correct value for the `isMammal` property.\n\nPlease note that these tests assume the existence of concrete implementations of the `Animal` interface. If there are no concrete implementations provided, the tests may need to be adjusted accordingly.","stopReason":"end_turn"}
 
 
             event: done
@@ -1840,11 +1824,7 @@
         cookies: []
         headers:
           - name: date
-<<<<<<< HEAD
-            value: Sat, 08 Jun 2024 17:50:07 GMT
-=======
-            value: Tue, 11 Jun 2024 22:09:04 GMT
->>>>>>> 88b87cc5
+            value: Mon, 17 Jun 2024 14:06:02 GMT
           - name: content-type
             value: text/event-stream
           - name: transfer-encoding
@@ -1873,271 +1853,7 @@
         redirectURL: ""
         status: 200
         statusText: OK
-<<<<<<< HEAD
-      startedDateTime: 2024-06-08T17:50:06.496Z
-=======
-      startedDateTime: 2024-06-11T22:09:02.557Z
->>>>>>> 88b87cc5
-      time: 0
-      timings:
-        blocked: -1
-        connect: -1
-        dns: -1
-        receive: 0
-        send: 0
-        ssl: -1
-        wait: 0
-<<<<<<< HEAD
-    - _id: ce4376723f632bb377407fac15cdda8b
-      _order: 0
-      cache: {}
-      request:
-        bodySize: 3177
-=======
-    - _id: b5407f2fb73847c0677a38a3f550774f
-      _order: 0
-      cache: {}
-      request:
-        bodySize: 1406
->>>>>>> 88b87cc5
-        cookies: []
-        headers:
-          - name: content-type
-            value: application/json
-          - name: accept-encoding
-            value: gzip;q=0
-          - name: authorization
-            value: token
-              REDACTED_d5e0f0a37c9821e856b923fe14e67a605e3f6c0a517d5a4f46a4e35943ee0f6d
-          - name: user-agent
-            value: defaultClient / v1
-          - name: traceparent
-<<<<<<< HEAD
-            value: 00-2c12086807db9e20163a0a7bfe66a3df-41caacacd7c9290f-01
-=======
-            value: 00-5199ab2ca5f987ff0126c7ea4e8fb7d4-0e70c8373af3f324-01
->>>>>>> 88b87cc5
-          - name: connection
-            value: keep-alive
-          - name: host
-            value: sourcegraph.com
-        headersSize: 415
-        httpVersion: HTTP/1.1
-        method: POST
-        postData:
-          mimeType: application/json
-          params: []
-          textJSON:
-            maxTokensToSample: 4000
-            messages:
-              - speaker: system
-                text: You are Cody, an AI coding assistant from Sourcegraph.
-              - speaker: human
-                text: >
-<<<<<<< HEAD
-                  Codebase context from file path src/TestLogger.ts: const foo =
-                  42
-
-                  export const TestLogger = {
-                      startLogging: () => {
-                          // Do some stuff
-
-                          function recordLog() {
-                              console.log(/* CURSOR */ 'Recording the log')
-                          }
-
-                          recordLog()
-                      },
-                  }
-              - speaker: assistant
-                text: Ok.
-              - speaker: human
-                text: >
-                  Codebase context from file path src/TestClass.ts: const foo =
-                  42
-
-
-                  export class TestClass {
-                      constructor(private shouldGreet: boolean) {}
-
-                      public functionName() {
-                          if (this.shouldGreet) {
-                              console.log(/* CURSOR */ 'Hello World!')
-                          }
-                      }
-                  }
-              - speaker: assistant
-                text: Ok.
-              - speaker: human
-                text: >
-                  Codebase context from file path src/example.test.ts: import {
-                  expect } from 'vitest'
-
-                  import { it } from 'vitest'
-
-                  import { describe } from 'vitest'
-
-
-                  describe('test block', () => {
-                      it('does 1', () => {
-                          expect(true).toBe(true)
-                      })
-
-                      it('does 2', () => {
-                          expect(true).toBe(true)
-                      })
-
-                      it('does something else', () => {
-                          // This line will error due to incorrect usage of `performance.now`
-                          const startTime = performance.now(/* CURSOR */)
-                      })
-                  })
-=======
-                  Codebase context from file path src/animal.ts: /*
-                  SELECTION_START */
-
-                  export interface Animal {
-                      name: string
-                      makeAnimalSound(): string
-                      isMammal: boolean
-                  }
-
-                  /* SELECTION_END */
->>>>>>> 88b87cc5
-              - speaker: assistant
-                text: Ok.
-              - speaker: human
-                text: |-
-                  My selected code from codebase file src/animal.ts:1-6:
-                  ```
-
-                  export interface Animal {
-                      name: string
-                      makeAnimalSound(): string
-                      isMammal: boolean
-                  }
-                  ```
-              - speaker: assistant
-                text: Ok.
-              - speaker: human
-<<<<<<< HEAD
-                text: Review the shared code context and configurations to identify the test
-                  framework and libraries in use. Then, generate a suite of
-                  multiple unit tests for the functions in <selected> using the
-                  detected test framework and libraries. Be sure to import the
-                  function being tested. Follow the same patterns as any shared
-                  context. Only add packages, imports, dependencies, and
-                  assertions if they are used in the shared code. Pay attention
-                  to the file path of each shared context to see if test for
-                  <selected> already exists. If one exists, focus on generating
-                  new unit tests for uncovered cases. If none are detected,
-                  import common unit test libraries for {languageName}. Focus on
-                  validating key functionality with simple and complete
-                  assertions. Only include mocks if one is detected in the
-                  shared code. Before writing the tests, identify which test
-                  libraries and frameworks to import, e.g. 'No new imports
-                  needed - using existing libs' or 'Importing test framework
-                  that matches shared context usage' or 'Importing the defined
-                  framework', etc. Then briefly summarize test coverage and any
-                  limitations. At the end, enclose the full completed code for
-                  the new unit tests, including all necessary imports, in a
-                  single markdown codeblock. No fragments or TODO. The new tests
-                  should validate expected functionality and cover edge cases
-                  for <selected> with all required imports, including importing
-                  the function being tested. Do not repeat existing tests.
-=======
-                text: Please review and analyze @src/animal.ts:1-6 ( @src/animal.ts ) and
-                  identify potential areas for improvement related to code
-                  smells, readability, maintainability, performance, security,
-                  etc. Do not list issues already addressed in the given code.
-                  Focus on providing up to 5 constructive suggestions that could
-                  make the code more robust, efficient, or align with best
-                  practices. For each suggestion, provide a brief explanation of
-                  the potential benefits. After listing any recommendations,
-                  summarize if you found notable opportunities to enhance the
-                  code quality overall or if the code generally follows sound
-                  design principles. If no issues found, reply 'There are no
-                  errors.'
->>>>>>> 88b87cc5
-            model: anthropic/claude-3-sonnet-20240229
-            temperature: 0
-            topK: -1
-            topP: -1
-        queryString:
-          - name: api-version
-            value: "1"
-          - name: client-name
-            value: defaultclient
-          - name: client-version
-            value: v1
-        url: https://sourcegraph.com/.api/completions/stream?api-version=1&client-name=defaultclient&client-version=v1
-      response:
-<<<<<<< HEAD
-        bodySize: 830744
-        content:
-          mimeType: text/event-stream
-          size: 830744
-          text: >+
-            event: completion
-
-            data: {"completion":"Reviewing the provided context, it appears that the test framework in use is Vitest, which is a Vite-native test runner built on top of Vanilla-tilt. No additional test libraries or dependencies seem to be required, as Vitest provides built-in assertions and utilities for writing tests.\n\nTo generate a suite of unit tests for the `Animal` interface, we can create a new test file (e.g., `animal.test.ts`) and import the necessary functions or classes that implement the `Animal` interface. Since the `Animal` interface doesn't have any concrete implementation provided, we'll need to create a mock implementation for testing purposes.\n\nSummary of test coverage:\n- The generated tests cover the basic functionality of the `Animal` interface, including:\n  - Ensuring that an instance of the `Animal` implementation has the required properties (`name` and `isMammal`).\n  - Verifying that the `makeAnimalSound()` method returns a non-empty string.\n- The tests also cover edge cases, such as ensuring that the `isMammal` property is a boolean value.\n- Limitations: Since no concrete implementation of the `Animal` interface is provided, the tests rely on a mock implementation. Additional tests may be needed once an actual implementation is available.\n\n```typescript\n// animal.test.ts\nimport { describe, it, expect } from 'vitest';\nimport { Animal } from './animal';\n\n// Mock implementation of the Animal interface\nclass MockAnimal implements Animal {\n  name: string;\n  isMammal: boolean;\n\n  constructor(name: string, isMammal: boolean) {\n    this.name = name;\n    this.isMammal = isMammal;\n  }\n\n  makeAnimalSound(): string {\n    return 'Mock animal sound';\n  }\n}\n\ndescribe('Animal', () =\u003e {\n  it('should have a name property', () =\u003e {\n    const animal = new MockAnimal('Fluffy', true);\n    expect(animal).toHaveProperty('name', 'Fluffy');\n  });\n\n  it('should have an isMammal property', () =\u003e {\n    const animal = new MockAnimal('Fido', true);\n    expect(animal).toHaveProperty('isMammal', true);\n  });\n\n  it('should have a makeAnimalSound method that returns a string', () =\u003e {\n    const animal = new MockAnimal('Whiskers', false);\n    const sound = animal.makeAnimalSound();\n    expect(typeof sound).toBe('string');\n    expect(sound).not.toBe('');\n  });\n\n  it('isMammal property should be a boolean', () =\u003e {\n    const animal = new MockAnimal('Nemo', false);\n    expect(typeof animal.isMammal).toBe('boolean');\n  });\n});\n```","stopReason":"end_turn"}
-=======
-        bodySize: 425204
-        content:
-          mimeType: text/event-stream
-          size: 425204
-          text: >+
-            event: completion
-
-            data: {"completion":"Based on the provided code snippet, which defines an interface `Animal` with properties `name` and `isMammal`, and a method `makeAnimalSound()`, here are a few potential areas for improvement:\n\n1. **Consider using more descriptive naming for the method `makeAnimalSound()`**: The method name could be more explicit about its purpose. For example, `produceSound()` or `emitSound()` might better convey the intended behavior.\n\n2. **Add method return type annotation for `makeAnimalSound()`**: While TypeScript can infer the return type of the method from the implementation, explicitly annotating the return type in the interface definition can improve code readability and maintainability.\n\n3. **Consider adding a description or documentation for the interface and its members**: Adding comments or docstrings to describe the purpose and expected behavior of the interface and its properties/methods can greatly improve code understanding and maintainability, especially for larger codebases or when working in a team.\n\n4. **Consider adding type constraints or validation for the `name` property**: Depending on the requirements of your application, you might want to add constraints or validation rules for the `name` property. For example, you could specify a minimum or maximum length, disallow certain characters, or enforce a specific formatting pattern.\n\n5. **Consider separating concerns by creating separate interfaces for different animal types**: If you have different types of animals with specific behaviors or properties, you could create separate interfaces for each animal type, and then have a base `Animal` interface that other interfaces extend or implement. This can improve code organization, reusability, and maintainability.\n\nOverall, while the provided code snippet follows a sound design principle of using an interface to define the structure of an `Animal` object, there are some opportunities to enhance code readability, maintainability, and potentially add more specific constraints or validations based on your application's requirements.","stopReason":"end_turn"}
->>>>>>> 88b87cc5
-
-
-            event: done
-
-            data: {}
-
-        cookies: []
-        headers:
-          - name: date
-<<<<<<< HEAD
-            value: Fri, 14 Jun 2024 11:46:07 GMT
-=======
-            value: Tue, 11 Jun 2024 22:09:14 GMT
->>>>>>> 88b87cc5
-          - name: content-type
-            value: text/event-stream
-          - name: transfer-encoding
-            value: chunked
-          - name: connection
-            value: keep-alive
-          - name: access-control-allow-credentials
-            value: "true"
-          - name: access-control-allow-origin
-            value: ""
-          - name: cache-control
-            value: no-cache
-          - name: vary
-            value: Cookie,Accept-Encoding,Authorization,Cookie, Authorization,
-              X-Requested-With,Cookie
-          - name: x-content-type-options
-            value: nosniff
-          - name: x-frame-options
-            value: DENY
-          - name: x-xss-protection
-            value: 1; mode=block
-          - name: strict-transport-security
-            value: max-age=31536000; includeSubDomains; preload
-        headersSize: 1299
-        httpVersion: HTTP/1.1
-        redirectURL: ""
-        status: 200
-        statusText: OK
-<<<<<<< HEAD
-      startedDateTime: 2024-06-14T11:46:05.885Z
-=======
-      startedDateTime: 2024-06-11T22:09:12.499Z
->>>>>>> 88b87cc5
+      startedDateTime: 2024-06-17T14:06:00.057Z
       time: 0
       timings:
         blocked: -1
