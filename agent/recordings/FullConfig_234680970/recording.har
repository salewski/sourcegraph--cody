--- conflicted
+++ resolved
@@ -1,7100 +1,4256 @@
 {
-  "log": {
-    "_recordingName": "FullConfig",
-    "creator": {
-      "comment": "persister:cody-fs",
-      "name": "Polly.JS",
-      "version": "6.0.6"
-    },
-    "entries": [
-      {
-        "_id": "1234fcdcc45995910ae0218be6622d91",
-        "_order": 0,
-        "cache": {},
-        "request": {
-          "bodySize": 101,
-          "cookies": [],
-          "headers": [
+    "log": {
+        "_recordingName": "FullConfig",
+        "creator": {
+            "comment": "persister:cody-fs",
+            "name": "Polly.JS",
+            "version": "6.0.6"
+        },
+        "entries": [
             {
-              "_fromType": "array",
-              "name": "authorization",
-              "value": "token REDACTED"
+                "_id": "1234fcdcc45995910ae0218be6622d91",
+                "_order": 0,
+                "cache": {},
+                "request": {
+                    "bodySize": 101,
+                    "cookies": [],
+                    "headers": [
+                        {
+                            "_fromType": "array",
+                            "name": "authorization",
+                            "value": "token REDACTED"
+                        },
+                        {
+                            "_fromType": "array",
+                            "name": "content-type",
+                            "value": "application/json; charset=utf-8"
+                        },
+                        {
+                            "_fromType": "array",
+                            "name": "user-agent",
+                            "value": "test-client / v1"
+                        },
+                        {
+                            "_fromType": "array",
+                            "name": "accept",
+                            "value": "*/*"
+                        },
+                        {
+                            "_fromType": "array",
+                            "name": "content-length",
+                            "value": "101"
+                        },
+                        {
+                            "_fromType": "array",
+                            "name": "accept-encoding",
+                            "value": "gzip,deflate"
+                        },
+                        {
+                            "_fromType": "array",
+                            "name": "connection",
+                            "value": "close"
+                        },
+                        {
+                            "name": "host",
+                            "value": "sourcegraph.com"
+                        }
+                    ],
+                    "headersSize": 341,
+                    "httpVersion": "HTTP/1.1",
+                    "method": "POST",
+                    "postData": {
+                        "mimeType": "application/json; charset=utf-8",
+                        "params": [],
+                        "text": "{\"query\":\"\\nquery SiteProductVersion {\\n    site {\\n        productVersion\\n    }\\n}\",\"variables\":{}}"
+                    },
+                    "queryString": [
+                        {
+                            "name": "SiteProductVersion",
+                            "value": null
+                        }
+                    ],
+                    "url": "https://sourcegraph.com/.api/graphql?SiteProductVersion"
+                },
+                "response": {
+                    "bodySize": 136,
+                    "content": {
+                        "encoding": "base64",
+                        "mimeType": "application/json",
+                        "size": 136,
+                        "text": "[\"H4sIAAAAAAAAA6pWSkksSVSyqlYqzixJBdEFRfkppcklYalFxZn5eUpWSkamZuYGhvFGBkYmugaGugam8aZ6RrpGxiamqSkWacnGRiZKtbW1AAAAAP//AwC7GWWbSQAAAA==\"]"
+                    },
+                    "cookies": [],
+                    "headers": [
+                        {
+                            "name": "date",
+                            "value": "Fri, 05 Jan 2024 11:11:11 GMT"
+                        },
+                        {
+                            "name": "content-type",
+                            "value": "application/json"
+                        },
+                        {
+                            "name": "transfer-encoding",
+                            "value": "chunked"
+                        },
+                        {
+                            "name": "connection",
+                            "value": "close"
+                        },
+                        {
+                            "name": "access-control-allow-credentials",
+                            "value": "true"
+                        },
+                        {
+                            "name": "access-control-allow-origin",
+                            "value": ""
+                        },
+                        {
+                            "name": "cache-control",
+                            "value": "no-cache, max-age=0"
+                        },
+                        {
+                            "name": "vary",
+                            "value": "Cookie,Accept-Encoding,Authorization,Cookie, Authorization, X-Requested-With,Cookie"
+                        },
+                        {
+                            "name": "x-content-type-options",
+                            "value": "nosniff"
+                        },
+                        {
+                            "name": "x-frame-options",
+                            "value": "DENY"
+                        },
+                        {
+                            "name": "x-xss-protection",
+                            "value": "1; mode=block"
+                        },
+                        {
+                            "name": "strict-transport-security",
+                            "value": "max-age=31536000; includeSubDomains; preload"
+                        },
+                        {
+                            "name": "content-encoding",
+                            "value": "gzip"
+                        }
+                    ],
+                    "headersSize": 1318,
+                    "httpVersion": "HTTP/1.1",
+                    "redirectURL": "",
+                    "status": 200,
+                    "statusText": "OK"
+                },
+                "startedDateTime": "Fri, 05 Jan 2024 00:00:00 GMT",
+                "time": 0,
+                "timings": {
+                    "blocked": -1,
+                    "connect": -1,
+                    "dns": -1,
+                    "receive": 0,
+                    "send": 0,
+                    "ssl": -1,
+                    "wait": 0
+                }
             },
             {
-              "_fromType": "array",
-              "name": "content-type",
-              "value": "application/json; charset=utf-8"
+                "_id": "f8951b1429c774d692bea21c67602015",
+                "_order": 0,
+                "cache": {},
+                "request": {
+                    "bodySize": 189,
+                    "cookies": [],
+                    "headers": [
+                        {
+                            "_fromType": "array",
+                            "name": "authorization",
+                            "value": "token REDACTED"
+                        },
+                        {
+                            "_fromType": "array",
+                            "name": "content-type",
+                            "value": "application/json; charset=utf-8"
+                        },
+                        {
+                            "_fromType": "array",
+                            "name": "user-agent",
+                            "value": "test-client / v1"
+                        },
+                        {
+                            "_fromType": "array",
+                            "name": "accept",
+                            "value": "*/*"
+                        },
+                        {
+                            "_fromType": "array",
+                            "name": "content-length",
+                            "value": "189"
+                        },
+                        {
+                            "_fromType": "array",
+                            "name": "accept-encoding",
+                            "value": "gzip,deflate"
+                        },
+                        {
+                            "_fromType": "array",
+                            "name": "connection",
+                            "value": "close"
+                        },
+                        {
+                            "name": "host",
+                            "value": "sourcegraph.com"
+                        }
+                    ],
+                    "headersSize": 333,
+                    "httpVersion": "HTTP/1.1",
+                    "method": "POST",
+                    "postData": {
+                        "mimeType": "application/json; charset=utf-8",
+                        "params": [],
+                        "text": "{\"query\":\"\\nquery Repository($name: String!) {\\n\\trepository(name: $name) {\\n                id\\n                embeddingExists\\n\\t}\\n}\",\"variables\":{\"name\":\"github.com/sourcegraph/cody\"}}"
+                    },
+                    "queryString": [
+                        {
+                            "name": "Repository",
+                            "value": null
+                        }
+                    ],
+                    "url": "https://sourcegraph.com/.api/graphql?Repository"
+                },
+                "response": {
+                    "bodySize": 148,
+                    "content": {
+                        "encoding": "base64",
+                        "mimeType": "application/json",
+                        "size": 148,
+                        "text": "[\"H4sIAAAAAAAAA6pWSkksSVSyqlYqSi3IL84syS+qBPEyU5SslEJzw8qTjP0KUtwtK1ND8o18Q3wr/UJ8K/0dbW2VdJRSc5NSU1Iy89JdKzKLS4qVrEqKSlNra2sBAAAA//8DAP+HlYJUAAAA\"]"
+                    },
+                    "cookies": [],
+                    "headers": [
+                        {
+                            "name": "date",
+                            "value": "Fri, 05 Jan 2024 11:11:11 GMT"
+                        },
+                        {
+                            "name": "content-type",
+                            "value": "application/json"
+                        },
+                        {
+                            "name": "transfer-encoding",
+                            "value": "chunked"
+                        },
+                        {
+                            "name": "connection",
+                            "value": "close"
+                        },
+                        {
+                            "name": "access-control-allow-credentials",
+                            "value": "true"
+                        },
+                        {
+                            "name": "access-control-allow-origin",
+                            "value": ""
+                        },
+                        {
+                            "name": "cache-control",
+                            "value": "no-cache, max-age=0"
+                        },
+                        {
+                            "name": "vary",
+                            "value": "Cookie,Accept-Encoding,Authorization,Cookie, Authorization, X-Requested-With,Cookie"
+                        },
+                        {
+                            "name": "x-content-type-options",
+                            "value": "nosniff"
+                        },
+                        {
+                            "name": "x-frame-options",
+                            "value": "DENY"
+                        },
+                        {
+                            "name": "x-xss-protection",
+                            "value": "1; mode=block"
+                        },
+                        {
+                            "name": "strict-transport-security",
+                            "value": "max-age=31536000; includeSubDomains; preload"
+                        },
+                        {
+                            "name": "content-encoding",
+                            "value": "gzip"
+                        }
+                    ],
+                    "headersSize": 1318,
+                    "httpVersion": "HTTP/1.1",
+                    "redirectURL": "",
+                    "status": 200,
+                    "statusText": "OK"
+                },
+                "startedDateTime": "Fri, 05 Jan 2024 00:00:00 GMT",
+                "time": 0,
+                "timings": {
+                    "blocked": -1,
+                    "connect": -1,
+                    "dns": -1,
+                    "receive": 0,
+                    "send": 0,
+                    "ssl": -1,
+                    "wait": 0
+                }
             },
             {
-              "_fromType": "array",
-              "name": "user-agent",
-              "value": "test-client / v1"
+                "_id": "26f7093bcc1d125e7768f46a33e590e8",
+                "_order": 0,
+                "cache": {},
+                "request": {
+                    "bodySize": 318,
+                    "cookies": [],
+                    "headers": [
+                        {
+                            "_fromType": "array",
+                            "name": "authorization",
+                            "value": "token REDACTED"
+                        },
+                        {
+                            "_fromType": "array",
+                            "name": "content-type",
+                            "value": "application/json; charset=utf-8"
+                        },
+                        {
+                            "_fromType": "array",
+                            "name": "user-agent",
+                            "value": "test-client / v1"
+                        },
+                        {
+                            "_fromType": "array",
+                            "name": "accept",
+                            "value": "*/*"
+                        },
+                        {
+                            "_fromType": "array",
+                            "name": "content-length",
+                            "value": "318"
+                        },
+                        {
+                            "_fromType": "array",
+                            "name": "accept-encoding",
+                            "value": "gzip,deflate"
+                        },
+                        {
+                            "_fromType": "array",
+                            "name": "connection",
+                            "value": "close"
+                        },
+                        {
+                            "name": "host",
+                            "value": "sourcegraph.com"
+                        }
+                    ],
+                    "headersSize": 354,
+                    "httpVersion": "HTTP/1.1",
+                    "method": "POST",
+                    "postData": {
+                        "mimeType": "application/json; charset=utf-8",
+                        "params": [],
+                        "text": "{\"query\":\"\\nquery CurrentSiteCodyLlmConfiguration {\\n    site {\\n        codyLLMConfiguration {\\n            chatModel\\n            chatModelMaxTokens\\n            fastChatModel\\n            fastChatModelMaxTokens\\n            completionModel\\n            completionModelMaxTokens\\n        }\\n    }\\n}\",\"variables\":{}}"
+                    },
+                    "queryString": [
+                        {
+                            "name": "CurrentSiteCodyLlmConfiguration",
+                            "value": null
+                        }
+                    ],
+                    "url": "https://sourcegraph.com/.api/graphql?CurrentSiteCodyLlmConfiguration"
+                },
+                "response": {
+                    "bodySize": 222,
+                    "content": {
+                        "encoding": "base64",
+                        "mimeType": "application/json",
+                        "size": 222,
+                        "text": "[\"H4sIAAAAAAAAA4zOsQqDMBDG8Xe5WW10a1ZXs/UF\",\"jiTW0PROzAktkncvulgylE4HH39+3AYOBUFvkIL4/Vp272EwPdMY7uuCEpiOfUIx7HwEDUgyLTwHe7ERV+frrlFQnYnB140fnhLotlNKVTBikv6XECgJktQtFPGXdT0oy885+v2tv7AiL7icc/4AAAD//w==\",\"AwCpmMLNBAEAAA==\"]"
+                    },
+                    "cookies": [],
+                    "headers": [
+                        {
+                            "name": "date",
+                            "value": "Fri, 05 Jan 2024 11:11:11 GMT"
+                        },
+                        {
+                            "name": "content-type",
+                            "value": "application/json"
+                        },
+                        {
+                            "name": "transfer-encoding",
+                            "value": "chunked"
+                        },
+                        {
+                            "name": "connection",
+                            "value": "close"
+                        },
+                        {
+                            "name": "access-control-allow-credentials",
+                            "value": "true"
+                        },
+                        {
+                            "name": "access-control-allow-origin",
+                            "value": ""
+                        },
+                        {
+                            "name": "cache-control",
+                            "value": "no-cache, max-age=0"
+                        },
+                        {
+                            "name": "vary",
+                            "value": "Cookie,Accept-Encoding,Authorization,Cookie, Authorization, X-Requested-With,Cookie"
+                        },
+                        {
+                            "name": "x-content-type-options",
+                            "value": "nosniff"
+                        },
+                        {
+                            "name": "x-frame-options",
+                            "value": "DENY"
+                        },
+                        {
+                            "name": "x-xss-protection",
+                            "value": "1; mode=block"
+                        },
+                        {
+                            "name": "strict-transport-security",
+                            "value": "max-age=31536000; includeSubDomains; preload"
+                        },
+                        {
+                            "name": "content-encoding",
+                            "value": "gzip"
+                        }
+                    ],
+                    "headersSize": 1318,
+                    "httpVersion": "HTTP/1.1",
+                    "redirectURL": "",
+                    "status": 200,
+                    "statusText": "OK"
+                },
+                "startedDateTime": "Fri, 05 Jan 2024 00:00:00 GMT",
+                "time": 0,
+                "timings": {
+                    "blocked": -1,
+                    "connect": -1,
+                    "dns": -1,
+                    "receive": 0,
+                    "send": 0,
+                    "ssl": -1,
+                    "wait": 0
+                }
             },
             {
-              "_fromType": "array",
-              "name": "accept",
-              "value": "*/*"
+                "_id": "c382115f0629fc6dabc67adfd72f2923",
+                "_order": 0,
+                "cache": {},
+                "request": {
+                    "bodySize": 155,
+                    "cookies": [],
+                    "headers": [
+                        {
+                            "_fromType": "array",
+                            "name": "authorization",
+                            "value": "token REDACTED"
+                        },
+                        {
+                            "_fromType": "array",
+                            "name": "content-type",
+                            "value": "application/json; charset=utf-8"
+                        },
+                        {
+                            "_fromType": "array",
+                            "name": "user-agent",
+                            "value": "test-client / v1"
+                        },
+                        {
+                            "_fromType": "array",
+                            "name": "accept",
+                            "value": "*/*"
+                        },
+                        {
+                            "_fromType": "array",
+                            "name": "content-length",
+                            "value": "155"
+                        },
+                        {
+                            "_fromType": "array",
+                            "name": "accept-encoding",
+                            "value": "gzip,deflate"
+                        },
+                        {
+                            "_fromType": "array",
+                            "name": "connection",
+                            "value": "close"
+                        },
+                        {
+                            "name": "host",
+                            "value": "sourcegraph.com"
+                        }
+                    ],
+                    "headersSize": 354,
+                    "httpVersion": "HTTP/1.1",
+                    "method": "POST",
+                    "postData": {
+                        "mimeType": "application/json; charset=utf-8",
+                        "params": [],
+                        "text": "{\"query\":\"\\nquery CurrentSiteCodyLlmConfiguration {\\n    site {\\n        codyLLMConfiguration {\\n            provider\\n        }\\n    }\\n}\",\"variables\":{}}"
+                    },
+                    "queryString": [
+                        {
+                            "name": "CurrentSiteCodyLlmConfiguration",
+                            "value": null
+                        }
+                    ],
+                    "url": "https://sourcegraph.com/.api/graphql?CurrentSiteCodyLlmConfiguration"
+                },
+                "response": {
+                    "bodySize": 128,
+                    "content": {
+                        "encoding": "base64",
+                        "mimeType": "application/json",
+                        "size": 128,
+                        "text": "[\"H4sIAAAAAAAAA6pWSkksSVSyqlYqzixJBdHJ+SmVPj6+zvl5aZnppUWJJZn5eSDxgqL8ssyU1CIlK6Xi/NKi5NT0osSCDKXa2tpaAAAAAP//AwAfFAXARQAAAA==\"]"
+                    },
+                    "cookies": [],
+                    "headers": [
+                        {
+                            "name": "date",
+                            "value": "Fri, 05 Jan 2024 11:11:11 GMT"
+                        },
+                        {
+                            "name": "content-type",
+                            "value": "application/json"
+                        },
+                        {
+                            "name": "transfer-encoding",
+                            "value": "chunked"
+                        },
+                        {
+                            "name": "connection",
+                            "value": "close"
+                        },
+                        {
+                            "name": "access-control-allow-credentials",
+                            "value": "true"
+                        },
+                        {
+                            "name": "access-control-allow-origin",
+                            "value": ""
+                        },
+                        {
+                            "name": "cache-control",
+                            "value": "no-cache, max-age=0"
+                        },
+                        {
+                            "name": "vary",
+                            "value": "Cookie,Accept-Encoding,Authorization,Cookie, Authorization, X-Requested-With,Cookie"
+                        },
+                        {
+                            "name": "x-content-type-options",
+                            "value": "nosniff"
+                        },
+                        {
+                            "name": "x-frame-options",
+                            "value": "DENY"
+                        },
+                        {
+                            "name": "x-xss-protection",
+                            "value": "1; mode=block"
+                        },
+                        {
+                            "name": "strict-transport-security",
+                            "value": "max-age=31536000; includeSubDomains; preload"
+                        },
+                        {
+                            "name": "content-encoding",
+                            "value": "gzip"
+                        }
+                    ],
+                    "headersSize": 1318,
+                    "httpVersion": "HTTP/1.1",
+                    "redirectURL": "",
+                    "status": 200,
+                    "statusText": "OK"
+                },
+                "startedDateTime": "Fri, 05 Jan 2024 00:00:00 GMT",
+                "time": 0,
+                "timings": {
+                    "blocked": -1,
+                    "connect": -1,
+                    "dns": -1,
+                    "receive": 0,
+                    "send": 0,
+                    "ssl": -1,
+                    "wait": 0
+                }
             },
             {
-              "_fromType": "array",
-              "name": "content-length",
-              "value": "101"
+                "_id": "d0677a3181c3b4ee74acabaadc1dc934",
+                "_order": 0,
+                "cache": {},
+                "request": {
+                    "bodySize": 164,
+                    "cookies": [],
+                    "headers": [
+                        {
+                            "_fromType": "array",
+                            "name": "authorization",
+                            "value": "token REDACTED"
+                        },
+                        {
+                            "_fromType": "array",
+                            "name": "content-type",
+                            "value": "application/json; charset=utf-8"
+                        },
+                        {
+                            "_fromType": "array",
+                            "name": "user-agent",
+                            "value": "test-client / v1"
+                        },
+                        {
+                            "_fromType": "array",
+                            "name": "accept",
+                            "value": "*/*"
+                        },
+                        {
+                            "_fromType": "array",
+                            "name": "content-length",
+                            "value": "164"
+                        },
+                        {
+                            "_fromType": "array",
+                            "name": "accept-encoding",
+                            "value": "gzip,deflate"
+                        },
+                        {
+                            "_fromType": "array",
+                            "name": "connection",
+                            "value": "close"
+                        },
+                        {
+                            "name": "host",
+                            "value": "sourcegraph.com"
+                        }
+                    ],
+                    "headersSize": 341,
+                    "httpVersion": "HTTP/1.1",
+                    "method": "POST",
+                    "postData": {
+                        "mimeType": "application/json; charset=utf-8",
+                        "params": [],
+                        "text": "{\"query\":\"\\nquery SiteIdentification {\\n\\tsite {\\n\\t\\tsiteID\\n\\t\\tproductSubscription {\\n\\t\\t\\tlicense {\\n\\t\\t\\t\\thashedKey\\n\\t\\t\\t}\\n\\t\\t}\\n\\t}\\n}\",\"variables\":{}}"
+                    },
+                    "queryString": [
+                        {
+                            "name": "SiteIdentification",
+                            "value": null
+                        }
+                    ],
+                    "url": "https://sourcegraph.com/.api/graphql?SiteIdentification"
+                },
+                "response": {
+                    "bodySize": 212,
+                    "content": {
+                        "encoding": "base64",
+                        "mimeType": "application/json",
+                        "size": 212,
+                        "text": "[\"H4sIAAAAAAAAAzTLsQ6CMBCA4Xe52aGFcrbMLoaRwfnuekgTA6QtgyG+u8HEf/mn74BIlaA/oKSq/99v0MO47ln0mWmbH8pwgS2vcZc67lwkp62mdTnBK4ku5WdnKrPGQd/QA0cfsONGdWoJLTs1HborOWNNgwZRvLcWxXfBkRFr2ASZuPUc1CIG+Jx9AQAA//8DAGHOuFqgAAAA\"]"
+                    },
+                    "cookies": [],
+                    "headers": [
+                        {
+                            "name": "date",
+                            "value": "Fri, 05 Jan 2024 11:11:11 GMT"
+                        },
+                        {
+                            "name": "content-type",
+                            "value": "application/json"
+                        },
+                        {
+                            "name": "transfer-encoding",
+                            "value": "chunked"
+                        },
+                        {
+                            "name": "connection",
+                            "value": "close"
+                        },
+                        {
+                            "name": "access-control-allow-credentials",
+                            "value": "true"
+                        },
+                        {
+                            "name": "access-control-allow-origin",
+                            "value": ""
+                        },
+                        {
+                            "name": "cache-control",
+                            "value": "no-cache, max-age=0"
+                        },
+                        {
+                            "name": "vary",
+                            "value": "Cookie,Accept-Encoding,Authorization,Cookie, Authorization, X-Requested-With,Cookie"
+                        },
+                        {
+                            "name": "x-content-type-options",
+                            "value": "nosniff"
+                        },
+                        {
+                            "name": "x-frame-options",
+                            "value": "DENY"
+                        },
+                        {
+                            "name": "x-xss-protection",
+                            "value": "1; mode=block"
+                        },
+                        {
+                            "name": "strict-transport-security",
+                            "value": "max-age=31536000; includeSubDomains; preload"
+                        },
+                        {
+                            "name": "content-encoding",
+                            "value": "gzip"
+                        }
+                    ],
+                    "headersSize": 1318,
+                    "httpVersion": "HTTP/1.1",
+                    "redirectURL": "",
+                    "status": 200,
+                    "statusText": "OK"
+                },
+                "startedDateTime": "Fri, 05 Jan 2024 00:00:00 GMT",
+                "time": 0,
+                "timings": {
+                    "blocked": -1,
+                    "connect": -1,
+                    "dns": -1,
+                    "receive": 0,
+                    "send": 0,
+                    "ssl": -1,
+                    "wait": 0
+                }
             },
             {
-              "_fromType": "array",
-              "name": "accept-encoding",
-              "value": "gzip,deflate"
+                "_id": "bc9d710017cb613b863131822d75d5c7",
+                "_order": 0,
+                "cache": {},
+                "request": {
+                    "bodySize": 233,
+                    "cookies": [],
+                    "headers": [
+                        {
+                            "_fromType": "array",
+                            "name": "authorization",
+                            "value": "token REDACTED"
+                        },
+                        {
+                            "_fromType": "array",
+                            "name": "content-type",
+                            "value": "application/json; charset=utf-8"
+                        },
+                        {
+                            "_fromType": "array",
+                            "name": "user-agent",
+                            "value": "test-client / v1"
+                        },
+                        {
+                            "_fromType": "array",
+                            "name": "accept",
+                            "value": "*/*"
+                        },
+                        {
+                            "_fromType": "array",
+                            "name": "content-length",
+                            "value": "233"
+                        },
+                        {
+                            "_fromType": "array",
+                            "name": "accept-encoding",
+                            "value": "gzip,deflate"
+                        },
+                        {
+                            "_fromType": "array",
+                            "name": "connection",
+                            "value": "close"
+                        },
+                        {
+                            "name": "host",
+                            "value": "sourcegraph.com"
+                        }
+                    ],
+                    "headersSize": 334,
+                    "httpVersion": "HTTP/1.1",
+                    "method": "POST",
+                    "postData": {
+                        "mimeType": "application/json; charset=utf-8",
+                        "params": [],
+                        "text": "{\"query\":\"\\nquery CurrentUser {\\n    currentUser {\\n        id\\n        hasVerifiedEmail\\n        displayName\\n        avatarURL\\n        codyProEnabled\\n        primaryEmail {\\n            email\\n        }\\n    }\\n}\",\"variables\":{}}"
+                    },
+                    "queryString": [
+                        {
+                            "name": "CurrentUser",
+                            "value": null
+                        }
+                    ],
+                    "url": "https://sourcegraph.com/.api/graphql?CurrentUser"
+                },
+                "response": {
+                    "bodySize": 288,
+                    "content": {
+                        "encoding": "base64",
+                        "mimeType": "application/json",
+                        "size": 288,
+                        "text": "[\"H4sIAAAAAAAAAzSOQUvDQBSE/4rMOTStCMpC0UNz0ypii9fX7KtZSXaXt2+L25D/LiF6m5nD980IS0owI9oswl4PiWWuzsLg+Lnv2+/w83Jtrq+7ZosKHaUjizs7ts1ArodRyVzBuhR7KnsaGAY78r7cfOQY2RdUoAspyeH9GQadakymrpctrb6cdvmUE0sbvLLXVRuGOteb9f3DenP7eNneoUIbbHmT0Hg69Wz/rVHcQFL+nozgJcDO/idd/DMP0zRNvwAAAP//AwB6VIJ87QAAAA==\"]"
+                    },
+                    "cookies": [],
+                    "headers": [
+                        {
+                            "name": "date",
+                            "value": "Fri, 05 Jan 2024 11:11:11 GMT"
+                        },
+                        {
+                            "name": "content-type",
+                            "value": "application/json"
+                        },
+                        {
+                            "name": "transfer-encoding",
+                            "value": "chunked"
+                        },
+                        {
+                            "name": "connection",
+                            "value": "close"
+                        },
+                        {
+                            "name": "access-control-allow-credentials",
+                            "value": "true"
+                        },
+                        {
+                            "name": "access-control-allow-origin",
+                            "value": ""
+                        },
+                        {
+                            "name": "cache-control",
+                            "value": "no-cache, max-age=0"
+                        },
+                        {
+                            "name": "vary",
+                            "value": "Cookie,Accept-Encoding,Authorization,Cookie, Authorization, X-Requested-With,Cookie"
+                        },
+                        {
+                            "name": "x-content-type-options",
+                            "value": "nosniff"
+                        },
+                        {
+                            "name": "x-frame-options",
+                            "value": "DENY"
+                        },
+                        {
+                            "name": "x-xss-protection",
+                            "value": "1; mode=block"
+                        },
+                        {
+                            "name": "strict-transport-security",
+                            "value": "max-age=31536000; includeSubDomains; preload"
+                        },
+                        {
+                            "name": "content-encoding",
+                            "value": "gzip"
+                        }
+                    ],
+                    "headersSize": 1318,
+                    "httpVersion": "HTTP/1.1",
+                    "redirectURL": "",
+                    "status": 200,
+                    "statusText": "OK"
+                },
+                "startedDateTime": "Fri, 05 Jan 2024 00:00:00 GMT",
+                "time": 0,
+                "timings": {
+                    "blocked": -1,
+                    "connect": -1,
+                    "dns": -1,
+                    "receive": 0,
+                    "send": 0,
+                    "ssl": -1,
+                    "wait": 0
+                }
             },
             {
-              "_fromType": "array",
-              "name": "connection",
-              "value": "close"
+                "_id": "72193840b9935c6cf7c7a9606eac4c6e",
+                "_order": 0,
+                "cache": {},
+                "request": {
+                    "bodySize": 144,
+                    "cookies": [],
+                    "headers": [
+                        {
+                            "_fromType": "array",
+                            "name": "authorization",
+                            "value": "token REDACTED"
+                        },
+                        {
+                            "_fromType": "array",
+                            "name": "content-type",
+                            "value": "application/json; charset=utf-8"
+                        },
+                        {
+                            "_fromType": "array",
+                            "name": "user-agent",
+                            "value": "test-client / v1"
+                        },
+                        {
+                            "_fromType": "array",
+                            "name": "accept",
+                            "value": "*/*"
+                        },
+                        {
+                            "_fromType": "array",
+                            "name": "content-length",
+                            "value": "144"
+                        },
+                        {
+                            "_fromType": "array",
+                            "name": "accept-encoding",
+                            "value": "gzip,deflate"
+                        },
+                        {
+                            "_fromType": "array",
+                            "name": "connection",
+                            "value": "close"
+                        },
+                        {
+                            "name": "host",
+                            "value": "sourcegraph.com"
+                        }
+                    ],
+                    "headersSize": 333,
+                    "httpVersion": "HTTP/1.1",
+                    "method": "POST",
+                    "postData": {
+                        "mimeType": "application/json; charset=utf-8",
+                        "params": [],
+                        "text": "{\"query\":\"\\nquery Repository($name: String!) {\\n\\trepository(name: $name) {\\n\\t\\tid\\n\\t}\\n}\",\"variables\":{\"name\":\"github.com/sourcegraph/cody\"}}"
+                    },
+                    "queryString": [
+                        {
+                            "name": "Repository",
+                            "value": null
+                        }
+                    ],
+                    "url": "https://sourcegraph.com/.api/graphql?Repository"
+                },
+                "response": {
+                    "bodySize": 123,
+                    "content": {
+                        "encoding": "base64",
+                        "mimeType": "application/json",
+                        "size": 123,
+                        "text": "[\"H4sIAAAAAAAAA6pWSkksSVSyqlYqSi3IL84syS+q\",\"BPEyU5SslEJzw8qTjP0KUtwtK1ND8o18Q3wr/UJ8K/0dbW2VamtrAQAAAP//AwDHAhygPQAAAA==\"]"
+                    },
+                    "cookies": [],
+                    "headers": [
+                        {
+                            "name": "date",
+                            "value": "Fri, 05 Jan 2024 11:11:11 GMT"
+                        },
+                        {
+                            "name": "content-type",
+                            "value": "application/json"
+                        },
+                        {
+                            "name": "transfer-encoding",
+                            "value": "chunked"
+                        },
+                        {
+                            "name": "connection",
+                            "value": "close"
+                        },
+                        {
+                            "name": "access-control-allow-credentials",
+                            "value": "true"
+                        },
+                        {
+                            "name": "access-control-allow-origin",
+                            "value": ""
+                        },
+                        {
+                            "name": "cache-control",
+                            "value": "no-cache, max-age=0"
+                        },
+                        {
+                            "name": "vary",
+                            "value": "Cookie,Accept-Encoding,Authorization,Cookie, Authorization, X-Requested-With,Cookie"
+                        },
+                        {
+                            "name": "x-content-type-options",
+                            "value": "nosniff"
+                        },
+                        {
+                            "name": "x-frame-options",
+                            "value": "DENY"
+                        },
+                        {
+                            "name": "x-xss-protection",
+                            "value": "1; mode=block"
+                        },
+                        {
+                            "name": "strict-transport-security",
+                            "value": "max-age=31536000; includeSubDomains; preload"
+                        },
+                        {
+                            "name": "content-encoding",
+                            "value": "gzip"
+                        }
+                    ],
+                    "headersSize": 1318,
+                    "httpVersion": "HTTP/1.1",
+                    "redirectURL": "",
+                    "status": 200,
+                    "statusText": "OK"
+                },
+                "startedDateTime": "Fri, 05 Jan 2024 00:00:00 GMT",
+                "time": 0,
+                "timings": {
+                    "blocked": -1,
+                    "connect": -1,
+                    "dns": -1,
+                    "receive": 0,
+                    "send": 0,
+                    "ssl": -1,
+                    "wait": 0
+                }
             },
             {
-              "name": "host",
-              "value": "sourcegraph.com"
-            }
-          ],
-          "headersSize": 341,
-          "httpVersion": "HTTP/1.1",
-          "method": "POST",
-          "postData": {
-            "mimeType": "application/json; charset=utf-8",
-            "params": [],
-            "text": "{\"query\":\"\\nquery SiteProductVersion {\\n    site {\\n        productVersion\\n    }\\n}\",\"variables\":{}}"
-          },
-          "queryString": [
-            {
-              "name": "SiteProductVersion",
-              "value": null
-            }
-          ],
-          "url": "https://sourcegraph.com/.api/graphql?SiteProductVersion"
-        },
-        "response": {
-          "bodySize": 136,
-          "content": {
-            "encoding": "base64",
-            "mimeType": "application/json",
-            "size": 136,
-            "text": "[\"H4sIAAAAAAAAA6pWSkksSVSyqlYqzixJBdEFRfkppcklYalFxZn5eUpWSkamZuYGhvFGBkYmugaGugam8aZ6RrpGxiamqSkWacnGRiZKtbW1AAAAAP//AwC7GWWbSQAAAA==\"]"
-          },
-<<<<<<< HEAD
-          "cookies": [
-            {
-              "expires": "2025-01-05T13:55:53.000Z",
-              "name": "sourcegraphDeviceId",
-              "secure": true,
-              "value": "5c1baeb1-8800-4b3e-941d-ed8078999863"
+                "_id": "68618dc68610496fb5623c6778ea6c25",
+                "_order": 0,
+                "cache": {},
+                "request": {
+                    "bodySize": 177,
+                    "cookies": [],
+                    "headers": [
+                        {
+                            "_fromType": "array",
+                            "name": "authorization",
+                            "value": "token REDACTED"
+                        },
+                        {
+                            "_fromType": "array",
+                            "name": "content-type",
+                            "value": "application/json; charset=utf-8"
+                        },
+                        {
+                            "_fromType": "array",
+                            "name": "user-agent",
+                            "value": "test-client / v1"
+                        },
+                        {
+                            "_fromType": "array",
+                            "name": "accept",
+                            "value": "*/*"
+                        },
+                        {
+                            "_fromType": "array",
+                            "name": "content-length",
+                            "value": "177"
+                        },
+                        {
+                            "_fromType": "array",
+                            "name": "accept-encoding",
+                            "value": "gzip,deflate"
+                        },
+                        {
+                            "_fromType": "array",
+                            "name": "connection",
+                            "value": "close"
+                        },
+                        {
+                            "name": "host",
+                            "value": "sourcegraph.com"
+                        }
+                    ],
+                    "headersSize": 342,
+                    "httpVersion": "HTTP/1.1",
+                    "method": "POST",
+                    "postData": {
+                        "mimeType": "application/json; charset=utf-8",
+                        "params": [],
+                        "text": "{\"query\":\"\\n    query EvaluateFeatureFlag($flagName: String!) {\\n        evaluateFeatureFlag(flagName: $flagName)\\n    }\\n\",\"variables\":{\"flagName\":\"cody-autocomplete-tracing\"}}"
+                    },
+                    "queryString": [
+                        {
+                            "name": "EvaluateFeatureFlag",
+                            "value": null
+                        }
+                    ],
+                    "url": "https://sourcegraph.com/.api/graphql?EvaluateFeatureFlag"
+                },
+                "response": {
+                    "bodySize": 38,
+                    "content": {
+                        "mimeType": "application/json",
+                        "size": 38,
+                        "text": "{\"data\":{\"evaluateFeatureFlag\":false}}"
+                    },
+                    "cookies": [],
+                    "headers": [
+                        {
+                            "name": "date",
+                            "value": "Fri, 05 Jan 2024 11:11:11 GMT"
+                        },
+                        {
+                            "name": "content-type",
+                            "value": "application/json"
+                        },
+                        {
+                            "name": "content-length",
+                            "value": "38"
+                        },
+                        {
+                            "name": "connection",
+                            "value": "close"
+                        },
+                        {
+                            "name": "access-control-allow-credentials",
+                            "value": "true"
+                        },
+                        {
+                            "name": "access-control-allow-origin",
+                            "value": ""
+                        },
+                        {
+                            "name": "cache-control",
+                            "value": "no-cache, max-age=0"
+                        },
+                        {
+                            "name": "vary",
+                            "value": "Cookie,Accept-Encoding,Authorization,Cookie, Authorization, X-Requested-With,Cookie"
+                        },
+                        {
+                            "name": "x-content-type-options",
+                            "value": "nosniff"
+                        },
+                        {
+                            "name": "x-frame-options",
+                            "value": "DENY"
+                        },
+                        {
+                            "name": "x-xss-protection",
+                            "value": "1; mode=block"
+                        },
+                        {
+                            "name": "strict-transport-security",
+                            "value": "max-age=31536000; includeSubDomains; preload"
+                        }
+                    ],
+                    "headersSize": 1286,
+                    "httpVersion": "HTTP/1.1",
+                    "redirectURL": "",
+                    "status": 200,
+                    "statusText": "OK"
+                },
+                "startedDateTime": "Fri, 05 Jan 2024 00:00:00 GMT",
+                "time": 0,
+                "timings": {
+                    "blocked": -1,
+                    "connect": -1,
+                    "dns": -1,
+                    "receive": 0,
+                    "send": 0,
+                    "ssl": -1,
+                    "wait": 0
+                }
             },
             {
-              "domain": ".sourcegraph.com",
-              "expires": "2024-01-05T14:25:53.000Z",
-              "httpOnly": true,
-              "name": "__cf_bm",
-              "path": "/",
-              "sameSite": "None",
-              "secure": true,
-              "value": "08I_goCa1ewjyUVsFTZa6flwHgXPcpFh8kVsrKYzkpc-1704462953-1-AR2lZ6IeANdE2BKzokyFyUleyV9t7u2PB2iqCnZvvwcUwQr4A8U/LFM+unNbRPFGLAQUfJSF8SwPWPHn1cMcuU8="
+                "_id": "cc9b1f585edf9183417f56a2c258ba17",
+                "_order": 0,
+                "cache": {},
+                "request": {
+                    "bodySize": 147,
+                    "cookies": [],
+                    "headers": [
+                        {
+                            "_fromType": "array",
+                            "name": "authorization",
+                            "value": "token REDACTED"
+                        },
+                        {
+                            "_fromType": "array",
+                            "name": "content-type",
+                            "value": "application/json; charset=utf-8"
+                        },
+                        {
+                            "_fromType": "array",
+                            "name": "user-agent",
+                            "value": "test-client / v1"
+                        },
+                        {
+                            "_fromType": "array",
+                            "name": "accept",
+                            "value": "*/*"
+                        },
+                        {
+                            "_fromType": "array",
+                            "name": "content-length",
+                            "value": "147"
+                        },
+                        {
+                            "_fromType": "array",
+                            "name": "accept-encoding",
+                            "value": "gzip,deflate"
+                        },
+                        {
+                            "_fromType": "array",
+                            "name": "connection",
+                            "value": "close"
+                        },
+                        {
+                            "name": "host",
+                            "value": "sourcegraph.com"
+                        }
+                    ],
+                    "headersSize": 335,
+                    "httpVersion": "HTTP/1.1",
+                    "method": "POST",
+                    "postData": {
+                        "mimeType": "application/json; charset=utf-8",
+                        "params": [],
+                        "text": "{\"query\":\"\\n    query FeatureFlags {\\n        evaluatedFeatureFlags() {\\n            name\\n            value\\n          }\\n    }\\n\",\"variables\":{}}"
+                    },
+                    "queryString": [
+                        {
+                            "name": "FeatureFlags",
+                            "value": null
+                        }
+                    ],
+                    "url": "https://sourcegraph.com/.api/graphql?FeatureFlags"
+                },
+                "response": {
+                    "bodySize": 539,
+                    "content": {
+                        "encoding": "base64",
+                        "mimeType": "application/json",
+                        "size": 539,
+                        "text": "[\"H4sIAAAAAAAAA5xTW27jMAy8i77LC+QAvcRiP2g=\",\"aSwLkUWXohobQe5e2CgW3bSx235z+JgHry6wsTtdHV45NzaEZ7A1xXPmWN3pz9UVHuFOTiYULwFReRrck1vxcKeec8Xt6R/MS1iIm4mXccowkJdimI26PtKYZoSfNAf03LJRNdZ1u9KwdJo+zDBtH0dUsPrhCIXCXQZVU/CYSqSYjLq8Fh+1rDSUq9F2W+JiVJdiPNOQ4pBTHCyVeMDND2w0ij+TodpjcJelo4kjqF6S+YFYwZXqIGq+WX3cacgYYboQ5knUjoQquNAZy0X0Z76kuimo8IvPq4LS06R4TdIqKV4a6t6Znyeasj8W8FvhoCpN/beSOqnsOH6/MHOJbXUls6H45UjcgK7tMHpHbQ9SjDquCNsOCjB4S1J+82hZPOf7V7s7UHmlk8ZklTB7ICBQL7rlctcGlECtQklKJ6zhP/DXMiiX8x7sC2eXwmPyNLZsKacCei8lKZ9S9fd2ewMAAP//AwAPy4VKyAQAAA==\"]"
+                    },
+                    "cookies": [],
+                    "headers": [
+                        {
+                            "name": "date",
+                            "value": "Fri, 05 Jan 2024 11:11:11 GMT"
+                        },
+                        {
+                            "name": "content-type",
+                            "value": "application/json"
+                        },
+                        {
+                            "name": "transfer-encoding",
+                            "value": "chunked"
+                        },
+                        {
+                            "name": "connection",
+                            "value": "close"
+                        },
+                        {
+                            "name": "access-control-allow-credentials",
+                            "value": "true"
+                        },
+                        {
+                            "name": "access-control-allow-origin",
+                            "value": ""
+                        },
+                        {
+                            "name": "cache-control",
+                            "value": "no-cache, max-age=0"
+                        },
+                        {
+                            "name": "vary",
+                            "value": "Cookie,Accept-Encoding,Authorization,Cookie, Authorization, X-Requested-With,Cookie"
+                        },
+                        {
+                            "name": "x-content-type-options",
+                            "value": "nosniff"
+                        },
+                        {
+                            "name": "x-frame-options",
+                            "value": "DENY"
+                        },
+                        {
+                            "name": "x-xss-protection",
+                            "value": "1; mode=block"
+                        },
+                        {
+                            "name": "strict-transport-security",
+                            "value": "max-age=31536000; includeSubDomains; preload"
+                        },
+                        {
+                            "name": "content-encoding",
+                            "value": "gzip"
+                        }
+                    ],
+                    "headersSize": 1318,
+                    "httpVersion": "HTTP/1.1",
+                    "redirectURL": "",
+                    "status": 200,
+                    "statusText": "OK"
+                },
+                "startedDateTime": "Fri, 05 Jan 2024 00:00:00 GMT",
+                "time": 0,
+                "timings": {
+                    "blocked": -1,
+                    "connect": -1,
+                    "dns": -1,
+                    "receive": 0,
+                    "send": 0,
+                    "ssl": -1,
+                    "wait": 0
+                }
             },
             {
-              "domain": ".sourcegraph.com",
-              "httpOnly": true,
-              "name": "_cfuvid",
-              "path": "/",
-              "sameSite": "None",
-              "secure": true,
-              "value": "vmJYW2DLlg7dWxoFuPYyqCEPcS0nSzBubK_xoAgv0vo-1704462953842-0-604800000"
-            }
-          ],
-          "headers": [
-            {
-              "name": "date",
-              "value": "Fri, 05 Jan 2024 13:55:53 GMT"
-=======
-          "cookies": [],
-          "headers": [
-            {
-              "name": "date",
-              "value": "Fri, 05 Jan 2024 11:11:11 GMT"
->>>>>>> b7fa84d5
+                "_id": "f183d7475b363dc45d23134c3118a915",
+                "_order": 0,
+                "cache": {},
+                "request": {
+                    "bodySize": 180,
+                    "cookies": [],
+                    "headers": [
+                        {
+                            "_fromType": "array",
+                            "name": "authorization",
+                            "value": "token REDACTED"
+                        },
+                        {
+                            "_fromType": "array",
+                            "name": "content-type",
+                            "value": "application/json; charset=utf-8"
+                        },
+                        {
+                            "_fromType": "array",
+                            "name": "user-agent",
+                            "value": "test-client / v1"
+                        },
+                        {
+                            "_fromType": "array",
+                            "name": "accept",
+                            "value": "*/*"
+                        },
+                        {
+                            "_fromType": "array",
+                            "name": "content-length",
+                            "value": "180"
+                        },
+                        {
+                            "_fromType": "array",
+                            "name": "accept-encoding",
+                            "value": "gzip,deflate"
+                        },
+                        {
+                            "_fromType": "array",
+                            "name": "connection",
+                            "value": "close"
+                        },
+                        {
+                            "name": "host",
+                            "value": "sourcegraph.com"
+                        }
+                    ],
+                    "headersSize": 342,
+                    "httpVersion": "HTTP/1.1",
+                    "method": "POST",
+                    "postData": {
+                        "mimeType": "application/json; charset=utf-8",
+                        "params": [],
+                        "text": "{\"query\":\"\\n    query EvaluateFeatureFlag($flagName: String!) {\\n        evaluateFeatureFlag(flagName: $flagName)\\n    }\\n\",\"variables\":{\"flagName\":\"cody-autocomplete-hot-streak\"}}"
+                    },
+                    "queryString": [
+                        {
+                            "name": "EvaluateFeatureFlag",
+                            "value": null
+                        }
+                    ],
+                    "url": "https://sourcegraph.com/.api/graphql?EvaluateFeatureFlag"
+                },
+                "response": {
+                    "bodySize": 37,
+                    "content": {
+                        "mimeType": "application/json",
+                        "size": 37,
+                        "text": "{\"data\":{\"evaluateFeatureFlag\":null}}"
+                    },
+                    "cookies": [],
+                    "headers": [
+                        {
+                            "name": "date",
+                            "value": "Fri, 05 Jan 2024 11:11:11 GMT"
+                        },
+                        {
+                            "name": "content-type",
+                            "value": "application/json"
+                        },
+                        {
+                            "name": "content-length",
+                            "value": "37"
+                        },
+                        {
+                            "name": "connection",
+                            "value": "close"
+                        },
+                        {
+                            "name": "access-control-allow-credentials",
+                            "value": "true"
+                        },
+                        {
+                            "name": "access-control-allow-origin",
+                            "value": ""
+                        },
+                        {
+                            "name": "cache-control",
+                            "value": "no-cache, max-age=0"
+                        },
+                        {
+                            "name": "vary",
+                            "value": "Cookie,Accept-Encoding,Authorization,Cookie, Authorization, X-Requested-With,Cookie"
+                        },
+                        {
+                            "name": "x-content-type-options",
+                            "value": "nosniff"
+                        },
+                        {
+                            "name": "x-frame-options",
+                            "value": "DENY"
+                        },
+                        {
+                            "name": "x-xss-protection",
+                            "value": "1; mode=block"
+                        },
+                        {
+                            "name": "strict-transport-security",
+                            "value": "max-age=31536000; includeSubDomains; preload"
+                        }
+                    ],
+                    "headersSize": 1286,
+                    "httpVersion": "HTTP/1.1",
+                    "redirectURL": "",
+                    "status": 200,
+                    "statusText": "OK"
+                },
+                "startedDateTime": "Fri, 05 Jan 2024 00:00:00 GMT",
+                "time": 0,
+                "timings": {
+                    "blocked": -1,
+                    "connect": -1,
+                    "dns": -1,
+                    "receive": 0,
+                    "send": 0,
+                    "ssl": -1,
+                    "wait": 0
+                }
             },
             {
-              "name": "content-type",
-              "value": "application/json"
+                "_id": "a7479b7cd643db7ddd3b295802d79130",
+                "_order": 0,
+                "cache": {},
+                "request": {
+                    "bodySize": 187,
+                    "cookies": [],
+                    "headers": [
+                        {
+                            "_fromType": "array",
+                            "name": "authorization",
+                            "value": "token REDACTED"
+                        },
+                        {
+                            "_fromType": "array",
+                            "name": "content-type",
+                            "value": "application/json; charset=utf-8"
+                        },
+                        {
+                            "_fromType": "array",
+                            "name": "user-agent",
+                            "value": "test-client / v1"
+                        },
+                        {
+                            "_fromType": "array",
+                            "name": "accept",
+                            "value": "*/*"
+                        },
+                        {
+                            "_fromType": "array",
+                            "name": "content-length",
+                            "value": "187"
+                        },
+                        {
+                            "_fromType": "array",
+                            "name": "accept-encoding",
+                            "value": "gzip,deflate"
+                        },
+                        {
+                            "_fromType": "array",
+                            "name": "connection",
+                            "value": "close"
+                        },
+                        {
+                            "name": "host",
+                            "value": "sourcegraph.com"
+                        }
+                    ],
+                    "headersSize": 342,
+                    "httpVersion": "HTTP/1.1",
+                    "method": "POST",
+                    "postData": {
+                        "mimeType": "application/json; charset=utf-8",
+                        "params": [],
+                        "text": "{\"query\":\"\\n    query EvaluateFeatureFlag($flagName: String!) {\\n        evaluateFeatureFlag(flagName: $flagName)\\n    }\\n\",\"variables\":{\"flagName\":\"cody-autocomplete-context-lsp-light\"}}"
+                    },
+                    "queryString": [
+                        {
+                            "name": "EvaluateFeatureFlag",
+                            "value": null
+                        }
+                    ],
+                    "url": "https://sourcegraph.com/.api/graphql?EvaluateFeatureFlag"
+                },
+                "response": {
+                    "bodySize": 37,
+                    "content": {
+                        "mimeType": "application/json",
+                        "size": 37,
+                        "text": "{\"data\":{\"evaluateFeatureFlag\":null}}"
+                    },
+                    "cookies": [],
+                    "headers": [
+                        {
+                            "name": "date",
+                            "value": "Fri, 05 Jan 2024 11:11:11 GMT"
+                        },
+                        {
+                            "name": "content-type",
+                            "value": "application/json"
+                        },
+                        {
+                            "name": "content-length",
+                            "value": "37"
+                        },
+                        {
+                            "name": "connection",
+                            "value": "close"
+                        },
+                        {
+                            "name": "access-control-allow-credentials",
+                            "value": "true"
+                        },
+                        {
+                            "name": "access-control-allow-origin",
+                            "value": ""
+                        },
+                        {
+                            "name": "cache-control",
+                            "value": "no-cache, max-age=0"
+                        },
+                        {
+                            "name": "vary",
+                            "value": "Cookie,Accept-Encoding,Authorization,Cookie, Authorization, X-Requested-With,Cookie"
+                        },
+                        {
+                            "name": "x-content-type-options",
+                            "value": "nosniff"
+                        },
+                        {
+                            "name": "x-frame-options",
+                            "value": "DENY"
+                        },
+                        {
+                            "name": "x-xss-protection",
+                            "value": "1; mode=block"
+                        },
+                        {
+                            "name": "strict-transport-security",
+                            "value": "max-age=31536000; includeSubDomains; preload"
+                        }
+                    ],
+                    "headersSize": 1286,
+                    "httpVersion": "HTTP/1.1",
+                    "redirectURL": "",
+                    "status": 200,
+                    "statusText": "OK"
+                },
+                "startedDateTime": "Fri, 05 Jan 2024 00:00:00 GMT",
+                "time": 0,
+                "timings": {
+                    "blocked": -1,
+                    "connect": -1,
+                    "dns": -1,
+                    "receive": 0,
+                    "send": 0,
+                    "ssl": -1,
+                    "wait": 0
+                }
             },
             {
-              "name": "transfer-encoding",
-              "value": "chunked"
+                "_id": "9d54881b484bd8da117ebff3b4a20983",
+                "_order": 0,
+                "cache": {},
+                "request": {
+                    "bodySize": 181,
+                    "cookies": [],
+                    "headers": [
+                        {
+                            "_fromType": "array",
+                            "name": "authorization",
+                            "value": "token REDACTED"
+                        },
+                        {
+                            "_fromType": "array",
+                            "name": "content-type",
+                            "value": "application/json; charset=utf-8"
+                        },
+                        {
+                            "_fromType": "array",
+                            "name": "user-agent",
+                            "value": "test-client / v1"
+                        },
+                        {
+                            "_fromType": "array",
+                            "name": "accept",
+                            "value": "*/*"
+                        },
+                        {
+                            "_fromType": "array",
+                            "name": "content-length",
+                            "value": "181"
+                        },
+                        {
+                            "_fromType": "array",
+                            "name": "accept-encoding",
+                            "value": "gzip,deflate"
+                        },
+                        {
+                            "_fromType": "array",
+                            "name": "connection",
+                            "value": "close"
+                        },
+                        {
+                            "name": "host",
+                            "value": "sourcegraph.com"
+                        }
+                    ],
+                    "headersSize": 342,
+                    "httpVersion": "HTTP/1.1",
+                    "method": "POST",
+                    "postData": {
+                        "mimeType": "application/json; charset=utf-8",
+                        "params": [],
+                        "text": "{\"query\":\"\\n    query EvaluateFeatureFlag($flagName: String!) {\\n        evaluateFeatureFlag(flagName: $flagName)\\n    }\\n\",\"variables\":{\"flagName\":\"cody-autocomplete-context-bfg\"}}"
+                    },
+                    "queryString": [
+                        {
+                            "name": "EvaluateFeatureFlag",
+                            "value": null
+                        }
+                    ],
+                    "url": "https://sourcegraph.com/.api/graphql?EvaluateFeatureFlag"
+                },
+                "response": {
+                    "bodySize": 37,
+                    "content": {
+                        "mimeType": "application/json",
+                        "size": 37,
+                        "text": "{\"data\":{\"evaluateFeatureFlag\":null}}"
+                    },
+                    "cookies": [],
+                    "headers": [
+                        {
+                            "name": "date",
+                            "value": "Fri, 05 Jan 2024 11:11:11 GMT"
+                        },
+                        {
+                            "name": "content-type",
+                            "value": "application/json"
+                        },
+                        {
+                            "name": "content-length",
+                            "value": "37"
+                        },
+                        {
+                            "name": "connection",
+                            "value": "close"
+                        },
+                        {
+                            "name": "access-control-allow-credentials",
+                            "value": "true"
+                        },
+                        {
+                            "name": "access-control-allow-origin",
+                            "value": ""
+                        },
+                        {
+                            "name": "cache-control",
+                            "value": "no-cache, max-age=0"
+                        },
+                        {
+                            "name": "vary",
+                            "value": "Cookie,Accept-Encoding,Authorization,Cookie, Authorization, X-Requested-With,Cookie"
+                        },
+                        {
+                            "name": "x-content-type-options",
+                            "value": "nosniff"
+                        },
+                        {
+                            "name": "x-frame-options",
+                            "value": "DENY"
+                        },
+                        {
+                            "name": "x-xss-protection",
+                            "value": "1; mode=block"
+                        },
+                        {
+                            "name": "strict-transport-security",
+                            "value": "max-age=31536000; includeSubDomains; preload"
+                        }
+                    ],
+                    "headersSize": 1286,
+                    "httpVersion": "HTTP/1.1",
+                    "redirectURL": "",
+                    "status": 200,
+                    "statusText": "OK"
+                },
+                "startedDateTime": "Fri, 05 Jan 2024 00:00:00 GMT",
+                "time": 0,
+                "timings": {
+                    "blocked": -1,
+                    "connect": -1,
+                    "dns": -1,
+                    "receive": 0,
+                    "send": 0,
+                    "ssl": -1,
+                    "wait": 0
+                }
             },
             {
-              "name": "connection",
-              "value": "close"
+                "_id": "f2ad82c29e307a41faf523ab25033ae0",
+                "_order": 0,
+                "cache": {},
+                "request": {
+                    "bodySize": 731,
+                    "cookies": [],
+                    "headers": [
+                        {
+                            "_fromType": "array",
+                            "name": "authorization",
+                            "value": "token REDACTED"
+                        },
+                        {
+                            "_fromType": "array",
+                            "name": "content-type",
+                            "value": "application/json; charset=utf-8"
+                        },
+                        {
+                            "_fromType": "array",
+                            "name": "user-agent",
+                            "value": "test-client / v1"
+                        },
+                        {
+                            "_fromType": "array",
+                            "name": "accept",
+                            "value": "*/*"
+                        },
+                        {
+                            "_fromType": "array",
+                            "name": "content-length",
+                            "value": "731"
+                        },
+                        {
+                            "_fromType": "array",
+                            "name": "accept-encoding",
+                            "value": "gzip,deflate"
+                        },
+                        {
+                            "_fromType": "array",
+                            "name": "connection",
+                            "value": "close"
+                        },
+                        {
+                            "name": "host",
+                            "value": "sourcegraph.com"
+                        }
+                    ],
+                    "headersSize": 339,
+                    "httpVersion": "HTTP/1.1",
+                    "method": "POST",
+                    "postData": {
+                        "mimeType": "application/json; charset=utf-8",
+                        "params": [],
+                        "text": "{\"query\":\"\\nmutation LogEventMutation($event: String!, $userCookieID: String!, $url: String!, $source: EventSource!, $argument: String, $publicArgument: String, $client: String, $connectedSiteID: String, $hashedLicenseKey: String) {\\n    logEvent(\\n\\t\\tevent: $event\\n\\t\\tuserCookieID: $userCookieID\\n\\t\\turl: $url\\n\\t\\tsource: $source\\n\\t\\targument: $argument\\n\\t\\tpublicArgument: $publicArgument\\n\\t\\tclient: $client\\n\\t\\tconnectedSiteID: $connectedSiteID\\n\\t\\thashedLicenseKey: $hashedLicenseKey\\n    ) {\\n\\t\\talwaysNil\\n\\t}\\n}\",\"variables\":{\"event\":\"CodyVSCodeExtension:Auth:failed\",\"userCookieID\":\"ANONYMOUS_USER_COOKIE_ID\",\"source\":\"IDEEXTENSION\",\"url\":\"\",\"client\":\"VSCODE_CODY_EXTENSION\",\"connectedSiteID\":\"SourcegraphWeb\"}}"
+                    },
+                    "queryString": [
+                        {
+                            "name": "LogEventMutation",
+                            "value": null
+                        }
+                    ],
+                    "url": "https://sourcegraph.com/.api/graphql?LogEventMutation"
+                },
+                "response": {
+                    "bodySize": 26,
+                    "content": {
+                        "mimeType": "application/json",
+                        "size": 26,
+                        "text": "{\"data\":{\"logEvent\":null}}"
+                    },
+                    "cookies": [],
+                    "headers": [
+                        {
+                            "name": "date",
+                            "value": "Fri, 05 Jan 2024 11:11:11 GMT"
+                        },
+                        {
+                            "name": "content-type",
+                            "value": "application/json"
+                        },
+                        {
+                            "name": "content-length",
+                            "value": "26"
+                        },
+                        {
+                            "name": "connection",
+                            "value": "close"
+                        },
+                        {
+                            "name": "access-control-allow-credentials",
+                            "value": "true"
+                        },
+                        {
+                            "name": "access-control-allow-origin",
+                            "value": ""
+                        },
+                        {
+                            "name": "cache-control",
+                            "value": "no-cache, max-age=0"
+                        },
+                        {
+                            "name": "vary",
+                            "value": "Cookie,Accept-Encoding,Authorization,Cookie, Authorization, X-Requested-With,Cookie"
+                        },
+                        {
+                            "name": "x-content-type-options",
+                            "value": "nosniff"
+                        },
+                        {
+                            "name": "x-frame-options",
+                            "value": "DENY"
+                        },
+                        {
+                            "name": "x-xss-protection",
+                            "value": "1; mode=block"
+                        },
+                        {
+                            "name": "strict-transport-security",
+                            "value": "max-age=31536000; includeSubDomains; preload"
+                        }
+                    ],
+                    "headersSize": 1286,
+                    "httpVersion": "HTTP/1.1",
+                    "redirectURL": "",
+                    "status": 200,
+                    "statusText": "OK"
+                },
+                "startedDateTime": "Fri, 05 Jan 2024 00:00:00 GMT",
+                "time": 0,
+                "timings": {
+                    "blocked": -1,
+                    "connect": -1,
+                    "dns": -1,
+                    "receive": 0,
+                    "send": 0,
+                    "ssl": -1,
+                    "wait": 0
+                }
             },
             {
-              "name": "access-control-allow-credentials",
-              "value": "true"
+                "_id": "6da3ef8e96a914f2db1f9ebf28035fb2",
+                "_order": 0,
+                "cache": {},
+                "request": {
+                    "bodySize": 160,
+                    "cookies": [],
+                    "headers": [
+                        {
+                            "_fromType": "array",
+                            "name": "authorization",
+                            "value": "token REDACTED"
+                        },
+                        {
+                            "_fromType": "array",
+                            "name": "content-type",
+                            "value": "application/json; charset=utf-8"
+                        },
+                        {
+                            "_fromType": "array",
+                            "name": "user-agent",
+                            "value": "test-client / v1"
+                        },
+                        {
+                            "_fromType": "array",
+                            "name": "accept",
+                            "value": "*/*"
+                        },
+                        {
+                            "_fromType": "array",
+                            "name": "content-length",
+                            "value": "160"
+                        },
+                        {
+                            "_fromType": "array",
+                            "name": "accept-encoding",
+                            "value": "gzip,deflate"
+                        },
+                        {
+                            "_fromType": "array",
+                            "name": "connection",
+                            "value": "close"
+                        },
+                        {
+                            "name": "host",
+                            "value": "sourcegraph.com"
+                        }
+                    ],
+                    "headersSize": 342,
+                    "httpVersion": "HTTP/1.1",
+                    "method": "POST",
+                    "postData": {
+                        "mimeType": "application/json; charset=utf-8",
+                        "params": [],
+                        "text": "{\"query\":\"\\n    query EvaluateFeatureFlag($flagName: String!) {\\n        evaluateFeatureFlag(flagName: $flagName)\\n    }\\n\",\"variables\":{\"flagName\":\"cody-pro\"}}"
+                    },
+                    "queryString": [
+                        {
+                            "name": "EvaluateFeatureFlag",
+                            "value": null
+                        }
+                    ],
+                    "url": "https://sourcegraph.com/.api/graphql?EvaluateFeatureFlag"
+                },
+                "response": {
+                    "bodySize": 37,
+                    "content": {
+                        "mimeType": "application/json",
+                        "size": 37,
+                        "text": "{\"data\":{\"evaluateFeatureFlag\":true}}"
+                    },
+                    "cookies": [],
+                    "headers": [
+                        {
+                            "name": "date",
+                            "value": "Fri, 05 Jan 2024 11:11:11 GMT"
+                        },
+                        {
+                            "name": "content-type",
+                            "value": "application/json"
+                        },
+                        {
+                            "name": "content-length",
+                            "value": "37"
+                        },
+                        {
+                            "name": "connection",
+                            "value": "close"
+                        },
+                        {
+                            "name": "access-control-allow-credentials",
+                            "value": "true"
+                        },
+                        {
+                            "name": "access-control-allow-origin",
+                            "value": ""
+                        },
+                        {
+                            "name": "cache-control",
+                            "value": "no-cache, max-age=0"
+                        },
+                        {
+                            "name": "vary",
+                            "value": "Cookie,Accept-Encoding,Authorization,Cookie, Authorization, X-Requested-With,Cookie"
+                        },
+                        {
+                            "name": "x-content-type-options",
+                            "value": "nosniff"
+                        },
+                        {
+                            "name": "x-frame-options",
+                            "value": "DENY"
+                        },
+                        {
+                            "name": "x-xss-protection",
+                            "value": "1; mode=block"
+                        },
+                        {
+                            "name": "strict-transport-security",
+                            "value": "max-age=31536000; includeSubDomains; preload"
+                        }
+                    ],
+                    "headersSize": 1286,
+                    "httpVersion": "HTTP/1.1",
+                    "redirectURL": "",
+                    "status": 200,
+                    "statusText": "OK"
+                },
+                "startedDateTime": "Fri, 05 Jan 2024 00:00:00 GMT",
+                "time": 0,
+                "timings": {
+                    "blocked": -1,
+                    "connect": -1,
+                    "dns": -1,
+                    "receive": 0,
+                    "send": 0,
+                    "ssl": -1,
+                    "wait": 0
+                }
             },
             {
-              "name": "access-control-allow-origin",
-              "value": ""
+                "_id": "d7720d62932d2de21ea1f187e1bf5135",
+                "_order": 0,
+                "cache": {},
+                "request": {
+                    "bodySize": 734,
+                    "cookies": [],
+                    "headers": [
+                        {
+                            "_fromType": "array",
+                            "name": "authorization",
+                            "value": "token REDACTED"
+                        },
+                        {
+                            "_fromType": "array",
+                            "name": "content-type",
+                            "value": "application/json; charset=utf-8"
+                        },
+                        {
+                            "_fromType": "array",
+                            "name": "user-agent",
+                            "value": "test-client / v1"
+                        },
+                        {
+                            "_fromType": "array",
+                            "name": "accept",
+                            "value": "*/*"
+                        },
+                        {
+                            "_fromType": "array",
+                            "name": "content-length",
+                            "value": "734"
+                        },
+                        {
+                            "_fromType": "array",
+                            "name": "accept-encoding",
+                            "value": "gzip,deflate"
+                        },
+                        {
+                            "_fromType": "array",
+                            "name": "connection",
+                            "value": "close"
+                        },
+                        {
+                            "name": "host",
+                            "value": "sourcegraph.com"
+                        }
+                    ],
+                    "headersSize": 339,
+                    "httpVersion": "HTTP/1.1",
+                    "method": "POST",
+                    "postData": {
+                        "mimeType": "application/json; charset=utf-8",
+                        "params": [],
+                        "text": "{\"query\":\"\\nmutation LogEventMutation($event: String!, $userCookieID: String!, $url: String!, $source: EventSource!, $argument: String, $publicArgument: String, $client: String, $connectedSiteID: String, $hashedLicenseKey: String) {\\n    logEvent(\\n\\t\\tevent: $event\\n\\t\\tuserCookieID: $userCookieID\\n\\t\\turl: $url\\n\\t\\tsource: $source\\n\\t\\targument: $argument\\n\\t\\tpublicArgument: $publicArgument\\n\\t\\tclient: $client\\n\\t\\tconnectedSiteID: $connectedSiteID\\n\\t\\thashedLicenseKey: $hashedLicenseKey\\n    ) {\\n\\t\\talwaysNil\\n\\t}\\n}\",\"variables\":{\"event\":\"CodyVSCodeExtension:Auth:connected\",\"userCookieID\":\"ANONYMOUS_USER_COOKIE_ID\",\"source\":\"IDEEXTENSION\",\"url\":\"\",\"client\":\"VSCODE_CODY_EXTENSION\",\"connectedSiteID\":\"SourcegraphWeb\"}}"
+                    },
+                    "queryString": [
+                        {
+                            "name": "LogEventMutation",
+                            "value": null
+                        }
+                    ],
+                    "url": "https://sourcegraph.com/.api/graphql?LogEventMutation"
+                },
+                "response": {
+                    "bodySize": 26,
+                    "content": {
+                        "mimeType": "application/json",
+                        "size": 26,
+                        "text": "{\"data\":{\"logEvent\":null}}"
+                    },
+                    "cookies": [],
+                    "headers": [
+                        {
+                            "name": "date",
+                            "value": "Fri, 05 Jan 2024 11:11:11 GMT"
+                        },
+                        {
+                            "name": "content-type",
+                            "value": "application/json"
+                        },
+                        {
+                            "name": "content-length",
+                            "value": "26"
+                        },
+                        {
+                            "name": "connection",
+                            "value": "close"
+                        },
+                        {
+                            "name": "access-control-allow-credentials",
+                            "value": "true"
+                        },
+                        {
+                            "name": "access-control-allow-origin",
+                            "value": ""
+                        },
+                        {
+                            "name": "cache-control",
+                            "value": "no-cache, max-age=0"
+                        },
+                        {
+                            "name": "vary",
+                            "value": "Cookie,Accept-Encoding,Authorization,Cookie, Authorization, X-Requested-With,Cookie"
+                        },
+                        {
+                            "name": "x-content-type-options",
+                            "value": "nosniff"
+                        },
+                        {
+                            "name": "x-frame-options",
+                            "value": "DENY"
+                        },
+                        {
+                            "name": "x-xss-protection",
+                            "value": "1; mode=block"
+                        },
+                        {
+                            "name": "strict-transport-security",
+                            "value": "max-age=31536000; includeSubDomains; preload"
+                        }
+                    ],
+                    "headersSize": 1286,
+                    "httpVersion": "HTTP/1.1",
+                    "redirectURL": "",
+                    "status": 200,
+                    "statusText": "OK"
+                },
+                "startedDateTime": "Fri, 05 Jan 2024 00:00:00 GMT",
+                "time": 0,
+                "timings": {
+                    "blocked": -1,
+                    "connect": -1,
+                    "dns": -1,
+                    "receive": 0,
+                    "send": 0,
+                    "ssl": -1,
+                    "wait": 0
+                }
             },
             {
-              "name": "cache-control",
-              "value": "no-cache, max-age=0"
+                "_id": "ec06b949e0d75e4eb04074a0df35dff6",
+                "_order": 0,
+                "cache": {},
+                "request": {
+                    "bodySize": 339,
+                    "cookies": [],
+                    "headers": [
+                        {
+                            "_fromType": "array",
+                            "name": "authorization",
+                            "value": "token REDACTED"
+                        },
+                        {
+                            "_fromType": "array",
+                            "name": "content-type",
+                            "value": "application/json; charset=utf-8"
+                        },
+                        {
+                            "_fromType": "array",
+                            "name": "user-agent",
+                            "value": "test-client / v1"
+                        },
+                        {
+                            "_fromType": "array",
+                            "name": "accept",
+                            "value": "*/*"
+                        },
+                        {
+                            "_fromType": "array",
+                            "name": "content-length",
+                            "value": "339"
+                        },
+                        {
+                            "_fromType": "array",
+                            "name": "accept-encoding",
+                            "value": "gzip,deflate"
+                        },
+                        {
+                            "_fromType": "array",
+                            "name": "connection",
+                            "value": "close"
+                        },
+                        {
+                            "name": "host",
+                            "value": "sourcegraph.com"
+                        }
+                    ],
+                    "headersSize": 344,
+                    "httpVersion": "HTTP/1.1",
+                    "method": "POST",
+                    "postData": {
+                        "mimeType": "application/json; charset=utf-8",
+                        "params": [],
+                        "text": "{\"query\":\"\\nmutation RecordTelemetryEvents($events: [TelemetryEventInput!]!) {\\n\\ttelemetry {\\n\\t\\trecordEvents(events: $events) {\\n\\t\\t\\talwaysNil\\n\\t\\t}\\n\\t}\\n}\\n\",\"variables\":{\"events\":[{\"feature\":\"cody.auth\",\"action\":\"failed\",\"source\":{\"client\":\"VSCode.Cody\",\"clientVersion\":\"1.0.5\"},\"parameters\":{\"version\":0,\"privateMetadata\":{}}}]}}"
+                    },
+                    "queryString": [
+                        {
+                            "name": "RecordTelemetryEvents",
+                            "value": null
+                        }
+                    ],
+                    "url": "https://sourcegraph.com/.api/graphql?RecordTelemetryEvents"
+                },
+                "response": {
+                    "bodySize": 115,
+                    "content": {
+                        "encoding": "base64",
+                        "mimeType": "application/json",
+                        "size": 115,
+                        "text": "[\"H4sIAAAAAAAAA6pWSkksSVSyqlYqSc1JzU0tKaoE\",\"cYpSk/OLUlzLUvNKikH8xJzyxMpiv8wcJau80pyc2traWgAAAAD//wMAhHZ9ajoAAAA=\"]"
+                    },
+                    "cookies": [],
+                    "headers": [
+                        {
+                            "name": "date",
+                            "value": "Fri, 05 Jan 2024 11:11:11 GMT"
+                        },
+                        {
+                            "name": "content-type",
+                            "value": "application/json"
+                        },
+                        {
+                            "name": "transfer-encoding",
+                            "value": "chunked"
+                        },
+                        {
+                            "name": "connection",
+                            "value": "close"
+                        },
+                        {
+                            "name": "access-control-allow-credentials",
+                            "value": "true"
+                        },
+                        {
+                            "name": "access-control-allow-origin",
+                            "value": ""
+                        },
+                        {
+                            "name": "cache-control",
+                            "value": "no-cache, max-age=0"
+                        },
+                        {
+                            "name": "vary",
+                            "value": "Cookie,Accept-Encoding,Authorization,Cookie, Authorization, X-Requested-With,Cookie"
+                        },
+                        {
+                            "name": "x-content-type-options",
+                            "value": "nosniff"
+                        },
+                        {
+                            "name": "x-frame-options",
+                            "value": "DENY"
+                        },
+                        {
+                            "name": "x-xss-protection",
+                            "value": "1; mode=block"
+                        },
+                        {
+                            "name": "strict-transport-security",
+                            "value": "max-age=31536000; includeSubDomains; preload"
+                        },
+                        {
+                            "name": "content-encoding",
+                            "value": "gzip"
+                        }
+                    ],
+                    "headersSize": 1318,
+                    "httpVersion": "HTTP/1.1",
+                    "redirectURL": "",
+                    "status": 200,
+                    "statusText": "OK"
+                },
+                "startedDateTime": "Fri, 05 Jan 2024 00:00:00 GMT",
+                "time": 0,
+                "timings": {
+                    "blocked": -1,
+                    "connect": -1,
+                    "dns": -1,
+                    "receive": 0,
+                    "send": 0,
+                    "ssl": -1,
+                    "wait": 0
+                }
             },
             {
-<<<<<<< HEAD
-              "_fromType": "array",
-              "name": "set-cookie",
-              "value": "sourcegraphDeviceId=5c1baeb1-8800-4b3e-941d-ed8078999863; Expires=Sun, 05 Jan 2025 13:55:53 GMT; Secure"
+                "_id": "c63cf23de38703e896ef70b35a6908a4",
+                "_order": 0,
+                "cache": {},
+                "request": {
+                    "bodySize": 342,
+                    "cookies": [],
+                    "headers": [
+                        {
+                            "_fromType": "array",
+                            "name": "authorization",
+                            "value": "token REDACTED"
+                        },
+                        {
+                            "_fromType": "array",
+                            "name": "content-type",
+                            "value": "application/json; charset=utf-8"
+                        },
+                        {
+                            "_fromType": "array",
+                            "name": "user-agent",
+                            "value": "test-client / v1"
+                        },
+                        {
+                            "_fromType": "array",
+                            "name": "accept",
+                            "value": "*/*"
+                        },
+                        {
+                            "_fromType": "array",
+                            "name": "content-length",
+                            "value": "342"
+                        },
+                        {
+                            "_fromType": "array",
+                            "name": "accept-encoding",
+                            "value": "gzip,deflate"
+                        },
+                        {
+                            "_fromType": "array",
+                            "name": "connection",
+                            "value": "close"
+                        },
+                        {
+                            "name": "host",
+                            "value": "sourcegraph.com"
+                        }
+                    ],
+                    "headersSize": 344,
+                    "httpVersion": "HTTP/1.1",
+                    "method": "POST",
+                    "postData": {
+                        "mimeType": "application/json; charset=utf-8",
+                        "params": [],
+                        "text": "{\"query\":\"\\nmutation RecordTelemetryEvents($events: [TelemetryEventInput!]!) {\\n\\ttelemetry {\\n\\t\\trecordEvents(events: $events) {\\n\\t\\t\\talwaysNil\\n\\t\\t}\\n\\t}\\n}\\n\",\"variables\":{\"events\":[{\"feature\":\"cody.auth\",\"action\":\"connected\",\"source\":{\"client\":\"VSCode.Cody\",\"clientVersion\":\"1.0.5\"},\"parameters\":{\"version\":0,\"privateMetadata\":{}}}]}}"
+                    },
+                    "queryString": [
+                        {
+                            "name": "RecordTelemetryEvents",
+                            "value": null
+                        }
+                    ],
+                    "url": "https://sourcegraph.com/.api/graphql?RecordTelemetryEvents"
+                },
+                "response": {
+                    "bodySize": 115,
+                    "content": {
+                        "encoding": "base64",
+                        "mimeType": "application/json",
+                        "size": 115,
+                        "text": "[\"H4sIAAAAAAAAA6pWSkksSVSyqlYqSc1JzU0tKaoE\",\"cYpSk/OLUlzLUvNKikH8xJzyxMpiv8wcJau80pyc2traWgAAAAD//wMAhHZ9ajoAAAA=\"]"
+                    },
+                    "cookies": [],
+                    "headers": [
+                        {
+                            "name": "date",
+                            "value": "Fri, 05 Jan 2024 11:11:11 GMT"
+                        },
+                        {
+                            "name": "content-type",
+                            "value": "application/json"
+                        },
+                        {
+                            "name": "transfer-encoding",
+                            "value": "chunked"
+                        },
+                        {
+                            "name": "connection",
+                            "value": "close"
+                        },
+                        {
+                            "name": "access-control-allow-credentials",
+                            "value": "true"
+                        },
+                        {
+                            "name": "access-control-allow-origin",
+                            "value": ""
+                        },
+                        {
+                            "name": "cache-control",
+                            "value": "no-cache, max-age=0"
+                        },
+                        {
+                            "name": "vary",
+                            "value": "Cookie,Accept-Encoding,Authorization,Cookie, Authorization, X-Requested-With,Cookie"
+                        },
+                        {
+                            "name": "x-content-type-options",
+                            "value": "nosniff"
+                        },
+                        {
+                            "name": "x-frame-options",
+                            "value": "DENY"
+                        },
+                        {
+                            "name": "x-xss-protection",
+                            "value": "1; mode=block"
+                        },
+                        {
+                            "name": "strict-transport-security",
+                            "value": "max-age=31536000; includeSubDomains; preload"
+                        },
+                        {
+                            "name": "content-encoding",
+                            "value": "gzip"
+                        }
+                    ],
+                    "headersSize": 1318,
+                    "httpVersion": "HTTP/1.1",
+                    "redirectURL": "",
+                    "status": 200,
+                    "statusText": "OK"
+                },
+                "startedDateTime": "Fri, 05 Jan 2024 00:00:00 GMT",
+                "time": 0,
+                "timings": {
+                    "blocked": -1,
+                    "connect": -1,
+                    "dns": -1,
+                    "receive": 0,
+                    "send": 0,
+                    "ssl": -1,
+                    "wait": 0
+                }
             },
             {
-              "_fromType": "array",
-              "name": "set-cookie",
-              "value": "__cf_bm=08I_goCa1ewjyUVsFTZa6flwHgXPcpFh8kVsrKYzkpc-1704462953-1-AR2lZ6IeANdE2BKzokyFyUleyV9t7u2PB2iqCnZvvwcUwQr4A8U/LFM+unNbRPFGLAQUfJSF8SwPWPHn1cMcuU8=; path=/; expires=Fri, 05-Jan-24 14:25:53 GMT; domain=.sourcegraph.com; HttpOnly; Secure; SameSite=None"
+                "_id": "243255429fc6f137e796538de9eb469f",
+                "_order": 0,
+                "cache": {},
+                "request": {
+                    "bodySize": 189,
+                    "cookies": [],
+                    "headers": [
+                        {
+                            "_fromType": "array",
+                            "name": "authorization",
+                            "value": "token REDACTED"
+                        },
+                        {
+                            "_fromType": "array",
+                            "name": "content-type",
+                            "value": "application/json; charset=utf-8"
+                        },
+                        {
+                            "_fromType": "array",
+                            "name": "user-agent",
+                            "value": "test-client / v1"
+                        },
+                        {
+                            "_fromType": "array",
+                            "name": "accept",
+                            "value": "*/*"
+                        },
+                        {
+                            "_fromType": "array",
+                            "name": "content-length",
+                            "value": "189"
+                        },
+                        {
+                            "_fromType": "array",
+                            "name": "accept-encoding",
+                            "value": "gzip,deflate"
+                        },
+                        {
+                            "_fromType": "array",
+                            "name": "connection",
+                            "value": "close"
+                        },
+                        {
+                            "name": "host",
+                            "value": "sourcegraph.com"
+                        }
+                    ],
+                    "headersSize": 342,
+                    "httpVersion": "HTTP/1.1",
+                    "method": "POST",
+                    "postData": {
+                        "mimeType": "application/json; charset=utf-8",
+                        "params": [],
+                        "text": "{\"query\":\"\\n    query EvaluateFeatureFlag($flagName: String!) {\\n        evaluateFeatureFlag(flagName: $flagName)\\n    }\\n\",\"variables\":{\"flagName\":\"cody-autocomplete-context-local-mixed\"}}"
+                    },
+                    "queryString": [
+                        {
+                            "name": "EvaluateFeatureFlag",
+                            "value": null
+                        }
+                    ],
+                    "url": "https://sourcegraph.com/.api/graphql?EvaluateFeatureFlag"
+                },
+                "response": {
+                    "bodySize": 37,
+                    "content": {
+                        "mimeType": "application/json",
+                        "size": 37,
+                        "text": "{\"data\":{\"evaluateFeatureFlag\":true}}"
+                    },
+                    "cookies": [],
+                    "headers": [
+                        {
+                            "name": "date",
+                            "value": "Fri, 05 Jan 2024 11:11:11 GMT"
+                        },
+                        {
+                            "name": "content-type",
+                            "value": "application/json"
+                        },
+                        {
+                            "name": "content-length",
+                            "value": "37"
+                        },
+                        {
+                            "name": "connection",
+                            "value": "close"
+                        },
+                        {
+                            "name": "access-control-allow-credentials",
+                            "value": "true"
+                        },
+                        {
+                            "name": "access-control-allow-origin",
+                            "value": ""
+                        },
+                        {
+                            "name": "cache-control",
+                            "value": "no-cache, max-age=0"
+                        },
+                        {
+                            "name": "vary",
+                            "value": "Cookie,Accept-Encoding,Authorization,Cookie, Authorization, X-Requested-With,Cookie"
+                        },
+                        {
+                            "name": "x-content-type-options",
+                            "value": "nosniff"
+                        },
+                        {
+                            "name": "x-frame-options",
+                            "value": "DENY"
+                        },
+                        {
+                            "name": "x-xss-protection",
+                            "value": "1; mode=block"
+                        },
+                        {
+                            "name": "strict-transport-security",
+                            "value": "max-age=31536000; includeSubDomains; preload"
+                        }
+                    ],
+                    "headersSize": 1286,
+                    "httpVersion": "HTTP/1.1",
+                    "redirectURL": "",
+                    "status": 200,
+                    "statusText": "OK"
+                },
+                "startedDateTime": "Fri, 05 Jan 2024 00:00:00 GMT",
+                "time": 0,
+                "timings": {
+                    "blocked": -1,
+                    "connect": -1,
+                    "dns": -1,
+                    "receive": 0,
+                    "send": 0,
+                    "ssl": -1,
+                    "wait": 0
+                }
             },
             {
-              "_fromType": "array",
-              "name": "set-cookie",
-              "value": "_cfuvid=vmJYW2DLlg7dWxoFuPYyqCEPcS0nSzBubK_xoAgv0vo-1704462953842-0-604800000; path=/; domain=.sourcegraph.com; HttpOnly; Secure; SameSite=None"
+                "_id": "7e2cae0c3275084cb257ee48fead6fb9",
+                "_order": 0,
+                "cache": {},
+                "request": {
+                    "bodySize": 187,
+                    "cookies": [],
+                    "headers": [
+                        {
+                            "_fromType": "array",
+                            "name": "authorization",
+                            "value": "token REDACTED"
+                        },
+                        {
+                            "_fromType": "array",
+                            "name": "content-type",
+                            "value": "application/json; charset=utf-8"
+                        },
+                        {
+                            "_fromType": "array",
+                            "name": "user-agent",
+                            "value": "test-client / v1"
+                        },
+                        {
+                            "_fromType": "array",
+                            "name": "accept",
+                            "value": "*/*"
+                        },
+                        {
+                            "_fromType": "array",
+                            "name": "content-length",
+                            "value": "187"
+                        },
+                        {
+                            "_fromType": "array",
+                            "name": "accept-encoding",
+                            "value": "gzip,deflate"
+                        },
+                        {
+                            "_fromType": "array",
+                            "name": "connection",
+                            "value": "close"
+                        },
+                        {
+                            "name": "host",
+                            "value": "sourcegraph.com"
+                        }
+                    ],
+                    "headersSize": 342,
+                    "httpVersion": "HTTP/1.1",
+                    "method": "POST",
+                    "postData": {
+                        "mimeType": "application/json; charset=utf-8",
+                        "params": [],
+                        "text": "{\"query\":\"\\n    query EvaluateFeatureFlag($flagName: String!) {\\n        evaluateFeatureFlag(flagName: $flagName)\\n    }\\n\",\"variables\":{\"flagName\":\"cody-autocomplete-context-bfg-mixed\"}}"
+                    },
+                    "queryString": [
+                        {
+                            "name": "EvaluateFeatureFlag",
+                            "value": null
+                        }
+                    ],
+                    "url": "https://sourcegraph.com/.api/graphql?EvaluateFeatureFlag"
+                },
+                "response": {
+                    "bodySize": 38,
+                    "content": {
+                        "mimeType": "application/json",
+                        "size": 38,
+                        "text": "{\"data\":{\"evaluateFeatureFlag\":false}}"
+                    },
+                    "cookies": [],
+                    "headers": [
+                        {
+                            "name": "date",
+                            "value": "Fri, 05 Jan 2024 11:11:11 GMT"
+                        },
+                        {
+                            "name": "content-type",
+                            "value": "application/json"
+                        },
+                        {
+                            "name": "content-length",
+                            "value": "38"
+                        },
+                        {
+                            "name": "connection",
+                            "value": "close"
+                        },
+                        {
+                            "name": "access-control-allow-credentials",
+                            "value": "true"
+                        },
+                        {
+                            "name": "access-control-allow-origin",
+                            "value": ""
+                        },
+                        {
+                            "name": "cache-control",
+                            "value": "no-cache, max-age=0"
+                        },
+                        {
+                            "name": "vary",
+                            "value": "Cookie,Accept-Encoding,Authorization,Cookie, Authorization, X-Requested-With,Cookie"
+                        },
+                        {
+                            "name": "x-content-type-options",
+                            "value": "nosniff"
+                        },
+                        {
+                            "name": "x-frame-options",
+                            "value": "DENY"
+                        },
+                        {
+                            "name": "x-xss-protection",
+                            "value": "1; mode=block"
+                        },
+                        {
+                            "name": "strict-transport-security",
+                            "value": "max-age=31536000; includeSubDomains; preload"
+                        }
+                    ],
+                    "headersSize": 1286,
+                    "httpVersion": "HTTP/1.1",
+                    "redirectURL": "",
+                    "status": 200,
+                    "statusText": "OK"
+                },
+                "startedDateTime": "Fri, 05 Jan 2024 00:00:00 GMT",
+                "time": 0,
+                "timings": {
+                    "blocked": -1,
+                    "connect": -1,
+                    "dns": -1,
+                    "receive": 0,
+                    "send": 0,
+                    "ssl": -1,
+                    "wait": 0
+                }
             },
             {
-=======
->>>>>>> b7fa84d5
-              "name": "vary",
-              "value": "Cookie,Accept-Encoding,Authorization,Cookie, Authorization, X-Requested-With,Cookie"
+                "_id": "2bbf280183fdae3c39a73013105339ae",
+                "_order": 0,
+                "cache": {},
+                "request": {
+                    "bodySize": 199,
+                    "cookies": [],
+                    "headers": [
+                        {
+                            "_fromType": "array",
+                            "name": "authorization",
+                            "value": "token REDACTED"
+                        },
+                        {
+                            "_fromType": "array",
+                            "name": "content-type",
+                            "value": "application/json; charset=utf-8"
+                        },
+                        {
+                            "_fromType": "array",
+                            "name": "user-agent",
+                            "value": "test-client / v1"
+                        },
+                        {
+                            "_fromType": "array",
+                            "name": "accept",
+                            "value": "*/*"
+                        },
+                        {
+                            "_fromType": "array",
+                            "name": "content-length",
+                            "value": "199"
+                        },
+                        {
+                            "_fromType": "array",
+                            "name": "accept-encoding",
+                            "value": "gzip,deflate"
+                        },
+                        {
+                            "_fromType": "array",
+                            "name": "connection",
+                            "value": "close"
+                        },
+                        {
+                            "name": "host",
+                            "value": "sourcegraph.com"
+                        }
+                    ],
+                    "headersSize": 342,
+                    "httpVersion": "HTTP/1.1",
+                    "method": "POST",
+                    "postData": {
+                        "mimeType": "application/json; charset=utf-8",
+                        "params": [],
+                        "text": "{\"query\":\"\\n    query EvaluateFeatureFlag($flagName: String!) {\\n        evaluateFeatureFlag(flagName: $flagName)\\n    }\\n\",\"variables\":{\"flagName\":\"cody-autocomplete-dynamic-multiline-completions\"}}"
+                    },
+                    "queryString": [
+                        {
+                            "name": "EvaluateFeatureFlag",
+                            "value": null
+                        }
+                    ],
+                    "url": "https://sourcegraph.com/.api/graphql?EvaluateFeatureFlag"
+                },
+                "response": {
+                    "bodySize": 38,
+                    "content": {
+                        "mimeType": "application/json",
+                        "size": 38,
+                        "text": "{\"data\":{\"evaluateFeatureFlag\":false}}"
+                    },
+                    "cookies": [],
+                    "headers": [
+                        {
+                            "name": "date",
+                            "value": "Fri, 05 Jan 2024 11:11:11 GMT"
+                        },
+                        {
+                            "name": "content-type",
+                            "value": "application/json"
+                        },
+                        {
+                            "name": "content-length",
+                            "value": "38"
+                        },
+                        {
+                            "name": "connection",
+                            "value": "close"
+                        },
+                        {
+                            "name": "access-control-allow-credentials",
+                            "value": "true"
+                        },
+                        {
+                            "name": "access-control-allow-origin",
+                            "value": ""
+                        },
+                        {
+                            "name": "cache-control",
+                            "value": "no-cache, max-age=0"
+                        },
+                        {
+                            "name": "vary",
+                            "value": "Cookie,Accept-Encoding,Authorization,Cookie, Authorization, X-Requested-With,Cookie"
+                        },
+                        {
+                            "name": "x-content-type-options",
+                            "value": "nosniff"
+                        },
+                        {
+                            "name": "x-frame-options",
+                            "value": "DENY"
+                        },
+                        {
+                            "name": "x-xss-protection",
+                            "value": "1; mode=block"
+                        },
+                        {
+                            "name": "strict-transport-security",
+                            "value": "max-age=31536000; includeSubDomains; preload"
+                        }
+                    ],
+                    "headersSize": 1286,
+                    "httpVersion": "HTTP/1.1",
+                    "redirectURL": "",
+                    "status": 200,
+                    "statusText": "OK"
+                },
+                "startedDateTime": "Fri, 05 Jan 2024 00:00:00 GMT",
+                "time": 0,
+                "timings": {
+                    "blocked": -1,
+                    "connect": -1,
+                    "dns": -1,
+                    "receive": 0,
+                    "send": 0,
+                    "ssl": -1,
+                    "wait": 0
+                }
             },
             {
-              "name": "x-content-type-options",
-              "value": "nosniff"
+                "_id": "50b031b05a8f064cbb7c320d4adb6bdc",
+                "_order": 0,
+                "cache": {},
+                "request": {
+                    "bodySize": 208,
+                    "cookies": [],
+                    "headers": [
+                        {
+                            "_fromType": "array",
+                            "name": "authorization",
+                            "value": "token REDACTED"
+                        },
+                        {
+                            "_fromType": "array",
+                            "name": "content-type",
+                            "value": "application/json; charset=utf-8"
+                        },
+                        {
+                            "_fromType": "array",
+                            "name": "user-agent",
+                            "value": "test-client / v1"
+                        },
+                        {
+                            "_fromType": "array",
+                            "name": "accept",
+                            "value": "*/*"
+                        },
+                        {
+                            "_fromType": "array",
+                            "name": "content-length",
+                            "value": "208"
+                        },
+                        {
+                            "_fromType": "array",
+                            "name": "accept-encoding",
+                            "value": "gzip,deflate"
+                        },
+                        {
+                            "_fromType": "array",
+                            "name": "connection",
+                            "value": "close"
+                        },
+                        {
+                            "name": "host",
+                            "value": "sourcegraph.com"
+                        }
+                    ],
+                    "headersSize": 342,
+                    "httpVersion": "HTTP/1.1",
+                    "method": "POST",
+                    "postData": {
+                        "mimeType": "application/json; charset=utf-8",
+                        "params": [],
+                        "text": "{\"query\":\"\\n    query EvaluateFeatureFlag($flagName: String!) {\\n        evaluateFeatureFlag(flagName: $flagName)\\n    }\\n\",\"variables\":{\"flagName\":\"cody-autocomplete-disable-recycling-of-previous-requests\"}}"
+                    },
+                    "queryString": [
+                        {
+                            "name": "EvaluateFeatureFlag",
+                            "value": null
+                        }
+                    ],
+                    "url": "https://sourcegraph.com/.api/graphql?EvaluateFeatureFlag"
+                },
+                "response": {
+                    "bodySize": 38,
+                    "content": {
+                        "mimeType": "application/json",
+                        "size": 38,
+                        "text": "{\"data\":{\"evaluateFeatureFlag\":false}}"
+                    },
+                    "cookies": [],
+                    "headers": [
+                        {
+                            "name": "date",
+                            "value": "Fri, 05 Jan 2024 11:11:11 GMT"
+                        },
+                        {
+                            "name": "content-type",
+                            "value": "application/json"
+                        },
+                        {
+                            "name": "content-length",
+                            "value": "38"
+                        },
+                        {
+                            "name": "connection",
+                            "value": "close"
+                        },
+                        {
+                            "name": "access-control-allow-credentials",
+                            "value": "true"
+                        },
+                        {
+                            "name": "access-control-allow-origin",
+                            "value": ""
+                        },
+                        {
+                            "name": "cache-control",
+                            "value": "no-cache, max-age=0"
+                        },
+                        {
+                            "name": "vary",
+                            "value": "Cookie,Accept-Encoding,Authorization,Cookie, Authorization, X-Requested-With,Cookie"
+                        },
+                        {
+                            "name": "x-content-type-options",
+                            "value": "nosniff"
+                        },
+                        {
+                            "name": "x-frame-options",
+                            "value": "DENY"
+                        },
+                        {
+                            "name": "x-xss-protection",
+                            "value": "1; mode=block"
+                        },
+                        {
+                            "name": "strict-transport-security",
+                            "value": "max-age=31536000; includeSubDomains; preload"
+                        }
+                    ],
+                    "headersSize": 1286,
+                    "httpVersion": "HTTP/1.1",
+                    "redirectURL": "",
+                    "status": 200,
+                    "statusText": "OK"
+                },
+                "startedDateTime": "Fri, 05 Jan 2024 00:00:00 GMT",
+                "time": 0,
+                "timings": {
+                    "blocked": -1,
+                    "connect": -1,
+                    "dns": -1,
+                    "receive": 0,
+                    "send": 0,
+                    "ssl": -1,
+                    "wait": 0
+                }
             },
             {
-              "name": "x-frame-options",
-              "value": "DENY"
+                "_id": "7449140909c921a511332d4c1de94c1f",
+                "_order": 0,
+                "cache": {},
+                "request": {
+                    "bodySize": 182,
+                    "cookies": [],
+                    "headers": [
+                        {
+                            "_fromType": "array",
+                            "name": "authorization",
+                            "value": "token REDACTED"
+                        },
+                        {
+                            "_fromType": "array",
+                            "name": "content-type",
+                            "value": "application/json; charset=utf-8"
+                        },
+                        {
+                            "_fromType": "array",
+                            "name": "user-agent",
+                            "value": "test-client / v1"
+                        },
+                        {
+                            "_fromType": "array",
+                            "name": "accept",
+                            "value": "*/*"
+                        },
+                        {
+                            "_fromType": "array",
+                            "name": "content-length",
+                            "value": "182"
+                        },
+                        {
+                            "_fromType": "array",
+                            "name": "accept-encoding",
+                            "value": "gzip,deflate"
+                        },
+                        {
+                            "_fromType": "array",
+                            "name": "connection",
+                            "value": "close"
+                        },
+                        {
+                            "name": "host",
+                            "value": "sourcegraph.com"
+                        }
+                    ],
+                    "headersSize": 342,
+                    "httpVersion": "HTTP/1.1",
+                    "method": "POST",
+                    "postData": {
+                        "mimeType": "application/json; charset=utf-8",
+                        "params": [],
+                        "text": "{\"query\":\"\\n    query EvaluateFeatureFlag($flagName: String!) {\\n        evaluateFeatureFlag(flagName: $flagName)\\n    }\\n\",\"variables\":{\"flagName\":\"cody-autocomplete-user-latency\"}}"
+                    },
+                    "queryString": [
+                        {
+                            "name": "EvaluateFeatureFlag",
+                            "value": null
+                        }
+                    ],
+                    "url": "https://sourcegraph.com/.api/graphql?EvaluateFeatureFlag"
+                },
+                "response": {
+                    "bodySize": 37,
+                    "content": {
+                        "mimeType": "application/json",
+                        "size": 37,
+                        "text": "{\"data\":{\"evaluateFeatureFlag\":null}}"
+                    },
+                    "cookies": [],
+                    "headers": [
+                        {
+                            "name": "date",
+                            "value": "Fri, 05 Jan 2024 11:11:11 GMT"
+                        },
+                        {
+                            "name": "content-type",
+                            "value": "application/json"
+                        },
+                        {
+                            "name": "content-length",
+                            "value": "37"
+                        },
+                        {
+                            "name": "connection",
+                            "value": "close"
+                        },
+                        {
+                            "name": "access-control-allow-credentials",
+                            "value": "true"
+                        },
+                        {
+                            "name": "access-control-allow-origin",
+                            "value": ""
+                        },
+                        {
+                            "name": "cache-control",
+                            "value": "no-cache, max-age=0"
+                        },
+                        {
+                            "name": "vary",
+                            "value": "Cookie,Accept-Encoding,Authorization,Cookie, Authorization, X-Requested-With,Cookie"
+                        },
+                        {
+                            "name": "x-content-type-options",
+                            "value": "nosniff"
+                        },
+                        {
+                            "name": "x-frame-options",
+                            "value": "DENY"
+                        },
+                        {
+                            "name": "x-xss-protection",
+                            "value": "1; mode=block"
+                        },
+                        {
+                            "name": "strict-transport-security",
+                            "value": "max-age=31536000; includeSubDomains; preload"
+                        }
+                    ],
+                    "headersSize": 1286,
+                    "httpVersion": "HTTP/1.1",
+                    "redirectURL": "",
+                    "status": 200,
+                    "statusText": "OK"
+                },
+                "startedDateTime": "Fri, 05 Jan 2024 00:00:00 GMT",
+                "time": 0,
+                "timings": {
+                    "blocked": -1,
+                    "connect": -1,
+                    "dns": -1,
+                    "receive": 0,
+                    "send": 0,
+                    "ssl": -1,
+                    "wait": 0
+                }
             },
             {
-<<<<<<< HEAD
-              "name": "x-trace",
-              "value": "52119982ccc9101602bb13473d2be6c8"
+                "_id": "8a049c80771d508a499a55e49d24b525",
+                "_order": 0,
+                "cache": {},
+                "request": {
+                    "bodySize": 1273,
+                    "cookies": [],
+                    "headers": [
+                        {
+                            "_fromType": "array",
+                            "name": "accept-encoding",
+                            "value": "gzip;q=0"
+                        },
+                        {
+                            "_fromType": "array",
+                            "name": "authorization",
+                            "value": "token REDACTED"
+                        },
+                        {
+                            "_fromType": "array",
+                            "name": "connection",
+                            "value": "keep-alive"
+                        },
+                        {
+                            "_fromType": "array",
+                            "name": "content-type",
+                            "value": "application/json; charset=utf-8"
+                        },
+                        {
+                            "_fromType": "array",
+                            "name": "user-agent",
+                            "value": "test-client / v1"
+                        },
+                        {
+                            "_fromType": "array",
+                            "name": "accept",
+                            "value": "*/*"
+                        },
+                        {
+                            "_fromType": "array",
+                            "name": "content-length",
+                            "value": "1273"
+                        },
+                        {
+                            "name": "host",
+                            "value": "sourcegraph.com"
+                        }
+                    ],
+                    "headersSize": 333,
+                    "httpVersion": "HTTP/1.1",
+                    "method": "POST",
+                    "postData": {
+                        "mimeType": "application/json; charset=utf-8",
+                        "params": [],
+                        "text": "{\"timeoutMs\":15000,\"maxTokensToSample\":256,\"stopSequences\":[\"\\n\\nHuman:\",\"</CODE5711>\"],\"temperature\":0.5,\"topK\":0,\"messages\":[{\"speaker\":\"human\",\"text\":\"You are a code completion AI designed to take the surrounding code and shared context into account in order to predict and suggest high-quality code to complete the code enclosed in <CODE5711> tags. You only response with code that works and fits seamlessly with surrounding code if any or use best practice and nothing else.\"},{\"speaker\":\"assistant\",\"text\":\"I am a code completion AI with exceptional context-awareness designed to auto-complete nested code blocks with high-quality code that seamlessly integrates with surrounding code.\"},{\"speaker\":\"human\",\"text\":\"Below is the code from file path src/sum.ts. Review the code outside the XML tags to detect the functionality, formats, style, patterns, and logics in use. Then, use what you detect and reuse methods/libraries to complete and enclose completed code only inside XML tags precisely without duplicating existing implementations. Here is the code: \\n```\\nexport function sum(a: number, b: number): number {\\n   <CODE5711></CODE5711> \\n}\\n\\n```\"},{\"speaker\":\"assistant\",\"text\":\"<CODE5711>export function sum(a: number, b: number): number {\"}],\"stream\":true}"
+                    },
+                    "queryString": [],
+                    "url": "https://sourcegraph.com/.api/completions/code"
+                },
+                "response": {
+                    "bodySize": 619,
+                    "content": {
+                        "mimeType": "text/event-stream",
+                        "size": 619,
+                        "text": "event: completion\ndata: {\"completion\":\"\\n \",\"stopReason\":\"\"}\n\nevent: completion\ndata: {\"completion\":\"\\n  return\",\"stopReason\":\"\"}\n\nevent: completion\ndata: {\"completion\":\"\\n  return a\",\"stopReason\":\"\"}\n\nevent: completion\ndata: {\"completion\":\"\\n  return a +\",\"stopReason\":\"\"}\n\nevent: completion\ndata: {\"completion\":\"\\n  return a + b\",\"stopReason\":\"\"}\n\nevent: completion\ndata: {\"completion\":\"\\n  return a + b;\",\"stopReason\":\"\"}\n\nevent: completion\ndata: {\"completion\":\"\\n  return a + b;\\n}\",\"stopReason\":\"\"}\n\nevent: completion\ndata: {\"completion\":\"\\n  return a + b;\\n}\",\"stopReason\":\"stop_sequence\"}\n\nevent: done\ndata: {}\n\n"
+                    },
+                    "cookies": [],
+                    "headers": [
+                        {
+                            "name": "date",
+                            "value": "Fri, 05 Jan 2024 11:11:11 GMT"
+                        },
+                        {
+                            "name": "content-type",
+                            "value": "text/event-stream"
+                        },
+                        {
+                            "name": "transfer-encoding",
+                            "value": "chunked"
+                        },
+                        {
+                            "name": "connection",
+                            "value": "keep-alive"
+                        },
+                        {
+                            "name": "access-control-allow-credentials",
+                            "value": "true"
+                        },
+                        {
+                            "name": "access-control-allow-origin",
+                            "value": ""
+                        },
+                        {
+                            "name": "cache-control",
+                            "value": "no-cache"
+                        },
+                        {
+                            "name": "vary",
+                            "value": "Cookie,Accept-Encoding,Authorization,Cookie, Authorization, X-Requested-With,Cookie"
+                        },
+                        {
+                            "name": "x-content-type-options",
+                            "value": "nosniff"
+                        },
+                        {
+                            "name": "x-frame-options",
+                            "value": "DENY"
+                        },
+                        {
+                            "name": "x-xss-protection",
+                            "value": "1; mode=block"
+                        },
+                        {
+                            "name": "strict-transport-security",
+                            "value": "max-age=31536000; includeSubDomains; preload"
+                        }
+                    ],
+                    "headersSize": 1289,
+                    "httpVersion": "HTTP/1.1",
+                    "redirectURL": "",
+                    "status": 200,
+                    "statusText": "OK"
+                },
+                "startedDateTime": "Fri, 05 Jan 2024 00:00:00 GMT",
+                "time": 0,
+                "timings": {
+                    "blocked": -1,
+                    "connect": -1,
+                    "dns": -1,
+                    "receive": 0,
+                    "send": 0,
+                    "ssl": -1,
+                    "wait": 0
+                }
             },
             {
-              "name": "x-trace-span",
-              "value": "df0c87a644618c3a"
+                "_id": "2ef7fccc71a44596d2ffab65eca5f035",
+                "_order": 0,
+                "cache": {},
+                "request": {
+                    "bodySize": 361,
+                    "cookies": [],
+                    "headers": [
+                        {
+                            "_fromType": "array",
+                            "name": "authorization",
+                            "value": "token REDACTED"
+                        },
+                        {
+                            "_fromType": "array",
+                            "name": "content-type",
+                            "value": "application/json; charset=utf-8"
+                        },
+                        {
+                            "_fromType": "array",
+                            "name": "user-agent",
+                            "value": "test-client / v1"
+                        },
+                        {
+                            "_fromType": "array",
+                            "name": "accept",
+                            "value": "*/*"
+                        },
+                        {
+                            "_fromType": "array",
+                            "name": "content-length",
+                            "value": "361"
+                        },
+                        {
+                            "_fromType": "array",
+                            "name": "accept-encoding",
+                            "value": "gzip,deflate"
+                        },
+                        {
+                            "_fromType": "array",
+                            "name": "connection",
+                            "value": "close"
+                        },
+                        {
+                            "name": "host",
+                            "value": "sourcegraph.com"
+                        }
+                    ],
+                    "headersSize": 339,
+                    "httpVersion": "HTTP/1.1",
+                    "method": "POST",
+                    "postData": {
+                        "mimeType": "application/json; charset=utf-8",
+                        "params": [],
+                        "text": "{\"query\":\"\\nmutation RecordTelemetryEvents($events: [TelemetryEventInput!]!) {\\n\\ttelemetry {\\n\\t\\trecordEvents(events: $events) {\\n\\t\\t\\talwaysNil\\n\\t\\t}\\n\\t}\\n}\\n\",\"variables\":{\"events\":[{\"feature\":\"cody.completion\",\"action\":\"unexpectedNotSuggested\",\"source\":{\"client\":\"VSCode.Cody\",\"clientVersion\":\"1.0.5\"},\"parameters\":{\"version\":0,\"privateMetadata\":{}}}]}}"
+                    },
+                    "queryString": [
+                        {
+                            "name": "RecordTelemetryEvents",
+                            "value": null
+                        }
+                    ],
+                    "url": "https://sourcegraph.com/.api/graphql?RecordTelemetryEvents"
+                },
+                "response": {
+                    "bodySize": 112,
+                    "content": {
+                        "encoding": "base64",
+                        "mimeType": "application/json",
+                        "size": 112,
+                        "text": "[\"H4sIAAAAAAAAA6pWSkksSVSyqlYqSc1JzU0tKaoEcYpSk/OLUlzLUvNKikH8xJzyxMpiv8wcJau80pyc2traWgAAAAD//wMAhHZ9ajoAAAA=\"]"
+                    },
+                    "cookies": [],
+                    "headers": [
+                        {
+                            "name": "date",
+                            "value": "Fri, 05 Jan 2024 11:11:11 GMT"
+                        },
+                        {
+                            "name": "content-type",
+                            "value": "application/json"
+                        },
+                        {
+                            "name": "transfer-encoding",
+                            "value": "chunked"
+                        },
+                        {
+                            "name": "connection",
+                            "value": "close"
+                        },
+                        {
+                            "name": "access-control-allow-credentials",
+                            "value": "true"
+                        },
+                        {
+                            "name": "access-control-allow-origin",
+                            "value": ""
+                        },
+                        {
+                            "name": "cache-control",
+                            "value": "no-cache, max-age=0"
+                        },
+                        {
+                            "name": "vary",
+                            "value": "Cookie,Accept-Encoding,Authorization,Cookie, Authorization, X-Requested-With,Cookie"
+                        },
+                        {
+                            "name": "x-content-type-options",
+                            "value": "nosniff"
+                        },
+                        {
+                            "name": "x-frame-options",
+                            "value": "DENY"
+                        },
+                        {
+                            "name": "x-xss-protection",
+                            "value": "1; mode=block"
+                        },
+                        {
+                            "name": "strict-transport-security",
+                            "value": "max-age=31536000; includeSubDomains; preload"
+                        }
+                    ],
+                    "headersSize": 1286,
+                    "httpVersion": "HTTP/1.1",
+                    "redirectURL": "",
+                    "status": 200,
+                    "statusText": "OK"
+                },
+                "startedDateTime": "Fri, 05 Jan 2024 00:00:00 GMT",
+                "time": 0,
+                "timings": {
+                    "blocked": -1,
+                    "connect": -1,
+                    "dns": -1,
+                    "receive": 0,
+                    "send": 0,
+                    "ssl": -1,
+                    "wait": 0
+                }
             },
             {
-              "name": "x-trace-url",
-              "value": "https://sourcegraph.com/-/debug/jaeger/trace/52119982ccc9101602bb13473d2be6c8"
+                "_id": "fa14556b8a98cd3158e1f395bbfae82b",
+                "_order": 0,
+                "cache": {},
+                "request": {
+                    "bodySize": 753,
+                    "cookies": [],
+                    "headers": [
+                        {
+                            "_fromType": "array",
+                            "name": "authorization",
+                            "value": "token REDACTED"
+                        },
+                        {
+                            "_fromType": "array",
+                            "name": "content-type",
+                            "value": "application/json; charset=utf-8"
+                        },
+                        {
+                            "_fromType": "array",
+                            "name": "user-agent",
+                            "value": "test-client / v1"
+                        },
+                        {
+                            "_fromType": "array",
+                            "name": "accept",
+                            "value": "*/*"
+                        },
+                        {
+                            "_fromType": "array",
+                            "name": "content-length",
+                            "value": "753"
+                        },
+                        {
+                            "_fromType": "array",
+                            "name": "accept-encoding",
+                            "value": "gzip,deflate"
+                        },
+                        {
+                            "_fromType": "array",
+                            "name": "connection",
+                            "value": "close"
+                        },
+                        {
+                            "name": "host",
+                            "value": "sourcegraph.com"
+                        }
+                    ],
+                    "headersSize": 339,
+                    "httpVersion": "HTTP/1.1",
+                    "method": "POST",
+                    "postData": {
+                        "mimeType": "application/json; charset=utf-8",
+                        "params": [],
+                        "text": "{\"query\":\"\\nmutation LogEventMutation($event: String!, $userCookieID: String!, $url: String!, $source: EventSource!, $argument: String, $publicArgument: String, $client: String, $connectedSiteID: String, $hashedLicenseKey: String) {\\n    logEvent(\\n\\t\\tevent: $event\\n\\t\\tuserCookieID: $userCookieID\\n\\t\\turl: $url\\n\\t\\tsource: $source\\n\\t\\targument: $argument\\n\\t\\tpublicArgument: $publicArgument\\n\\t\\tclient: $client\\n\\t\\tconnectedSiteID: $connectedSiteID\\n\\t\\thashedLicenseKey: $hashedLicenseKey\\n    ) {\\n\\t\\talwaysNil\\n\\t}\\n}\",\"variables\":{\"event\":\"CodyVSCodeExtension:completion:unexpectedNotSuggested\",\"userCookieID\":\"ANONYMOUS_USER_COOKIE_ID\",\"source\":\"IDEEXTENSION\",\"url\":\"\",\"client\":\"VSCODE_CODY_EXTENSION\",\"connectedSiteID\":\"SourcegraphWeb\"}}"
+                    },
+                    "queryString": [
+                        {
+                            "name": "LogEventMutation",
+                            "value": null
+                        }
+                    ],
+                    "url": "https://sourcegraph.com/.api/graphql?LogEventMutation"
+                },
+                "response": {
+                    "bodySize": 26,
+                    "content": {
+                        "mimeType": "application/json",
+                        "size": 26,
+                        "text": "{\"data\":{\"logEvent\":null}}"
+                    },
+                    "cookies": [],
+                    "headers": [
+                        {
+                            "name": "date",
+                            "value": "Fri, 05 Jan 2024 11:11:11 GMT"
+                        },
+                        {
+                            "name": "content-type",
+                            "value": "application/json"
+                        },
+                        {
+                            "name": "content-length",
+                            "value": "26"
+                        },
+                        {
+                            "name": "connection",
+                            "value": "close"
+                        },
+                        {
+                            "name": "access-control-allow-credentials",
+                            "value": "true"
+                        },
+                        {
+                            "name": "access-control-allow-origin",
+                            "value": ""
+                        },
+                        {
+                            "name": "cache-control",
+                            "value": "no-cache, max-age=0"
+                        },
+                        {
+                            "name": "vary",
+                            "value": "Cookie,Accept-Encoding,Authorization,Cookie, Authorization, X-Requested-With,Cookie"
+                        },
+                        {
+                            "name": "x-content-type-options",
+                            "value": "nosniff"
+                        },
+                        {
+                            "name": "x-frame-options",
+                            "value": "DENY"
+                        },
+                        {
+                            "name": "x-xss-protection",
+                            "value": "1; mode=block"
+                        },
+                        {
+                            "name": "strict-transport-security",
+                            "value": "max-age=31536000; includeSubDomains; preload"
+                        }
+                    ],
+                    "headersSize": 1286,
+                    "httpVersion": "HTTP/1.1",
+                    "redirectURL": "",
+                    "status": 200,
+                    "statusText": "OK"
+                },
+                "startedDateTime": "Fri, 05 Jan 2024 00:00:00 GMT",
+                "time": 0,
+                "timings": {
+                    "blocked": -1,
+                    "connect": -1,
+                    "dns": -1,
+                    "receive": 0,
+                    "send": 0,
+                    "ssl": -1,
+                    "wait": 0
+                }
             },
             {
-=======
->>>>>>> b7fa84d5
-              "name": "x-xss-protection",
-              "value": "1; mode=block"
+                "_id": "3b9f0cc55d63ad6a017ac63464de0a20",
+                "_order": 0,
+                "cache": {},
+                "request": {
+                    "bodySize": 347,
+                    "cookies": [],
+                    "headers": [
+                        {
+                            "_fromType": "array",
+                            "name": "authorization",
+                            "value": "token REDACTED"
+                        },
+                        {
+                            "_fromType": "array",
+                            "name": "content-type",
+                            "value": "application/json; charset=utf-8"
+                        },
+                        {
+                            "_fromType": "array",
+                            "name": "user-agent",
+                            "value": "test-client / v1"
+                        },
+                        {
+                            "_fromType": "array",
+                            "name": "accept",
+                            "value": "*/*"
+                        },
+                        {
+                            "_fromType": "array",
+                            "name": "content-length",
+                            "value": "347"
+                        },
+                        {
+                            "_fromType": "array",
+                            "name": "accept-encoding",
+                            "value": "gzip,deflate"
+                        },
+                        {
+                            "_fromType": "array",
+                            "name": "connection",
+                            "value": "close"
+                        },
+                        {
+                            "name": "host",
+                            "value": "sourcegraph.com"
+                        }
+                    ],
+                    "headersSize": 344,
+                    "httpVersion": "HTTP/1.1",
+                    "method": "POST",
+                    "postData": {
+                        "mimeType": "application/json; charset=utf-8",
+                        "params": [],
+                        "text": "{\"query\":\"\\nmutation RecordTelemetryEvents($events: [TelemetryEventInput!]!) {\\n\\ttelemetry {\\n\\t\\trecordEvents(events: $events) {\\n\\t\\t\\talwaysNil\\n\\t\\t}\\n\\t}\\n}\\n\",\"variables\":{\"events\":[{\"feature\":\"cody.completion\",\"action\":\"accepted\",\"source\":{\"client\":\"VSCode.Cody\",\"clientVersion\":\"1.0.5\"},\"parameters\":{\"version\":0,\"privateMetadata\":{}}}]}}"
+                    },
+                    "queryString": [
+                        {
+                            "name": "RecordTelemetryEvents",
+                            "value": null
+                        }
+                    ],
+                    "url": "https://sourcegraph.com/.api/graphql?RecordTelemetryEvents"
+                },
+                "response": {
+                    "bodySize": 115,
+                    "content": {
+                        "encoding": "base64",
+                        "mimeType": "application/json",
+                        "size": 115,
+                        "text": "[\"H4sIAAAAAAAAA6pWSkksSVSyqlYqSc1JzU0tKaoE\",\"cYpSk/OLUlzLUvNKikH8xJzyxMpiv8wcJau80pyc2traWgAAAAD//wMAhHZ9ajoAAAA=\"]"
+                    },
+                    "cookies": [],
+                    "headers": [
+                        {
+                            "name": "date",
+                            "value": "Fri, 05 Jan 2024 11:11:11 GMT"
+                        },
+                        {
+                            "name": "content-type",
+                            "value": "application/json"
+                        },
+                        {
+                            "name": "transfer-encoding",
+                            "value": "chunked"
+                        },
+                        {
+                            "name": "connection",
+                            "value": "close"
+                        },
+                        {
+                            "name": "access-control-allow-credentials",
+                            "value": "true"
+                        },
+                        {
+                            "name": "access-control-allow-origin",
+                            "value": ""
+                        },
+                        {
+                            "name": "cache-control",
+                            "value": "no-cache, max-age=0"
+                        },
+                        {
+                            "name": "vary",
+                            "value": "Cookie,Accept-Encoding,Authorization,Cookie, Authorization, X-Requested-With,Cookie"
+                        },
+                        {
+                            "name": "x-content-type-options",
+                            "value": "nosniff"
+                        },
+                        {
+                            "name": "x-frame-options",
+                            "value": "DENY"
+                        },
+                        {
+                            "name": "x-xss-protection",
+                            "value": "1; mode=block"
+                        },
+                        {
+                            "name": "strict-transport-security",
+                            "value": "max-age=31536000; includeSubDomains; preload"
+                        },
+                        {
+                            "name": "content-encoding",
+                            "value": "gzip"
+                        }
+                    ],
+                    "headersSize": 1318,
+                    "httpVersion": "HTTP/1.1",
+                    "redirectURL": "",
+                    "status": 200,
+                    "statusText": "OK"
+                },
+                "startedDateTime": "Fri, 05 Jan 2024 00:00:00 GMT",
+                "time": 0,
+                "timings": {
+                    "blocked": -1,
+                    "connect": -1,
+                    "dns": -1,
+                    "receive": 0,
+                    "send": 0,
+                    "ssl": -1,
+                    "wait": 0
+                }
             },
             {
-              "name": "strict-transport-security",
-              "value": "max-age=31536000; includeSubDomains; preload"
+                "_id": "2ef7fccc71a44596d2ffab65eca5f035",
+                "_order": 0,
+                "cache": {},
+                "request": {
+                    "bodySize": 361,
+                    "cookies": [],
+                    "headers": [
+                        {
+                            "_fromType": "array",
+                            "name": "authorization",
+                            "value": "token REDACTED"
+                        },
+                        {
+                            "_fromType": "array",
+                            "name": "content-type",
+                            "value": "application/json; charset=utf-8"
+                        },
+                        {
+                            "_fromType": "array",
+                            "name": "user-agent",
+                            "value": "test-client / v1"
+                        },
+                        {
+                            "_fromType": "array",
+                            "name": "accept",
+                            "value": "*/*"
+                        },
+                        {
+                            "_fromType": "array",
+                            "name": "content-length",
+                            "value": "361"
+                        },
+                        {
+                            "_fromType": "array",
+                            "name": "accept-encoding",
+                            "value": "gzip,deflate"
+                        },
+                        {
+                            "_fromType": "array",
+                            "name": "connection",
+                            "value": "close"
+                        },
+                        {
+                            "name": "host",
+                            "value": "sourcegraph.com"
+                        }
+                    ],
+                    "headersSize": 344,
+                    "httpVersion": "HTTP/1.1",
+                    "method": "POST",
+                    "postData": {
+                        "mimeType": "application/json; charset=utf-8",
+                        "params": [],
+                        "text": "{\"query\":\"\\nmutation RecordTelemetryEvents($events: [TelemetryEventInput!]!) {\\n\\ttelemetry {\\n\\t\\trecordEvents(events: $events) {\\n\\t\\t\\talwaysNil\\n\\t\\t}\\n\\t}\\n}\\n\",\"variables\":{\"events\":[{\"feature\":\"cody.completion\",\"action\":\"unexpectedNotSuggested\",\"source\":{\"client\":\"VSCode.Cody\",\"clientVersion\":\"1.0.5\"},\"parameters\":{\"version\":0,\"privateMetadata\":{}}}]}}"
+                    },
+                    "queryString": [
+                        {
+                            "name": "RecordTelemetryEvents",
+                            "value": null
+                        }
+                    ],
+                    "url": "https://sourcegraph.com/.api/graphql?RecordTelemetryEvents"
+                },
+                "response": {
+                    "bodySize": 112,
+                    "content": {
+                        "encoding": "base64",
+                        "mimeType": "application/json",
+                        "size": 112,
+                        "text": "[\"H4sIAAAAAAAAA6pWSkksSVSyqlYqSc1JzU0tKaoEcYpSk/OLUlzLUvNKikH8xJzyxMpiv8wcJau80pyc2traWgAAAAD//wMAhHZ9ajoAAAA=\"]"
+                    },
+                    "cookies": [],
+                    "headers": [
+                        {
+                            "name": "date",
+                            "value": "Fri, 05 Jan 2024 11:11:11 GMT"
+                        },
+                        {
+                            "name": "content-type",
+                            "value": "application/json"
+                        },
+                        {
+                            "name": "transfer-encoding",
+                            "value": "chunked"
+                        },
+                        {
+                            "name": "connection",
+                            "value": "close"
+                        },
+                        {
+                            "name": "access-control-allow-credentials",
+                            "value": "true"
+                        },
+                        {
+                            "name": "access-control-allow-origin",
+                            "value": ""
+                        },
+                        {
+                            "name": "cache-control",
+                            "value": "no-cache, max-age=0"
+                        },
+                        {
+                            "name": "vary",
+                            "value": "Cookie,Accept-Encoding,Authorization,Cookie, Authorization, X-Requested-With,Cookie"
+                        },
+                        {
+                            "name": "x-content-type-options",
+                            "value": "nosniff"
+                        },
+                        {
+                            "name": "x-frame-options",
+                            "value": "DENY"
+                        },
+                        {
+                            "name": "x-xss-protection",
+                            "value": "1; mode=block"
+                        },
+                        {
+                            "name": "strict-transport-security",
+                            "value": "max-age=31536000; includeSubDomains; preload"
+                        },
+                        {
+                            "name": "content-encoding",
+                            "value": "gzip"
+                        }
+                    ],
+                    "headersSize": 1318,
+                    "httpVersion": "HTTP/1.1",
+                    "redirectURL": "",
+                    "status": 200,
+                    "statusText": "OK"
+                },
+                "startedDateTime": "Fri, 05 Jan 2024 00:00:00 GMT",
+                "time": 0,
+                "timings": {
+                    "blocked": -1,
+                    "connect": -1,
+                    "dns": -1,
+                    "receive": 0,
+                    "send": 0,
+                    "ssl": -1,
+                    "wait": 0
+                }
             },
             {
-<<<<<<< HEAD
-              "name": "server",
-              "value": "cloudflare"
+                "_id": "fb5ccae70488a1172b9b76428acf169e",
+                "_order": 0,
+                "cache": {},
+                "request": {
+                    "bodySize": 545,
+                    "cookies": [],
+                    "headers": [
+                        {
+                            "_fromType": "array",
+                            "name": "authorization",
+                            "value": "token REDACTED"
+                        },
+                        {
+                            "_fromType": "array",
+                            "name": "content-type",
+                            "value": "application/json; charset=utf-8"
+                        },
+                        {
+                            "_fromType": "array",
+                            "name": "user-agent",
+                            "value": "test-client / v1"
+                        },
+                        {
+                            "_fromType": "array",
+                            "name": "accept",
+                            "value": "*/*"
+                        },
+                        {
+                            "_fromType": "array",
+                            "name": "content-length",
+                            "value": "545"
+                        },
+                        {
+                            "_fromType": "array",
+                            "name": "accept-encoding",
+                            "value": "gzip,deflate"
+                        },
+                        {
+                            "_fromType": "array",
+                            "name": "connection",
+                            "value": "close"
+                        },
+                        {
+                            "name": "host",
+                            "value": "sourcegraph.com"
+                        }
+                    ],
+                    "headersSize": 345,
+                    "httpVersion": "HTTP/1.1",
+                    "method": "POST",
+                    "postData": {
+                        "mimeType": "application/json; charset=utf-8",
+                        "params": [],
+                        "text": "{\"query\":\"\\nquery LegacyEmbeddingsSearch($repo: ID!, $query: String!, $codeResultsCount: Int!, $textResultsCount: Int!) {\\n\\tembeddingsSearch(repo: $repo, query: $query, codeResultsCount: $codeResultsCount, textResultsCount: $textResultsCount) {\\n\\t\\tcodeResults {\\n\\t\\t\\tfileName\\n\\t\\t\\tstartLine\\n\\t\\t\\tendLine\\n\\t\\t\\tcontent\\n\\t\\t}\\n\\t\\ttextResults {\\n\\t\\t\\tfileName\\n\\t\\t\\tstartLine\\n\\t\\t\\tendLine\\n\\t\\t\\tcontent\\n\\t\\t}\\n\\t}\\n}\",\"variables\":{\"repo\":\"UmVwb3NpdG9yeTo2MTMyNTMyOA==\",\"query\":\"Hello!\",\"codeResultsCount\":12,\"textResultsCount\":3}}"
+                    },
+                    "queryString": [
+                        {
+                            "name": "LegacyEmbeddingsSearch",
+                            "value": null
+                        }
+                    ],
+                    "url": "https://sourcegraph.com/.api/graphql?LegacyEmbeddingsSearch"
+                },
+                "response": {
+                    "bodySize": 2234,
+                    "content": {
+                        "encoding": "base64",
+                        "mimeType": "application/json",
+                        "size": 2234,
+                        "text": "[\"H4sIAAAAAAAA/8RX327byPV+lfPjXvziQBRlOX8=\",\"vAKEwvVmkQBBE8RJ08UyWA05h+TAwxl25lCUEBjYZ+hdgQJFe9XnyhP0EYozlCzKsrXuVX0hg2dmznf+fN8Z8mskBYlo9jXCOkMplSn9FQqXV2zLrcQP6FtNPpr9/DUqlMY/iBqjWbT0vJh4lye1UGZMPhpFnoSjt8pgNHsxnY4iNHL79GwU5dYQGopm0U1qopvRQ/48uqXK0ScXLVXvnV0qie5K1Y1WhUJ5CHU+QHo5+Q0grbLEV8KhDGB5JShpnK0b8kkfRBzOryipUDfo/AHgs5cvBojPXp4/LjdCTwlOMSnUqm1iibl1gqwb88IByB7GHYiT4xiFWlHr0Ceddde+ETkmykhcjSuq9T7KZAByOh2CpO1kcpb/3w/vLj/+9P4V8NFgwtT0S2wBLUw5TyM0abRdBQDY7EAhh9bdSo0kIK+E80jzNPr08cf4PI0gObK7Impi/HOrlvM0+lP86SK+tHUjSGUa0wg2gc/T6M2rOcoSf8OdETXO02ipsGusoz0PnZJUzSUyC+PwMAJlFCmhY58LjfPT8eRh/6RIY7/0GrW2cGnlul9KBmvDSiV3S9Wbs+3B/c1D8/b8oD1HpBXYzj8xJ77h/f38+/75gBrf7/GPQ2EOHuFhALN1o5GUNT7RtizxAaZPz4ajYnr2/LFY90nZYa4a9Ak5YbwWhIfqfbYn3gOw1BwfT9rmQt/OCGk7o62QsV/XxQHW6enZUGCnLx6Hxom1apeUMk1LlxvEy0rQm4FhTH61j3o+VPX52V3MLWXOtoR5RGmtxEz43Wis0XtR4uFsPD19vpfxAXG+PCrjj9y+3KmG3hDWhylOp8PCTqcHMMO/k5u7Ek2kWg6FdUuwL6OI8zt+6XVCX1PlbFtWPhEt2Q3TcVzLI+P1dBjjd9/xWEC4GBxPzVbPqi7Bu3yeRjz2/CxJPFknShyX1pYaRaP8OLd14m3rciydaKpYeI/kk0zbMln6OFxl1mRWOL7W40HUfPfE08n0jDet42EKMfnVuFTFbp6n5ooTgs4pUqYE9gvCyDDWoFNaw/YwUIWglUF4Yl14QEPKIRStyXkQnEBhHaxtO4bXioBEBmRB5Dk2FPb7tizR89YxIz99+u1v/4L3zsakGh8Ot56DCNjDuJ8+3dYuc33k33795151ofXoNyDO2dbIvWw2zOZ4lCmsq+/E40fgLaiCoweDKHln2SqJoCgYc2FASAmC61GjIRCZXQ6Ksrbt/zsElKGQ4/sC/mnjp7JLdBB++HjpcD2IhaE9Iggga3UmHNgChCZ0RpBa3glbeOhQa/5vqWK3TVgB3+YVW/v6czUEcHU1QmedBEGMoGo8Gmrr+xTT6KNTPOX3qy4ILlvnrQtXbF1zrckCbfaKvgOD3BjVrAPuaNNtdi+xEK0muMZ1oDT4yjrKW+LcF+9CSgtYpOkCrIFa5O+uQl8XF5p29s/KSNv5MAamL+CtMu1q/OC43xN6oVbH9T25o+8f1Spo/H8ga+GvY7Ixh3xXy7ZGqrionbP8q6hiYrrQh9/BJ49BXN9+/auHNLrw173WyHI++z0s1AoUjcA6wFWjhTKhU42zmcb6IQEXanUrvIDO/u+X75ZitsHe9b///pd/QI2mHfVHhbk3xp7gI8jWUNvllkF5oGEvKmZY0KQtBpEIA+icdYE4O+rtUw4Wl30JFrAYD8hmHSwuHelb8wNcezhNob0Fp8qKINcqv2YnHKgirD1sqptG7/v6+jQKA9QW8Mer/jLhsD1qzOm+sjxIc2nzpMPsv7m94DNmgCtC41mzT3DVoFM89IQ+4cYHZG73NjbluQEODek1WKPXoNibRA==\",\"uRnryBlud/+A/ppsMwJjCX7u4xxLXH55slXOznbCpe8nW4dZzO8pEpbCKWHID8oTCPnadrhExy/05LBREiQuUVv+0NsbZ79Uqqz0GoaZ/cIAg7Q3ICGB8Fq4dcbbt8MLVT90C3brEabACrTSzzieGD60BhaNaWpwrYFOUF7NJC5nHWaL0FGqcCMBzn2W9G+glfU0O5tMJly2IGCOLXO28+jG7PjNbTlHwTVntXgrWpNXt3V+tWvhZ8y4KvD73sXJAiRmLQvVFKpsnbi9lT+0xmy1sStG4Kfy0Ik1N5sbZ4tC5UpozZdXw99ZKLlZfL0GK38PoAwD+MvNzc1/AgAA///BabYujhAAAA==\"]"
+                    },
+                    "cookies": [],
+                    "headers": [
+                        {
+                            "name": "date",
+                            "value": "Fri, 05 Jan 2024 11:11:11 GMT"
+                        },
+                        {
+                            "name": "content-type",
+                            "value": "application/json"
+                        },
+                        {
+                            "name": "transfer-encoding",
+                            "value": "chunked"
+                        },
+                        {
+                            "name": "connection",
+                            "value": "close"
+                        },
+                        {
+                            "name": "access-control-allow-credentials",
+                            "value": "true"
+                        },
+                        {
+                            "name": "access-control-allow-origin",
+                            "value": ""
+                        },
+                        {
+                            "name": "cache-control",
+                            "value": "no-cache, max-age=0"
+                        },
+                        {
+                            "name": "content-encoding",
+                            "value": "gzip"
+                        },
+                        {
+                            "name": "vary",
+                            "value": "Cookie,Accept-Encoding,Authorization,Cookie, Authorization, X-Requested-With,Cookie"
+                        },
+                        {
+                            "name": "x-content-type-options",
+                            "value": "nosniff"
+                        },
+                        {
+                            "name": "x-frame-options",
+                            "value": "DENY"
+                        },
+                        {
+                            "name": "x-xss-protection",
+                            "value": "1; mode=block"
+                        },
+                        {
+                            "name": "strict-transport-security",
+                            "value": "max-age=31536000; includeSubDomains; preload"
+                        }
+                    ],
+                    "headersSize": 1318,
+                    "httpVersion": "HTTP/1.1",
+                    "redirectURL": "",
+                    "status": 200,
+                    "statusText": "OK"
+                },
+                "startedDateTime": "Fri, 05 Jan 2024 00:00:00 GMT",
+                "time": 0,
+                "timings": {
+                    "blocked": -1,
+                    "connect": -1,
+                    "dns": -1,
+                    "receive": 0,
+                    "send": 0,
+                    "ssl": -1,
+                    "wait": 0
+                }
             },
             {
-              "name": "cf-ray",
-              "value": "840c38b489601009-LAX"
+                "_id": "1a71934de7e17499fc6950eb40367602",
+                "_order": 0,
+                "cache": {},
+                "request": {
+                    "bodySize": 360,
+                    "cookies": [],
+                    "headers": [
+                        {
+                            "_fromType": "array",
+                            "name": "authorization",
+                            "value": "token REDACTED"
+                        },
+                        {
+                            "_fromType": "array",
+                            "name": "content-type",
+                            "value": "application/json; charset=utf-8"
+                        },
+                        {
+                            "_fromType": "array",
+                            "name": "user-agent",
+                            "value": "test-client / v1"
+                        },
+                        {
+                            "_fromType": "array",
+                            "name": "accept",
+                            "value": "*/*"
+                        },
+                        {
+                            "_fromType": "array",
+                            "name": "content-length",
+                            "value": "360"
+                        },
+                        {
+                            "_fromType": "array",
+                            "name": "accept-encoding",
+                            "value": "gzip,deflate"
+                        },
+                        {
+                            "_fromType": "array",
+                            "name": "connection",
+                            "value": "close"
+                        },
+                        {
+                            "name": "host",
+                            "value": "sourcegraph.com"
+                        }
+                    ],
+                    "headersSize": 344,
+                    "httpVersion": "HTTP/1.1",
+                    "method": "POST",
+                    "postData": {
+                        "mimeType": "application/json; charset=utf-8",
+                        "params": [],
+                        "text": "{\"query\":\"\\nmutation RecordTelemetryEvents($events: [TelemetryEventInput!]!) {\\n\\ttelemetry {\\n\\t\\trecordEvents(events: $events) {\\n\\t\\t\\talwaysNil\\n\\t\\t}\\n\\t}\\n}\\n\",\"variables\":{\"events\":[{\"feature\":\"cody.recipe.chat-question\",\"action\":\"recipe-used\",\"source\":{\"client\":\"VSCode.Cody\",\"clientVersion\":\"1.0.5\"},\"parameters\":{\"version\":0,\"privateMetadata\":{}}}]}}"
+                    },
+                    "queryString": [
+                        {
+                            "name": "RecordTelemetryEvents",
+                            "value": null
+                        }
+                    ],
+                    "url": "https://sourcegraph.com/.api/graphql?RecordTelemetryEvents"
+                },
+                "response": {
+                    "bodySize": 122,
+                    "content": {
+                        "encoding": "base64",
+                        "mimeType": "application/json",
+                        "size": 122,
+                        "text": "[\"H4sIAAAAAAAAA6pWSkksSVSyqlYqSc1JzU0tKaoE\",\"cYpSk/OLUlzLUvNKikH8xJzyxMpiv8wcJau80pyc2traWgAAAAD//w==\",\"AwCEdn1qOgAAAA==\"]"
+                    },
+                    "cookies": [],
+                    "headers": [
+                        {
+                            "name": "date",
+                            "value": "Fri, 05 Jan 2024 11:11:11 GMT"
+                        },
+                        {
+                            "name": "content-type",
+                            "value": "application/json"
+                        },
+                        {
+                            "name": "transfer-encoding",
+                            "value": "chunked"
+                        },
+                        {
+                            "name": "connection",
+                            "value": "close"
+                        },
+                        {
+                            "name": "access-control-allow-credentials",
+                            "value": "true"
+                        },
+                        {
+                            "name": "access-control-allow-origin",
+                            "value": ""
+                        },
+                        {
+                            "name": "cache-control",
+                            "value": "no-cache, max-age=0"
+                        },
+                        {
+                            "name": "vary",
+                            "value": "Cookie,Accept-Encoding,Authorization,Cookie, Authorization, X-Requested-With,Cookie"
+                        },
+                        {
+                            "name": "x-content-type-options",
+                            "value": "nosniff"
+                        },
+                        {
+                            "name": "x-frame-options",
+                            "value": "DENY"
+                        },
+                        {
+                            "name": "x-xss-protection",
+                            "value": "1; mode=block"
+                        },
+                        {
+                            "name": "strict-transport-security",
+                            "value": "max-age=31536000; includeSubDomains; preload"
+                        },
+                        {
+                            "name": "content-encoding",
+                            "value": "gzip"
+                        }
+                    ],
+                    "headersSize": 1318,
+                    "httpVersion": "HTTP/1.1",
+                    "redirectURL": "",
+                    "status": 200,
+                    "statusText": "OK"
+                },
+                "startedDateTime": "Fri, 05 Jan 2024 00:00:00 GMT",
+                "time": 0,
+                "timings": {
+                    "blocked": -1,
+                    "connect": -1,
+                    "dns": -1,
+                    "receive": 0,
+                    "send": 0,
+                    "ssl": -1,
+                    "wait": 0
+                }
             },
             {
-=======
->>>>>>> b7fa84d5
-              "name": "content-encoding",
-              "value": "gzip"
+                "_id": "2f690264a236fbd4225ab94581a7d35c",
+                "_order": 0,
+                "cache": {},
+                "request": {
+                    "bodySize": 5215,
+                    "cookies": [],
+                    "headers": [
+                        {
+                            "name": "content-type",
+                            "value": "application/json"
+                        },
+                        {
+                            "name": "accept-encoding",
+                            "value": "gzip;q=0"
+                        },
+                        {
+                            "name": "authorization",
+                            "value": "token REDACTED"
+                        },
+                        {
+                            "name": "user-agent",
+                            "value": "test-client / v1"
+                        },
+                        {
+                            "name": "host",
+                            "value": "sourcegraph.com"
+                        }
+                    ],
+                    "headersSize": 261,
+                    "httpVersion": "HTTP/1.1",
+                    "method": "POST",
+                    "postData": {
+                        "mimeType": "application/json",
+                        "params": [],
+                        "text": "{\"temperature\":0.2,\"maxTokensToSample\":1000,\"topK\":-1,\"topP\":-1,\"model\":\"anthropic/claude-2.0\",\"messages\":[{\"speaker\":\"human\",\"text\":\"You are Cody, an AI coding assistant from Sourcegraph.\"},{\"speaker\":\"assistant\",\"text\":\"I am Cody, an AI coding assistant from Sourcegraph.\"},{\"speaker\":\"human\",\"text\":\"Use the following text from file `/vscode/doc/web.md`:\\n# Web extension (experimental)\\n\\nCody for VS Code is currently only intended for use in VS Code Desktop, not [vscode.dev](https://vscode.dev) or other web-based variants of VS Code.\\n\\nHowever, intrepid developers can use the _highly experimental_ web extension variant for local development, using either of these 2 methods:\\n\\n- Run `pnpm run watch:dev:web` and then open http://localhost:3000 in your web browser.\\n- In VS Code, run the `Launch VS Code Extension (Web, in Browser)` debug configuration.\\n\\nRunning the extension in this way is not officially supported or formally tested.\\n\"},{\"speaker\":\"assistant\",\"text\":\"Ok.\"},{\"speaker\":\"human\",\"text\":\"Use the following text from file `/vscode/walkthroughs/fix.md`:\\n## Fix Code\\n\\n<img src=\\\"https://storage.googleapis.com/sourcegraph-assets/blog/vs-code-onboarding-walkthrough-dec-2023-ask-to-fix.gif\\\">\\n\\nSomething wrong with your code? Use Cody’s \\\"Ask Cody to Fix\\\" command to fix it, or explain the problem.\\n\\n**✨ Pro-tips for fixing code with Cody**\\n<br>• You can open the 💡 menu, with an \\\"Ask Cody to Fix\\\" option, by moving the cursor over any line of code with an error and using the keyboard short `Command` `.` on macOS or `Crtl` `.` on Windows & Linux.\\n<br>• You can also right click on any items in the \\\"Problems\\\" tab of VS Code and select \\\"Ask Cody to Fix\\\"\\n\"},{\"speaker\":\"assistant\",\"text\":\"Ok.\"},{\"speaker\":\"human\",\"text\":\"Use the following text from file `/vscode/walkthroughs/autocomplete.md`:\\n## Code Autocomplete\\n\\n<img src=\\\"https://storage.googleapis.com/sourcegraph-assets/blog/vs-code-onboarding-walkthrough-dec-2023-cody-autocomplete-tsx.gif\\\">\\n\\nStart writing code and Cody will complete the line (or the entire function) for you. Hit tab to accept the suggestion.\\n\\n**✨ Pro-tips for using Cody autocomplete**\\n<br>• Autocomplete uses the surrounding code and context to inform the suggestions, so if you need to guide it you can add a comment above the line you're editing.\\n<br>• You can hover over the grey suggestion to see a toolbar of alternative suggestions, as well as other options such as accepting a single word at a time.\\n<br>• You can use the \\\"Trigger Autocomplete at Cursor\\\" command to trigger a code suggestion at any time, using the default keyboard shortcut of `Option` `\\\\` on macOS and `Alt` `\\\\` on Windows & Linux.\\n\"},{\"speaker\":\"assistant\",\"text\":\"Ok.\"},{\"speaker\":\"human\",\"text\":\"Use following code snippet from file `/lib/ui/src/chat/TranscriptItem.tsx`:\\n```tsx\\n                )}\\n        </div>\\n    )\\n})\\n\\n```\"},{\"speaker\":\"assistant\",\"text\":\"Ok.\"},{\"speaker\":\"human\",\"text\":\"Use following code snippet from file `/lib/shared/src/codebase-context/messages.ts`:\\n```ts\\n    ]\\n}\\n\\n```\"},{\"speaker\":\"assistant\",\"text\":\"Ok.\"},{\"speaker\":\"human\",\"text\":\"Use following code snippet from file `/lib/ui/src/chat/inputContext/ChatInputContext.tsx`:\\n```tsx\\n    </h3>\\n)\\n\\n```\"},{\"speaker\":\"assistant\",\"text\":\"Ok.\"},{\"speaker\":\"human\",\"text\":\"Use following code snippet from file `/vscode/src/local-context/download-symf.ts`:\\n```ts\\n    }\\n}\\n\\n```\"},{\"speaker\":\"assistant\",\"text\":\"Ok.\"},{\"speaker\":\"human\",\"text\":\"Use following code snippet from file `/lib/shared/src/chat/recipes/translate.ts`:\\n```ts\\n    }\\n}\\n\\n```\"},{\"speaker\":\"assistant\",\"text\":\"Ok.\"},{\"speaker\":\"human\",\"text\":\"Use following code snippet from file `/vscode/src/completions/logger.test.ts`:\\n```ts\\n    })\\n})\\n\\n```\"},{\"speaker\":\"assistant\",\"text\":\"Ok.\"},{\"speaker\":\"human\",\"text\":\"Use following code snippet from file `/vscode/src/chat/chat-view/prompt.test.ts`:\\n```ts\\n    })\\n})\\n\\n```\"},{\"speaker\":\"assistant\",\"text\":\"Ok.\"},{\"speaker\":\"human\",\"text\":\"Use following code snippet from file `/vscode/test/fixtures/workspace/index.html`:\\n```html\\n<!DOCTYPE html>\\n<html lang=\\\"en\\\">\\n    <head>\\n        <meta charset=\\\"UTF-8\\\" />\\n        <meta http-equiv=\\\"X-UA-Compatible\\\" content=\\\"IE=edge\\\" />\\n        <meta name=\\\"viewport\\\" content=\\\"width=device-width, initial-scale=1.0\\\" />\\n        <title>Hello Cody</title>\\n    </head>\\n    <body>\\n    </body>\\n</html>\\n\\n```\"},{\"speaker\":\"assistant\",\"text\":\"Ok.\"},{\"speaker\":\"human\",\"text\":\"Use following code snippet from file `/vscode/test/e2e/fixup-decorator.test.ts`:\\n```ts\\n})\\n\\n```\"},{\"speaker\":\"assistant\",\"text\":\"Ok.\"},{\"speaker\":\"human\",\"text\":\"Use following code snippet from file `/lib/shared/src/chat/prompts/vscode-context/helpers.ts`:\\n```ts\\n}\\n\\n```\"},{\"speaker\":\"assistant\",\"text\":\"Ok.\"},{\"speaker\":\"human\",\"text\":\"Use following code snippet from file `/vscode/src/services/AuthProviderSimplified.ts`:\\n```ts\\n}\\n\\n```\"},{\"speaker\":\"assistant\",\"text\":\"Ok.\"},{\"speaker\":\"human\",\"text\":\"Use following code snippet from file `/vscode/src/main.ts`:\\n```ts\\n}\\n\\n```\"},{\"speaker\":\"assistant\",\"text\":\"Ok.\"},{\"text\":\"Hello!\",\"speaker\":\"human\"},{\"speaker\":\"assistant\"}]}"
+                    },
+                    "queryString": [],
+                    "url": "https://sourcegraph.com/.api/completions/stream"
+                },
+                "response": {
+                    "bodySize": 2669,
+                    "content": {
+                        "mimeType": "text/event-stream",
+                        "size": 2669,
+                        "text": "event: completion\ndata: {\"completion\":\" Hello\",\"stopReason\":\"\"}\n\nevent: completion\ndata: {\"completion\":\" Hello!\",\"stopReason\":\"\"}\n\nevent: completion\ndata: {\"completion\":\" Hello! I\",\"stopReason\":\"\"}\n\nevent: completion\ndata: {\"completion\":\" Hello! I'm\",\"stopReason\":\"\"}\n\nevent: completion\ndata: {\"completion\":\" Hello! I'm C\",\"stopReason\":\"\"}\n\nevent: completion\ndata: {\"completion\":\" Hello! I'm Cody\",\"stopReason\":\"\"}\n\nevent: completion\ndata: {\"completion\":\" Hello! I'm Cody,\",\"stopReason\":\"\"}\n\nevent: completion\ndata: {\"completion\":\" Hello! I'm Cody, an\",\"stopReason\":\"\"}\n\nevent: completion\ndata: {\"completion\":\" Hello! I'm Cody, an AI\",\"stopReason\":\"\"}\n\nevent: completion\ndata: {\"completion\":\" Hello! I'm Cody, an AI assistant\",\"stopReason\":\"\"}\n\nevent: completion\ndata: {\"completion\":\" Hello! I'm Cody, an AI assistant created\",\"stopReason\":\"\"}\n\nevent: completion\ndata: {\"completion\":\" Hello! I'm Cody, an AI assistant created by\",\"stopReason\":\"\"}\n\nevent: completion\ndata: {\"completion\":\" Hello! I'm Cody, an AI assistant created by An\",\"stopReason\":\"\"}\n\nevent: completion\ndata: {\"completion\":\" Hello! I'm Cody, an AI assistant created by Anthrop\",\"stopReason\":\"\"}\n\nevent: completion\ndata: {\"completion\":\" Hello! I'm Cody, an AI assistant created by Anthropic\",\"stopReason\":\"\"}\n\nevent: completion\ndata: {\"completion\":\" Hello! I'm Cody, an AI assistant created by Anthropic to\",\"stopReason\":\"\"}\n\nevent: completion\ndata: {\"completion\":\" Hello! I'm Cody, an AI assistant created by Anthropic to be\",\"stopReason\":\"\"}\n\nevent: completion\ndata: {\"completion\":\" Hello! I'm Cody, an AI assistant created by Anthropic to be helpful\",\"stopReason\":\"\"}\n\nevent: completion\ndata: {\"completion\":\" Hello! I'm Cody, an AI assistant created by Anthropic to be helpful,\",\"stopReason\":\"\"}\n\nevent: completion\ndata: {\"completion\":\" Hello! I'm Cody, an AI assistant created by Anthropic to be helpful, harmless\",\"stopReason\":\"\"}\n\nevent: completion\ndata: {\"completion\":\" Hello! I'm Cody, an AI assistant created by Anthropic to be helpful, harmless,\",\"stopReason\":\"\"}\n\nevent: completion\ndata: {\"completion\":\" Hello! I'm Cody, an AI assistant created by Anthropic to be helpful, harmless, and\",\"stopReason\":\"\"}\n\nevent: completion\ndata: {\"completion\":\" Hello! I'm Cody, an AI assistant created by Anthropic to be helpful, harmless, and honest\",\"stopReason\":\"\"}\n\nevent: completion\ndata: {\"completion\":\" Hello! I'm Cody, an AI assistant created by Anthropic to be helpful, harmless, and honest.\",\"stopReason\":\"\"}\n\nevent: completion\ndata: {\"completion\":\" Hello! I'm Cody, an AI assistant created by Anthropic to be helpful, harmless, and honest.\",\"stopReason\":\"stop_sequence\"}\n\nevent: done\ndata: {}\n\n"
+                    },
+                    "cookies": [],
+                    "headers": [
+                        {
+                            "name": "date",
+                            "value": "Fri, 05 Jan 2024 11:11:11 GMT"
+                        },
+                        {
+                            "name": "content-type",
+                            "value": "text/event-stream"
+                        },
+                        {
+                            "name": "transfer-encoding",
+                            "value": "chunked"
+                        },
+                        {
+                            "name": "connection",
+                            "value": "close"
+                        },
+                        {
+                            "name": "access-control-allow-credentials",
+                            "value": "true"
+                        },
+                        {
+                            "name": "access-control-allow-origin",
+                            "value": ""
+                        },
+                        {
+                            "name": "cache-control",
+                            "value": "no-cache"
+                        },
+                        {
+                            "name": "vary",
+                            "value": "Cookie,Accept-Encoding,Authorization,Cookie, Authorization, X-Requested-With,Cookie"
+                        },
+                        {
+                            "name": "x-content-type-options",
+                            "value": "nosniff"
+                        },
+                        {
+                            "name": "x-frame-options",
+                            "value": "DENY"
+                        },
+                        {
+                            "name": "x-xss-protection",
+                            "value": "1; mode=block"
+                        },
+                        {
+                            "name": "strict-transport-security",
+                            "value": "max-age=31536000; includeSubDomains; preload"
+                        }
+                    ],
+                    "headersSize": 1284,
+                    "httpVersion": "HTTP/1.1",
+                    "redirectURL": "",
+                    "status": 200,
+                    "statusText": "OK"
+                },
+                "startedDateTime": "Fri, 05 Jan 2024 00:00:00 GMT",
+                "time": 0,
+                "timings": {
+                    "blocked": -1,
+                    "connect": -1,
+                    "dns": -1,
+                    "receive": 0,
+                    "send": 0,
+                    "ssl": -1,
+                    "wait": 0
+                }
             }
-          ],
-          "headersSize": 1318,
-          "httpVersion": "HTTP/1.1",
-          "redirectURL": "",
-          "status": 200,
-          "statusText": "OK"
-        },
-<<<<<<< HEAD
-        "startedDateTime": "2024-01-05T13:55:53.588Z",
-        "time": 243,
-=======
-        "startedDateTime": "Fri, 05 Jan 2024 00:00:00 GMT",
-        "time": 0,
->>>>>>> b7fa84d5
-        "timings": {
-          "blocked": -1,
-          "connect": -1,
-          "dns": -1,
-          "receive": 0,
-          "send": 0,
-          "ssl": -1,
-<<<<<<< HEAD
-          "wait": 243
-=======
-          "wait": 0
->>>>>>> b7fa84d5
-        }
-      },
-      {
-        "_id": "f8951b1429c774d692bea21c67602015",
-        "_order": 0,
-        "cache": {},
-        "request": {
-          "bodySize": 189,
-          "cookies": [],
-          "headers": [
-            {
-              "_fromType": "array",
-              "name": "authorization",
-              "value": "token REDACTED"
-            },
-            {
-              "_fromType": "array",
-              "name": "content-type",
-              "value": "application/json; charset=utf-8"
-            },
-            {
-              "_fromType": "array",
-              "name": "user-agent",
-              "value": "test-client / v1"
-            },
-            {
-              "_fromType": "array",
-              "name": "accept",
-              "value": "*/*"
-            },
-            {
-              "_fromType": "array",
-              "name": "content-length",
-              "value": "189"
-            },
-            {
-              "_fromType": "array",
-              "name": "accept-encoding",
-              "value": "gzip,deflate"
-            },
-            {
-              "_fromType": "array",
-              "name": "connection",
-              "value": "close"
-            },
-            {
-              "name": "host",
-              "value": "sourcegraph.com"
-            }
-          ],
-          "headersSize": 333,
-          "httpVersion": "HTTP/1.1",
-          "method": "POST",
-          "postData": {
-            "mimeType": "application/json; charset=utf-8",
-            "params": [],
-            "text": "{\"query\":\"\\nquery Repository($name: String!) {\\n\\trepository(name: $name) {\\n                id\\n                embeddingExists\\n\\t}\\n}\",\"variables\":{\"name\":\"github.com/sourcegraph/cody\"}}"
-          },
-          "queryString": [
-            {
-              "name": "Repository",
-              "value": null
-            }
-          ],
-          "url": "https://sourcegraph.com/.api/graphql?Repository"
-        },
-        "response": {
-          "bodySize": 148,
-          "content": {
-            "encoding": "base64",
-            "mimeType": "application/json",
-            "size": 148,
-            "text": "[\"H4sIAAAAAAAAA6pWSkksSVSyqlYqSi3IL84syS+qBPEyU5SslEJzw8qTjP0KUtwtK1ND8o18Q3wr/UJ8K/0dbW2VdJRSc5NSU1Iy89JdKzKLS4qVrEqKSlNra2sBAAAA//8DAP+HlYJUAAAA\"]"
-          },
-<<<<<<< HEAD
-          "cookies": [
-            {
-              "expires": "2025-01-05T13:55:54.000Z",
-              "name": "sourcegraphDeviceId",
-              "secure": true,
-              "value": "dab8451e-6c97-4ed8-9f21-4186c62df9ac"
-            },
-            {
-              "domain": ".sourcegraph.com",
-              "expires": "2024-01-05T14:25:54.000Z",
-              "httpOnly": true,
-              "name": "__cf_bm",
-              "path": "/",
-              "sameSite": "None",
-              "secure": true,
-              "value": "W1z53cg5TeRpKy8nu0PhJS168LL562.vcfLgIexvBTg-1704462954-1-AeWLfzSnSG0rBhGfxrZD2YNcVeTNunrkQbexDW/yOPN4d77q293Dn0Ku+XCxaV7F2VjHHrftA2pPWSRNP5bhENk="
-            },
-            {
-              "domain": ".sourcegraph.com",
-              "httpOnly": true,
-              "name": "_cfuvid",
-              "path": "/",
-              "sameSite": "None",
-              "secure": true,
-              "value": "oEync.QwTiR7irh0kNn51pqNP6L0oav7pe8OLPgfv.c-1704462954143-0-604800000"
-            }
-          ],
-          "headers": [
-            {
-              "name": "date",
-              "value": "Fri, 05 Jan 2024 13:55:54 GMT"
-=======
-          "cookies": [],
-          "headers": [
-            {
-              "name": "date",
-              "value": "Fri, 05 Jan 2024 11:11:11 GMT"
->>>>>>> b7fa84d5
-            },
-            {
-              "name": "content-type",
-              "value": "application/json"
-            },
-            {
-              "name": "transfer-encoding",
-              "value": "chunked"
-            },
-            {
-              "name": "connection",
-              "value": "close"
-            },
-            {
-              "name": "access-control-allow-credentials",
-              "value": "true"
-            },
-            {
-              "name": "access-control-allow-origin",
-              "value": ""
-            },
-            {
-              "name": "cache-control",
-              "value": "no-cache, max-age=0"
-            },
-            {
-<<<<<<< HEAD
-              "_fromType": "array",
-              "name": "set-cookie",
-              "value": "sourcegraphDeviceId=dab8451e-6c97-4ed8-9f21-4186c62df9ac; Expires=Sun, 05 Jan 2025 13:55:54 GMT; Secure"
-            },
-            {
-              "_fromType": "array",
-              "name": "set-cookie",
-              "value": "__cf_bm=W1z53cg5TeRpKy8nu0PhJS168LL562.vcfLgIexvBTg-1704462954-1-AeWLfzSnSG0rBhGfxrZD2YNcVeTNunrkQbexDW/yOPN4d77q293Dn0Ku+XCxaV7F2VjHHrftA2pPWSRNP5bhENk=; path=/; expires=Fri, 05-Jan-24 14:25:54 GMT; domain=.sourcegraph.com; HttpOnly; Secure; SameSite=None"
-            },
-            {
-              "_fromType": "array",
-              "name": "set-cookie",
-              "value": "_cfuvid=oEync.QwTiR7irh0kNn51pqNP6L0oav7pe8OLPgfv.c-1704462954143-0-604800000; path=/; domain=.sourcegraph.com; HttpOnly; Secure; SameSite=None"
-            },
-            {
-=======
->>>>>>> b7fa84d5
-              "name": "vary",
-              "value": "Cookie,Accept-Encoding,Authorization,Cookie, Authorization, X-Requested-With,Cookie"
-            },
-            {
-              "name": "x-content-type-options",
-              "value": "nosniff"
-            },
-            {
-              "name": "x-frame-options",
-              "value": "DENY"
-            },
-            {
-<<<<<<< HEAD
-              "name": "x-trace",
-              "value": "8fc629486bbdc36725eabe1c288df15e"
-            },
-            {
-              "name": "x-trace-span",
-              "value": "0d6727ed478eeba0"
-            },
-            {
-              "name": "x-trace-url",
-              "value": "https://sourcegraph.com/-/debug/jaeger/trace/8fc629486bbdc36725eabe1c288df15e"
-            },
-            {
-=======
->>>>>>> b7fa84d5
-              "name": "x-xss-protection",
-              "value": "1; mode=block"
-            },
-            {
-              "name": "strict-transport-security",
-              "value": "max-age=31536000; includeSubDomains; preload"
-            },
-            {
-<<<<<<< HEAD
-              "name": "server",
-              "value": "cloudflare"
-            },
-            {
-              "name": "cf-ray",
-              "value": "840c38b6d9862eeb-LAX"
-            },
-            {
-=======
->>>>>>> b7fa84d5
-              "name": "content-encoding",
-              "value": "gzip"
-            }
-          ],
-          "headersSize": 1318,
-          "httpVersion": "HTTP/1.1",
-          "redirectURL": "",
-          "status": 200,
-          "statusText": "OK"
-        },
-<<<<<<< HEAD
-        "startedDateTime": "2024-01-05T13:55:53.976Z",
-        "time": 159,
-=======
-        "startedDateTime": "Fri, 05 Jan 2024 00:00:00 GMT",
-        "time": 0,
->>>>>>> b7fa84d5
-        "timings": {
-          "blocked": -1,
-          "connect": -1,
-          "dns": -1,
-          "receive": 0,
-          "send": 0,
-          "ssl": -1,
-<<<<<<< HEAD
-          "wait": 159
-=======
-          "wait": 0
->>>>>>> b7fa84d5
-        }
-      },
-      {
-        "_id": "c382115f0629fc6dabc67adfd72f2923",
-        "_order": 0,
-        "cache": {},
-        "request": {
-          "bodySize": 155,
-          "cookies": [],
-          "headers": [
-            {
-              "_fromType": "array",
-              "name": "authorization",
-              "value": "token REDACTED"
-            },
-            {
-              "_fromType": "array",
-              "name": "content-type",
-              "value": "application/json; charset=utf-8"
-            },
-            {
-              "_fromType": "array",
-              "name": "user-agent",
-              "value": "test-client / v1"
-            },
-            {
-              "_fromType": "array",
-              "name": "accept",
-              "value": "*/*"
-            },
-            {
-              "_fromType": "array",
-              "name": "content-length",
-              "value": "155"
-            },
-            {
-              "_fromType": "array",
-              "name": "accept-encoding",
-              "value": "gzip,deflate"
-            },
-            {
-              "_fromType": "array",
-              "name": "connection",
-              "value": "close"
-            },
-            {
-              "name": "host",
-              "value": "sourcegraph.com"
-            }
-          ],
-          "headersSize": 354,
-          "httpVersion": "HTTP/1.1",
-          "method": "POST",
-          "postData": {
-            "mimeType": "application/json; charset=utf-8",
-            "params": [],
-            "text": "{\"query\":\"\\nquery CurrentSiteCodyLlmConfiguration {\\n    site {\\n        codyLLMConfiguration {\\n            provider\\n        }\\n    }\\n}\",\"variables\":{}}"
-          },
-          "queryString": [
-            {
-              "name": "CurrentSiteCodyLlmConfiguration",
-              "value": null
-            }
-          ],
-          "url": "https://sourcegraph.com/.api/graphql?CurrentSiteCodyLlmConfiguration"
-        },
-        "response": {
-<<<<<<< HEAD
-          "bodySize": 131,
-          "content": {
-            "encoding": "base64",
-            "mimeType": "application/json",
-            "size": 131,
-            "text": "[\"H4sIAAAAAAAAA6pWSkksSVSyqlYqzixJBdHJ+SmV\",\"Pj6+zvl5aZnppUWJJZn5eSDxgqL8ssyU1CIlK6Xi/NKi5NT0osSCDKXa2tpaAAAAAP//AwAfFAXARQAAAA==\"]"
-          },
-          "cookies": [
-            {
-              "expires": "2025-01-05T13:55:54.000Z",
-              "name": "sourcegraphDeviceId",
-              "secure": true,
-              "value": "159b5f59-58f0-4b50-9c45-e865cb102def"
-            },
-            {
-              "domain": ".sourcegraph.com",
-              "expires": "2024-01-05T14:25:54.000Z",
-              "httpOnly": true,
-              "name": "__cf_bm",
-              "path": "/",
-              "sameSite": "None",
-              "secure": true,
-              "value": "e_gnpajdonxHL2XUNveIvnqo_l92PBbGJq4j8srpyw4-1704462954-1-AXgxlBe/07d01t8bY8WYtFs6/iOJ9xvvS5mHKdVkj3tcBoz15mUqmHBpYc39NP1szA0ZvSMD1xSdgCDq8lS2pCo="
-            },
-            {
-              "domain": ".sourcegraph.com",
-              "httpOnly": true,
-              "name": "_cfuvid",
-              "path": "/",
-              "sameSite": "None",
-              "secure": true,
-              "value": "tF1.sS0tpjiRqy7NGiFeZJcXMhNpaHJuwHIy5bKrth0-1704462954299-0-604800000"
-            }
-          ],
-          "headers": [
-            {
-              "name": "date",
-              "value": "Fri, 05 Jan 2024 13:55:54 GMT"
-=======
-          "bodySize": 222,
-          "content": {
-            "encoding": "base64",
-            "mimeType": "application/json",
-            "size": 222,
-            "text": "[\"H4sIAAAAAAAAA4zOsQqDMBDG8Xe5WW10a1ZXs/UF\",\"jiTW0PROzAktkncvulgylE4HH39+3AYOBUFvkIL4/Vp272EwPdMY7uuCEpiOfUIx7HwEDUgyLTwHe7ERV+frrlFQnYnB140fnhLotlNKVTBikv6XECgJktQtFPGXdT0oy885+v2tv7AiL7icc/4AAAD//w==\",\"AwCpmMLNBAEAAA==\"]"
-          },
-          "cookies": [],
-          "headers": [
-            {
-              "name": "date",
-              "value": "Fri, 05 Jan 2024 11:11:11 GMT"
->>>>>>> b7fa84d5
-            },
-            {
-              "name": "content-type",
-              "value": "application/json"
-            },
-            {
-              "name": "transfer-encoding",
-              "value": "chunked"
-            },
-            {
-              "name": "connection",
-              "value": "close"
-            },
-            {
-              "name": "access-control-allow-credentials",
-              "value": "true"
-            },
-            {
-              "name": "access-control-allow-origin",
-              "value": ""
-            },
-            {
-              "name": "cache-control",
-              "value": "no-cache, max-age=0"
-            },
-            {
-<<<<<<< HEAD
-              "_fromType": "array",
-              "name": "set-cookie",
-              "value": "sourcegraphDeviceId=159b5f59-58f0-4b50-9c45-e865cb102def; Expires=Sun, 05 Jan 2025 13:55:54 GMT; Secure"
-            },
-            {
-              "_fromType": "array",
-              "name": "set-cookie",
-              "value": "__cf_bm=e_gnpajdonxHL2XUNveIvnqo_l92PBbGJq4j8srpyw4-1704462954-1-AXgxlBe/07d01t8bY8WYtFs6/iOJ9xvvS5mHKdVkj3tcBoz15mUqmHBpYc39NP1szA0ZvSMD1xSdgCDq8lS2pCo=; path=/; expires=Fri, 05-Jan-24 14:25:54 GMT; domain=.sourcegraph.com; HttpOnly; Secure; SameSite=None"
-            },
-            {
-              "_fromType": "array",
-              "name": "set-cookie",
-              "value": "_cfuvid=tF1.sS0tpjiRqy7NGiFeZJcXMhNpaHJuwHIy5bKrth0-1704462954299-0-604800000; path=/; domain=.sourcegraph.com; HttpOnly; Secure; SameSite=None"
-            },
-            {
-=======
->>>>>>> b7fa84d5
-              "name": "vary",
-              "value": "Cookie,Accept-Encoding,Authorization,Cookie, Authorization, X-Requested-With,Cookie"
-            },
-            {
-              "name": "x-content-type-options",
-              "value": "nosniff"
-            },
-            {
-              "name": "x-frame-options",
-              "value": "DENY"
-            },
-            {
-<<<<<<< HEAD
-              "name": "x-trace",
-              "value": "3586059f14cdf138c63ea6f8f703c07f"
-            },
-            {
-              "name": "x-trace-span",
-              "value": "f045d9db2ba6cf56"
-            },
-            {
-              "name": "x-trace-url",
-              "value": "https://sourcegraph.com/-/debug/jaeger/trace/3586059f14cdf138c63ea6f8f703c07f"
-            },
-            {
-=======
->>>>>>> b7fa84d5
-              "name": "x-xss-protection",
-              "value": "1; mode=block"
-            },
-            {
-              "name": "strict-transport-security",
-              "value": "max-age=31536000; includeSubDomains; preload"
-            },
-            {
-<<<<<<< HEAD
-              "name": "server",
-              "value": "cloudflare"
-            },
-            {
-              "name": "cf-ray",
-              "value": "840c38b7ec86dbbe-LAX"
-            },
-            {
-=======
->>>>>>> b7fa84d5
-              "name": "content-encoding",
-              "value": "gzip"
-            }
-          ],
-          "headersSize": 1318,
-          "httpVersion": "HTTP/1.1",
-          "redirectURL": "",
-          "status": 200,
-          "statusText": "OK"
-        },
-<<<<<<< HEAD
-        "startedDateTime": "2024-01-05T13:55:54.152Z",
-        "time": 132,
-=======
-        "startedDateTime": "Fri, 05 Jan 2024 00:00:00 GMT",
-        "time": 0,
->>>>>>> b7fa84d5
-        "timings": {
-          "blocked": -1,
-          "connect": -1,
-          "dns": -1,
-          "receive": 0,
-          "send": 0,
-          "ssl": -1,
-<<<<<<< HEAD
-          "wait": 132
-        }
-      },
-      {
-        "_id": "26f7093bcc1d125e7768f46a33e590e8",
-        "_order": 0,
-        "cache": {},
-        "request": {
-          "bodySize": 318,
-=======
-          "wait": 0
-        }
-      },
-      {
-        "_id": "c382115f0629fc6dabc67adfd72f2923",
-        "_order": 0,
-        "cache": {},
-        "request": {
-          "bodySize": 155,
->>>>>>> b7fa84d5
-          "cookies": [],
-          "headers": [
-            {
-              "_fromType": "array",
-              "name": "authorization",
-              "value": "token REDACTED"
-            },
-            {
-              "_fromType": "array",
-              "name": "content-type",
-              "value": "application/json; charset=utf-8"
-            },
-            {
-              "_fromType": "array",
-              "name": "user-agent",
-              "value": "test-client / v1"
-            },
-            {
-              "_fromType": "array",
-              "name": "accept",
-              "value": "*/*"
-            },
-            {
-              "_fromType": "array",
-              "name": "content-length",
-<<<<<<< HEAD
-              "value": "318"
-=======
-              "value": "155"
->>>>>>> b7fa84d5
-            },
-            {
-              "_fromType": "array",
-              "name": "accept-encoding",
-              "value": "gzip,deflate"
-            },
-            {
-              "_fromType": "array",
-              "name": "connection",
-              "value": "close"
-            },
-            {
-              "name": "host",
-              "value": "sourcegraph.com"
-            }
-          ],
-<<<<<<< HEAD
-          "headersSize": 337,
-=======
-          "headersSize": 354,
->>>>>>> b7fa84d5
-          "httpVersion": "HTTP/1.1",
-          "method": "POST",
-          "postData": {
-            "mimeType": "application/json; charset=utf-8",
-            "params": [],
-<<<<<<< HEAD
-            "text": "{\"query\":\"\\nquery CurrentSiteCodyLlmConfiguration {\\n    site {\\n        codyLLMConfiguration {\\n            chatModel\\n            chatModelMaxTokens\\n            fastChatModel\\n            fastChatModelMaxTokens\\n            completionModel\\n            completionModelMaxTokens\\n        }\\n    }\\n}\",\"variables\":{}}"
-=======
-            "text": "{\"query\":\"\\nquery CurrentSiteCodyLlmConfiguration {\\n    site {\\n        codyLLMConfiguration {\\n            provider\\n        }\\n    }\\n}\",\"variables\":{}}"
->>>>>>> b7fa84d5
-          },
-          "queryString": [
-            {
-              "name": "CurrentSiteCodyLlmConfiguration",
-              "value": null
-            }
-          ],
-          "url": "https://sourcegraph.com/.api/graphql?CurrentSiteCodyLlmConfiguration"
-        },
-        "response": {
-          "bodySize": 128,
-          "content": {
-            "encoding": "base64",
-            "mimeType": "application/json",
-<<<<<<< HEAD
-            "size": 212,
-            "text": "[\"H4sIAAAAAAAAA4zOsQqDMBDG8Xe5WW10a1ZXs/UFjiTW0PROzAktkncvulgylE4HH39+3AYOBUFvkIL4/Vp272EwPdMY7uuCEpiOfUIx7HwEDUgyLTwHe7ERV+frrlFQnYnB140fnhLotlNKVTBikv6XECgJktQtFPGXdT0oy885+v2tv7AiL7icc/4AAAD//wMAqZjCzQQBAAA=\"]"
-          },
-          "cookies": [
-            {
-              "expires": "2025-01-05T13:55:54.000Z",
-              "name": "sourcegraphDeviceId",
-              "secure": true,
-              "value": "9be63e26-91ab-4faa-a40d-8ec8a8ff4dcc"
-            },
-            {
-              "domain": ".sourcegraph.com",
-              "expires": "2024-01-05T14:25:54.000Z",
-              "httpOnly": true,
-              "name": "__cf_bm",
-              "path": "/",
-              "sameSite": "None",
-              "secure": true,
-              "value": "LvwpsKRx1sdcrOIXfsDI0nl.gXtfm8sDtNRaF7f3jnw-1704462954-1-AfvuLUIrRqC9No2Qql9MCO1tfUW8wwGK7qumgL3OymiCi3ONKACpAy1U6yf/ygvNtds77yjS5bYv+B4qrwDu/Hs="
-            },
-            {
-              "domain": ".sourcegraph.com",
-              "httpOnly": true,
-              "name": "_cfuvid",
-              "path": "/",
-              "sameSite": "None",
-              "secure": true,
-              "value": "JSsv3q55jcWg86tTiIR33h2wi8vpn2MiUQzFAqLm10I-1704462954332-0-604800000"
-            }
-          ],
-          "headers": [
-            {
-              "name": "date",
-              "value": "Fri, 05 Jan 2024 13:55:54 GMT"
-=======
-            "size": 128,
-            "text": "[\"H4sIAAAAAAAAA6pWSkksSVSyqlYqzixJBdHJ+SmVPj6+zvl5aZnppUWJJZn5eSDxgqL8ssyU1CIlK6Xi/NKi5NT0osSCDKXa2tpaAAAAAP//AwAfFAXARQAAAA==\"]"
-          },
-          "cookies": [],
-          "headers": [
-            {
-              "name": "date",
-              "value": "Fri, 05 Jan 2024 11:11:11 GMT"
->>>>>>> b7fa84d5
-            },
-            {
-              "name": "content-type",
-              "value": "application/json"
-            },
-            {
-              "name": "transfer-encoding",
-              "value": "chunked"
-            },
-            {
-              "name": "connection",
-              "value": "close"
-            },
-            {
-              "name": "access-control-allow-credentials",
-              "value": "true"
-            },
-            {
-              "name": "access-control-allow-origin",
-              "value": ""
-            },
-            {
-              "name": "cache-control",
-              "value": "no-cache, max-age=0"
-            },
-            {
-<<<<<<< HEAD
-              "_fromType": "array",
-              "name": "set-cookie",
-              "value": "sourcegraphDeviceId=9be63e26-91ab-4faa-a40d-8ec8a8ff4dcc; Expires=Sun, 05 Jan 2025 13:55:54 GMT; Secure"
-            },
-            {
-              "_fromType": "array",
-              "name": "set-cookie",
-              "value": "__cf_bm=LvwpsKRx1sdcrOIXfsDI0nl.gXtfm8sDtNRaF7f3jnw-1704462954-1-AfvuLUIrRqC9No2Qql9MCO1tfUW8wwGK7qumgL3OymiCi3ONKACpAy1U6yf/ygvNtds77yjS5bYv+B4qrwDu/Hs=; path=/; expires=Fri, 05-Jan-24 14:25:54 GMT; domain=.sourcegraph.com; HttpOnly; Secure; SameSite=None"
-            },
-            {
-              "_fromType": "array",
-              "name": "set-cookie",
-              "value": "_cfuvid=JSsv3q55jcWg86tTiIR33h2wi8vpn2MiUQzFAqLm10I-1704462954332-0-604800000; path=/; domain=.sourcegraph.com; HttpOnly; Secure; SameSite=None"
-            },
-            {
-=======
->>>>>>> b7fa84d5
-              "name": "vary",
-              "value": "Cookie,Accept-Encoding,Authorization,Cookie, Authorization, X-Requested-With,Cookie"
-            },
-            {
-              "name": "x-content-type-options",
-              "value": "nosniff"
-            },
-            {
-              "name": "x-frame-options",
-              "value": "DENY"
-            },
-            {
-<<<<<<< HEAD
-              "name": "x-trace",
-              "value": "894bd93488b7bf2b9da9e8f12ffa232a"
-            },
-            {
-              "name": "x-trace-span",
-              "value": "55004fc58f8219df"
-            },
-            {
-              "name": "x-trace-url",
-              "value": "https://sourcegraph.com/-/debug/jaeger/trace/894bd93488b7bf2b9da9e8f12ffa232a"
-            },
-            {
-=======
->>>>>>> b7fa84d5
-              "name": "x-xss-protection",
-              "value": "1; mode=block"
-            },
-            {
-              "name": "strict-transport-security",
-              "value": "max-age=31536000; includeSubDomains; preload"
-            },
-            {
-<<<<<<< HEAD
-              "name": "server",
-              "value": "cloudflare"
-            },
-            {
-              "name": "cf-ray",
-              "value": "840c38b7e99f2b7f-LAX"
-            },
-            {
-=======
->>>>>>> b7fa84d5
-              "name": "content-encoding",
-              "value": "gzip"
-            }
-          ],
-          "headersSize": 1318,
-          "httpVersion": "HTTP/1.1",
-          "redirectURL": "",
-          "status": 200,
-          "statusText": "OK"
-        },
-<<<<<<< HEAD
-        "startedDateTime": "2024-01-05T13:55:54.150Z",
-        "time": 176,
-=======
-        "startedDateTime": "Fri, 05 Jan 2024 00:00:00 GMT",
-        "time": 0,
->>>>>>> b7fa84d5
-        "timings": {
-          "blocked": -1,
-          "connect": -1,
-          "dns": -1,
-          "receive": 0,
-          "send": 0,
-          "ssl": -1,
-<<<<<<< HEAD
-          "wait": 176
-=======
-          "wait": 0
->>>>>>> b7fa84d5
-        }
-      },
-      {
-        "_id": "d0677a3181c3b4ee74acabaadc1dc934",
-        "_order": 0,
-        "cache": {},
-        "request": {
-          "bodySize": 164,
-          "cookies": [],
-          "headers": [
-            {
-              "_fromType": "array",
-              "name": "authorization",
-              "value": "token REDACTED"
-            },
-            {
-              "_fromType": "array",
-              "name": "content-type",
-              "value": "application/json; charset=utf-8"
-            },
-            {
-              "_fromType": "array",
-              "name": "user-agent",
-              "value": "test-client / v1"
-            },
-            {
-              "_fromType": "array",
-              "name": "accept",
-              "value": "*/*"
-            },
-            {
-              "_fromType": "array",
-              "name": "content-length",
-              "value": "164"
-            },
-            {
-              "_fromType": "array",
-              "name": "accept-encoding",
-              "value": "gzip,deflate"
-            },
-            {
-              "_fromType": "array",
-              "name": "connection",
-              "value": "close"
-            },
-            {
-              "name": "host",
-              "value": "sourcegraph.com"
-            }
-          ],
-<<<<<<< HEAD
-          "headersSize": 324,
-=======
-          "headersSize": 341,
->>>>>>> b7fa84d5
-          "httpVersion": "HTTP/1.1",
-          "method": "POST",
-          "postData": {
-            "mimeType": "application/json; charset=utf-8",
-            "params": [],
-            "text": "{\"query\":\"\\nquery SiteIdentification {\\n\\tsite {\\n\\t\\tsiteID\\n\\t\\tproductSubscription {\\n\\t\\t\\tlicense {\\n\\t\\t\\t\\thashedKey\\n\\t\\t\\t}\\n\\t\\t}\\n\\t}\\n}\",\"variables\":{}}"
-          },
-          "queryString": [
-            {
-              "name": "SiteIdentification",
-              "value": null
-            }
-          ],
-          "url": "https://sourcegraph.com/.api/graphql?SiteIdentification"
-        },
-        "response": {
-          "bodySize": 212,
-          "content": {
-            "encoding": "base64",
-            "mimeType": "application/json",
-            "size": 212,
-            "text": "[\"H4sIAAAAAAAAAzTLsQ6CMBCA4Xe52aGFcrbMLoaRwfnuekgTA6QtgyG+u8HEf/mn74BIlaA/oKSq/99v0MO47ln0mWmbH8pwgS2vcZc67lwkp62mdTnBK4ku5WdnKrPGQd/QA0cfsONGdWoJLTs1HborOWNNgwZRvLcWxXfBkRFr2ASZuPUc1CIG+Jx9AQAA//8DAGHOuFqgAAAA\"]"
-          },
-<<<<<<< HEAD
-          "cookies": [
-            {
-              "expires": "2025-01-05T13:55:54.000Z",
-              "name": "sourcegraphDeviceId",
-              "secure": true,
-              "value": "28b920c1-b206-455f-90c9-25808bce9f00"
-            },
-            {
-              "domain": ".sourcegraph.com",
-              "expires": "2024-01-05T14:25:54.000Z",
-              "httpOnly": true,
-              "name": "__cf_bm",
-              "path": "/",
-              "sameSite": "None",
-              "secure": true,
-              "value": "7LOMrdtejc3KtEWo.LFAKQfVy58kI2QNxElluXaw3Tw-1704462954-1-Af0ZgySzppWK0PWXIZ5JHItYh3zz+mKRgBDcseAqg4U3vor2AdyAfY9Y8xTLjOLf+/3TfzwTStfdNzL8xg7bZYM="
-            },
-            {
-              "domain": ".sourcegraph.com",
-              "httpOnly": true,
-              "name": "_cfuvid",
-              "path": "/",
-              "sameSite": "None",
-              "secure": true,
-              "value": "RPMaPO7Ujk_1mkjSK81CRj47YN247yyXzHJSUmTc5OY-1704462954334-0-604800000"
-            }
-          ],
-          "headers": [
-            {
-              "name": "date",
-              "value": "Fri, 05 Jan 2024 13:55:54 GMT"
-=======
-          "cookies": [],
-          "headers": [
-            {
-              "name": "date",
-              "value": "Fri, 05 Jan 2024 11:11:11 GMT"
->>>>>>> b7fa84d5
-            },
-            {
-              "name": "content-type",
-              "value": "application/json"
-            },
-            {
-              "name": "transfer-encoding",
-              "value": "chunked"
-            },
-            {
-              "name": "connection",
-              "value": "close"
-            },
-            {
-              "name": "access-control-allow-credentials",
-              "value": "true"
-            },
-            {
-              "name": "access-control-allow-origin",
-              "value": ""
-            },
-            {
-              "name": "cache-control",
-              "value": "no-cache, max-age=0"
-            },
-            {
-<<<<<<< HEAD
-              "_fromType": "array",
-              "name": "set-cookie",
-              "value": "sourcegraphDeviceId=28b920c1-b206-455f-90c9-25808bce9f00; Expires=Sun, 05 Jan 2025 13:55:54 GMT; Secure"
-            },
-            {
-              "_fromType": "array",
-              "name": "set-cookie",
-              "value": "__cf_bm=7LOMrdtejc3KtEWo.LFAKQfVy58kI2QNxElluXaw3Tw-1704462954-1-Af0ZgySzppWK0PWXIZ5JHItYh3zz+mKRgBDcseAqg4U3vor2AdyAfY9Y8xTLjOLf+/3TfzwTStfdNzL8xg7bZYM=; path=/; expires=Fri, 05-Jan-24 14:25:54 GMT; domain=.sourcegraph.com; HttpOnly; Secure; SameSite=None"
-            },
-            {
-              "_fromType": "array",
-              "name": "set-cookie",
-              "value": "_cfuvid=RPMaPO7Ujk_1mkjSK81CRj47YN247yyXzHJSUmTc5OY-1704462954334-0-604800000; path=/; domain=.sourcegraph.com; HttpOnly; Secure; SameSite=None"
-            },
-            {
-=======
->>>>>>> b7fa84d5
-              "name": "vary",
-              "value": "Cookie,Accept-Encoding,Authorization,Cookie, Authorization, X-Requested-With,Cookie"
-            },
-            {
-              "name": "x-content-type-options",
-              "value": "nosniff"
-            },
-            {
-              "name": "x-frame-options",
-              "value": "DENY"
-            },
-            {
-<<<<<<< HEAD
-              "name": "x-trace",
-              "value": "ab7d9a8c4e3a5568e9cab651eae33371"
-            },
-            {
-              "name": "x-trace-span",
-              "value": "c4cb25c6d42cbe00"
-            },
-            {
-              "name": "x-trace-url",
-              "value": "https://sourcegraph.com/-/debug/jaeger/trace/ab7d9a8c4e3a5568e9cab651eae33371"
-            },
-            {
-=======
->>>>>>> b7fa84d5
-              "name": "x-xss-protection",
-              "value": "1; mode=block"
-            },
-            {
-              "name": "strict-transport-security",
-              "value": "max-age=31536000; includeSubDomains; preload"
-            },
-            {
-<<<<<<< HEAD
-              "name": "server",
-              "value": "cloudflare"
-            },
-            {
-              "name": "cf-ray",
-              "value": "840c38b7e9632f7c-LAX"
-            },
-            {
-=======
->>>>>>> b7fa84d5
-              "name": "content-encoding",
-              "value": "gzip"
-            }
-          ],
-          "headersSize": 1318,
-          "httpVersion": "HTTP/1.1",
-          "redirectURL": "",
-          "status": 200,
-          "statusText": "OK"
-        },
-<<<<<<< HEAD
-        "startedDateTime": "2024-01-05T13:55:54.147Z",
-        "time": 179,
-=======
-        "startedDateTime": "Fri, 05 Jan 2024 00:00:00 GMT",
-        "time": 0,
->>>>>>> b7fa84d5
-        "timings": {
-          "blocked": -1,
-          "connect": -1,
-          "dns": -1,
-          "receive": 0,
-          "send": 0,
-          "ssl": -1,
-<<<<<<< HEAD
-          "wait": 179
-=======
-          "wait": 0
->>>>>>> b7fa84d5
-        }
-      },
-      {
-        "_id": "bc9d710017cb613b863131822d75d5c7",
-        "_order": 0,
-        "cache": {},
-        "request": {
-          "bodySize": 233,
-          "cookies": [],
-          "headers": [
-            {
-              "_fromType": "array",
-              "name": "authorization",
-              "value": "token REDACTED"
-            },
-            {
-              "_fromType": "array",
-              "name": "content-type",
-              "value": "application/json; charset=utf-8"
-            },
-            {
-              "_fromType": "array",
-              "name": "user-agent",
-              "value": "test-client / v1"
-            },
-            {
-              "_fromType": "array",
-              "name": "accept",
-              "value": "*/*"
-            },
-            {
-              "_fromType": "array",
-              "name": "content-length",
-              "value": "233"
-            },
-            {
-              "_fromType": "array",
-              "name": "accept-encoding",
-              "value": "gzip,deflate"
-            },
-            {
-              "_fromType": "array",
-              "name": "connection",
-              "value": "close"
-            },
-            {
-              "name": "host",
-              "value": "sourcegraph.com"
-            }
-          ],
-          "headersSize": 334,
-          "httpVersion": "HTTP/1.1",
-          "method": "POST",
-          "postData": {
-            "mimeType": "application/json; charset=utf-8",
-            "params": [],
-            "text": "{\"query\":\"\\nquery CurrentUser {\\n    currentUser {\\n        id\\n        hasVerifiedEmail\\n        displayName\\n        avatarURL\\n        codyProEnabled\\n        primaryEmail {\\n            email\\n        }\\n    }\\n}\",\"variables\":{}}"
-          },
-          "queryString": [
-            {
-              "name": "CurrentUser",
-              "value": null
-            }
-          ],
-          "url": "https://sourcegraph.com/.api/graphql?CurrentUser"
-        },
-        "response": {
-<<<<<<< HEAD
-          "bodySize": 294,
-          "content": {
-            "encoding": "base64",
-            "mimeType": "application/json",
-            "size": 294,
-            "text": "[\"H4sIAAAAAAAAAzSOTWvDMBBE/8ucTdyknwhMmkJu\",\"xS2hCbmupa2tYltmtQoxxv+9hCS3mXeYNxMcKcFMsEmEe91Hlkv1DgaHY9navzB+/Wweyk1RIEND8cDifz27bUe+hVFJnMH5OLQ0ltQxDD6YkYFOpCT73ScMGtUhmjy/sriovTapSpHFhl6514UNXZ7yl7fnx9Vy+bo+FU/IYIMbvyVse6padnfZIL4jGW8HJvA1oGJS8ef3GJJYroWG5jKLeZ7nfwAAAP//\",\"AwCxk4lW6gAAAA==\"]"
-          },
-          "cookies": [
-            {
-              "expires": "2025-01-05T13:55:54.000Z",
-              "name": "sourcegraphDeviceId",
-              "secure": true,
-              "value": "a9b29220-b0b1-4b58-9a0a-6869b4c0e6e4"
-            },
-            {
-              "domain": ".sourcegraph.com",
-              "expires": "2024-01-05T14:25:54.000Z",
-              "httpOnly": true,
-              "name": "__cf_bm",
-              "path": "/",
-              "sameSite": "None",
-              "secure": true,
-              "value": "UlQ61TFvYhQir._VwqVmaOE.TQDk6LCN.Ck71u64WUY-1704462954-1-AV5vwGar74oyFdiv3Bq0G6t5DelHIyoNbPuvz5etBuUn/Fl6smMONQR02JU0EZY7Qxg/kdqgVGOA9Q7euE6n3h8="
-            },
-            {
-              "domain": ".sourcegraph.com",
-              "httpOnly": true,
-              "name": "_cfuvid",
-              "path": "/",
-              "sameSite": "None",
-              "secure": true,
-              "value": "Wu3RPAxgSYO4FKVOfEfdJPLVE9jsop9SI4iIYRpvhq8-1704462954524-0-604800000"
-            }
-          ],
-          "headers": [
-            {
-              "name": "date",
-              "value": "Fri, 05 Jan 2024 13:55:54 GMT"
-=======
-          "bodySize": 288,
-          "content": {
-            "encoding": "base64",
-            "mimeType": "application/json",
-            "size": 288,
-            "text": "[\"H4sIAAAAAAAAAzSOQUvDQBSE/4rMOTStCMpC0UNz0ypii9fX7KtZSXaXt2+L25D/LiF6m5nD980IS0owI9oswl4PiWWuzsLg+Lnv2+/w83Jtrq+7ZosKHaUjizs7ts1ArodRyVzBuhR7KnsaGAY78r7cfOQY2RdUoAspyeH9GQadakymrpctrb6cdvmUE0sbvLLXVRuGOteb9f3DenP7eNneoUIbbHmT0Hg69Wz/rVHcQFL+nozgJcDO/idd/DMP0zRNvwAAAP//AwB6VIJ87QAAAA==\"]"
-          },
-          "cookies": [],
-          "headers": [
-            {
-              "name": "date",
-              "value": "Fri, 05 Jan 2024 11:11:11 GMT"
->>>>>>> b7fa84d5
-            },
-            {
-              "name": "content-type",
-              "value": "application/json"
-            },
-            {
-              "name": "transfer-encoding",
-              "value": "chunked"
-            },
-            {
-              "name": "connection",
-              "value": "close"
-            },
-            {
-              "name": "access-control-allow-credentials",
-              "value": "true"
-            },
-            {
-              "name": "access-control-allow-origin",
-              "value": ""
-            },
-            {
-              "name": "cache-control",
-              "value": "no-cache, max-age=0"
-            },
-            {
-<<<<<<< HEAD
-              "_fromType": "array",
-              "name": "set-cookie",
-              "value": "sourcegraphDeviceId=a9b29220-b0b1-4b58-9a0a-6869b4c0e6e4; Expires=Sun, 05 Jan 2025 13:55:54 GMT; Secure"
-            },
-            {
-              "_fromType": "array",
-              "name": "set-cookie",
-              "value": "__cf_bm=UlQ61TFvYhQir._VwqVmaOE.TQDk6LCN.Ck71u64WUY-1704462954-1-AV5vwGar74oyFdiv3Bq0G6t5DelHIyoNbPuvz5etBuUn/Fl6smMONQR02JU0EZY7Qxg/kdqgVGOA9Q7euE6n3h8=; path=/; expires=Fri, 05-Jan-24 14:25:54 GMT; domain=.sourcegraph.com; HttpOnly; Secure; SameSite=None"
-            },
-            {
-              "_fromType": "array",
-              "name": "set-cookie",
-              "value": "_cfuvid=Wu3RPAxgSYO4FKVOfEfdJPLVE9jsop9SI4iIYRpvhq8-1704462954524-0-604800000; path=/; domain=.sourcegraph.com; HttpOnly; Secure; SameSite=None"
-            },
-            {
-=======
->>>>>>> b7fa84d5
-              "name": "vary",
-              "value": "Cookie,Accept-Encoding,Authorization,Cookie, Authorization, X-Requested-With,Cookie"
-            },
-            {
-              "name": "x-content-type-options",
-              "value": "nosniff"
-            },
-            {
-              "name": "x-frame-options",
-              "value": "DENY"
-            },
-            {
-<<<<<<< HEAD
-              "name": "x-trace",
-              "value": "343912041ec3d8f56ff8491cba272132"
-            },
-            {
-              "name": "x-trace-span",
-              "value": "84bf96e6f94ce35f"
-            },
-            {
-              "name": "x-trace-url",
-              "value": "https://sourcegraph.com/-/debug/jaeger/trace/343912041ec3d8f56ff8491cba272132"
-            },
-            {
-=======
->>>>>>> b7fa84d5
-              "name": "x-xss-protection",
-              "value": "1; mode=block"
-            },
-            {
-              "name": "strict-transport-security",
-              "value": "max-age=31536000; includeSubDomains; preload"
-            },
-            {
-<<<<<<< HEAD
-              "name": "server",
-              "value": "cloudflare"
-            },
-            {
-              "name": "cf-ray",
-              "value": "840c38b8fe462b90-LAX"
-            },
-            {
-=======
->>>>>>> b7fa84d5
-              "name": "content-encoding",
-              "value": "gzip"
-            }
-          ],
-          "headersSize": 1318,
-          "httpVersion": "HTTP/1.1",
-          "redirectURL": "",
-          "status": 200,
-          "statusText": "OK"
-        },
-<<<<<<< HEAD
-        "startedDateTime": "2024-01-05T13:55:54.329Z",
-        "time": 182,
-=======
-        "startedDateTime": "Fri, 05 Jan 2024 00:00:00 GMT",
-        "time": 0,
->>>>>>> b7fa84d5
-        "timings": {
-          "blocked": -1,
-          "connect": -1,
-          "dns": -1,
-          "receive": 0,
-          "send": 0,
-          "ssl": -1,
-<<<<<<< HEAD
-          "wait": 182
-=======
-          "wait": 0
->>>>>>> b7fa84d5
-        }
-      },
-      {
-        "_id": "72193840b9935c6cf7c7a9606eac4c6e",
-        "_order": 0,
-        "cache": {},
-        "request": {
-          "bodySize": 144,
-          "cookies": [],
-          "headers": [
-            {
-              "_fromType": "array",
-              "name": "authorization",
-              "value": "token REDACTED"
-            },
-            {
-              "_fromType": "array",
-              "name": "content-type",
-              "value": "application/json; charset=utf-8"
-            },
-            {
-              "_fromType": "array",
-              "name": "user-agent",
-              "value": "test-client / v1"
-            },
-            {
-              "_fromType": "array",
-              "name": "accept",
-              "value": "*/*"
-            },
-            {
-              "_fromType": "array",
-              "name": "content-length",
-              "value": "144"
-            },
-            {
-              "_fromType": "array",
-              "name": "accept-encoding",
-              "value": "gzip,deflate"
-            },
-            {
-              "_fromType": "array",
-              "name": "connection",
-              "value": "close"
-            },
-            {
-              "name": "host",
-              "value": "sourcegraph.com"
-            }
-          ],
-          "headersSize": 333,
-          "httpVersion": "HTTP/1.1",
-          "method": "POST",
-          "postData": {
-            "mimeType": "application/json; charset=utf-8",
-            "params": [],
-            "text": "{\"query\":\"\\nquery Repository($name: String!) {\\n\\trepository(name: $name) {\\n\\t\\tid\\n\\t}\\n}\",\"variables\":{\"name\":\"github.com/sourcegraph/cody\"}}"
-          },
-          "queryString": [
-            {
-              "name": "Repository",
-              "value": null
-            }
-          ],
-          "url": "https://sourcegraph.com/.api/graphql?Repository"
-        },
-        "response": {
-          "bodySize": 123,
-          "content": {
-            "encoding": "base64",
-            "mimeType": "application/json",
-            "size": 123,
-            "text": "[\"H4sIAAAAAAAAA6pWSkksSVSyqlYqSi3IL84syS+q\",\"BPEyU5SslEJzw8qTjP0KUtwtK1ND8o18Q3wr/UJ8K/0dbW2VamtrAQAAAP//AwDHAhygPQAAAA==\"]"
-          },
-<<<<<<< HEAD
-          "cookies": [
-            {
-              "expires": "2025-01-05T13:55:54.000Z",
-              "name": "sourcegraphDeviceId",
-              "secure": true,
-              "value": "eb55ef7a-b713-46db-9492-27c90be86160"
-            },
-            {
-              "domain": ".sourcegraph.com",
-              "expires": "2024-01-05T14:25:54.000Z",
-              "httpOnly": true,
-              "name": "__cf_bm",
-              "path": "/",
-              "sameSite": "None",
-              "secure": true,
-              "value": "DZveWKqrwXSmnHROQgJjVC3.nYqA0D4izTe5V4CLx9o-1704462954-1-ASxCJieVhcAR0Ok5qomceBqautK3AbobsUbc/hmWsfVDt3OUiCNV03rQIYS6DLE0H0ALY2LMpMhvPb1O5lQGtXo="
-            },
-            {
-              "domain": ".sourcegraph.com",
-              "httpOnly": true,
-              "name": "_cfuvid",
-              "path": "/",
-              "sameSite": "None",
-              "secure": true,
-              "value": "MzAcLUEwiUFgLUiNjvgsE5LfbNeQHRcTBrPoWMw7_pA-1704462954669-0-604800000"
-            }
-          ],
-          "headers": [
-            {
-              "name": "date",
-              "value": "Fri, 05 Jan 2024 13:55:54 GMT"
-=======
-          "cookies": [],
-          "headers": [
-            {
-              "name": "date",
-              "value": "Fri, 05 Jan 2024 11:11:11 GMT"
->>>>>>> b7fa84d5
-            },
-            {
-              "name": "content-type",
-              "value": "application/json"
-            },
-            {
-              "name": "transfer-encoding",
-              "value": "chunked"
-            },
-            {
-              "name": "connection",
-              "value": "close"
-            },
-            {
-              "name": "access-control-allow-credentials",
-              "value": "true"
-            },
-            {
-              "name": "access-control-allow-origin",
-              "value": ""
-            },
-            {
-              "name": "cache-control",
-              "value": "no-cache, max-age=0"
-            },
-            {
-<<<<<<< HEAD
-              "_fromType": "array",
-              "name": "set-cookie",
-              "value": "sourcegraphDeviceId=eb55ef7a-b713-46db-9492-27c90be86160; Expires=Sun, 05 Jan 2025 13:55:54 GMT; Secure"
-            },
-            {
-              "_fromType": "array",
-              "name": "set-cookie",
-              "value": "__cf_bm=DZveWKqrwXSmnHROQgJjVC3.nYqA0D4izTe5V4CLx9o-1704462954-1-ASxCJieVhcAR0Ok5qomceBqautK3AbobsUbc/hmWsfVDt3OUiCNV03rQIYS6DLE0H0ALY2LMpMhvPb1O5lQGtXo=; path=/; expires=Fri, 05-Jan-24 14:25:54 GMT; domain=.sourcegraph.com; HttpOnly; Secure; SameSite=None"
-            },
-            {
-              "_fromType": "array",
-              "name": "set-cookie",
-              "value": "_cfuvid=MzAcLUEwiUFgLUiNjvgsE5LfbNeQHRcTBrPoWMw7_pA-1704462954669-0-604800000; path=/; domain=.sourcegraph.com; HttpOnly; Secure; SameSite=None"
-            },
-            {
-=======
->>>>>>> b7fa84d5
-              "name": "vary",
-              "value": "Cookie,Accept-Encoding,Authorization,Cookie, Authorization, X-Requested-With,Cookie"
-            },
-            {
-              "name": "x-content-type-options",
-              "value": "nosniff"
-            },
-            {
-              "name": "x-frame-options",
-              "value": "DENY"
-            },
-            {
-<<<<<<< HEAD
-              "name": "x-trace",
-              "value": "32cc30440d05231c417efd4f667f91ad"
-            },
-            {
-              "name": "x-trace-span",
-              "value": "68886fb7da359b5a"
-            },
-            {
-              "name": "x-trace-url",
-              "value": "https://sourcegraph.com/-/debug/jaeger/trace/32cc30440d05231c417efd4f667f91ad"
-            },
-            {
-=======
->>>>>>> b7fa84d5
-              "name": "x-xss-protection",
-              "value": "1; mode=block"
-            },
-            {
-              "name": "strict-transport-security",
-              "value": "max-age=31536000; includeSubDomains; preload"
-            },
-            {
-<<<<<<< HEAD
-              "name": "server",
-              "value": "cloudflare"
-            },
-            {
-              "name": "cf-ray",
-              "value": "840c38ba384d08d4-LAX"
-            }
-          ],
-          "headersSize": 1286,
-=======
-              "name": "content-encoding",
-              "value": "gzip"
-            }
-          ],
-          "headersSize": 1318,
->>>>>>> b7fa84d5
-          "httpVersion": "HTTP/1.1",
-          "redirectURL": "",
-          "status": 200,
-          "statusText": "OK"
-        },
-<<<<<<< HEAD
-        "startedDateTime": "2024-01-05T13:55:54.521Z",
-        "time": 135,
-=======
-        "startedDateTime": "Fri, 05 Jan 2024 00:00:00 GMT",
-        "time": 0,
->>>>>>> b7fa84d5
-        "timings": {
-          "blocked": -1,
-          "connect": -1,
-          "dns": -1,
-          "receive": 0,
-          "send": 0,
-          "ssl": -1,
-<<<<<<< HEAD
-          "wait": 135
-=======
-          "wait": 0
->>>>>>> b7fa84d5
-        }
-      },
-      {
-        "_id": "68618dc68610496fb5623c6778ea6c25",
-        "_order": 0,
-        "cache": {},
-        "request": {
-          "bodySize": 177,
-          "cookies": [],
-          "headers": [
-            {
-              "_fromType": "array",
-              "name": "authorization",
-              "value": "token REDACTED"
-            },
-            {
-              "_fromType": "array",
-              "name": "content-type",
-              "value": "application/json; charset=utf-8"
-            },
-            {
-              "_fromType": "array",
-              "name": "user-agent",
-              "value": "test-client / v1"
-            },
-            {
-              "_fromType": "array",
-              "name": "accept",
-              "value": "*/*"
-            },
-            {
-              "_fromType": "array",
-              "name": "content-length",
-              "value": "177"
-            },
-            {
-              "_fromType": "array",
-              "name": "accept-encoding",
-              "value": "gzip,deflate"
-            },
-            {
-              "_fromType": "array",
-              "name": "connection",
-              "value": "close"
-            },
-            {
-              "name": "host",
-              "value": "sourcegraph.com"
-            }
-          ],
-          "headersSize": 342,
-          "httpVersion": "HTTP/1.1",
-          "method": "POST",
-          "postData": {
-            "mimeType": "application/json; charset=utf-8",
-            "params": [],
-            "text": "{\"query\":\"\\n    query EvaluateFeatureFlag($flagName: String!) {\\n        evaluateFeatureFlag(flagName: $flagName)\\n    }\\n\",\"variables\":{\"flagName\":\"cody-autocomplete-tracing\"}}"
-          },
-          "queryString": [
-            {
-              "name": "EvaluateFeatureFlag",
-              "value": null
-            }
-          ],
-          "url": "https://sourcegraph.com/.api/graphql?EvaluateFeatureFlag"
-        },
-        "response": {
-<<<<<<< HEAD
-          "bodySize": 126,
-=======
-          "bodySize": 38,
->>>>>>> b7fa84d5
-          "content": {
-            "mimeType": "application/json",
-<<<<<<< HEAD
-            "size": 126,
-            "text": "[\"H4sIAAAAAAAAA6pWSkksSVSyqlYqSi3IL84syS+q\",\"BPEyU5SslEJzw8qTjP0KUtwtK1ND8o18Q3wr/UJ8K/0dbW2VamtrAQAAAP//\",\"AwDHAhygPQAAAA==\"]"
-          },
-          "cookies": [
-            {
-              "expires": "2025-01-05T13:55:54.000Z",
-              "name": "sourcegraphDeviceId",
-              "secure": true,
-              "value": "d602d89d-bb08-4fee-bec3-13d1d0ee1c7c"
-            },
-            {
-              "domain": ".sourcegraph.com",
-              "expires": "2024-01-05T14:25:54.000Z",
-              "httpOnly": true,
-              "name": "__cf_bm",
-              "path": "/",
-              "sameSite": "None",
-              "secure": true,
-              "value": "ON7zKJn8.UsB10KlrLNrIYUwbZpnsmS._NJs46dXNxo-1704462954-1-AWxYR7VeNA2JL0VZVzv1fuDtRIYhDmYfSQ+S+3QzPtNW51QKk4fJtcpE4TKJALU7HP0f9IRGaLPm9/4mQfP0RoI="
-            },
-            {
-              "domain": ".sourcegraph.com",
-              "httpOnly": true,
-              "name": "_cfuvid",
-              "path": "/",
-              "sameSite": "None",
-              "secure": true,
-              "value": "WcRzgY0_EkJZgLe7dtGraTamq0YvQTjW5PqhG5A4uPs-1704462954670-0-604800000"
-            }
-          ],
-          "headers": [
-            {
-              "name": "date",
-              "value": "Fri, 05 Jan 2024 13:55:54 GMT"
-=======
-            "size": 38,
-            "text": "{\"data\":{\"evaluateFeatureFlag\":false}}"
-          },
-          "cookies": [],
-          "headers": [
-            {
-              "name": "date",
-              "value": "Fri, 05 Jan 2024 11:11:11 GMT"
->>>>>>> b7fa84d5
-            },
-            {
-              "name": "content-type",
-              "value": "application/json"
-            },
-            {
-              "name": "content-length",
-              "value": "38"
-            },
-            {
-              "name": "connection",
-              "value": "close"
-            },
-            {
-              "name": "access-control-allow-credentials",
-              "value": "true"
-            },
-            {
-              "name": "access-control-allow-origin",
-              "value": ""
-            },
-            {
-              "name": "cache-control",
-              "value": "no-cache, max-age=0"
-            },
-            {
-<<<<<<< HEAD
-              "_fromType": "array",
-              "name": "set-cookie",
-              "value": "sourcegraphDeviceId=d602d89d-bb08-4fee-bec3-13d1d0ee1c7c; Expires=Sun, 05 Jan 2025 13:55:54 GMT; Secure"
-            },
-            {
-              "_fromType": "array",
-              "name": "set-cookie",
-              "value": "__cf_bm=ON7zKJn8.UsB10KlrLNrIYUwbZpnsmS._NJs46dXNxo-1704462954-1-AWxYR7VeNA2JL0VZVzv1fuDtRIYhDmYfSQ+S+3QzPtNW51QKk4fJtcpE4TKJALU7HP0f9IRGaLPm9/4mQfP0RoI=; path=/; expires=Fri, 05-Jan-24 14:25:54 GMT; domain=.sourcegraph.com; HttpOnly; Secure; SameSite=None"
-            },
-            {
-              "_fromType": "array",
-              "name": "set-cookie",
-              "value": "_cfuvid=WcRzgY0_EkJZgLe7dtGraTamq0YvQTjW5PqhG5A4uPs-1704462954670-0-604800000; path=/; domain=.sourcegraph.com; HttpOnly; Secure; SameSite=None"
-            },
-            {
-=======
->>>>>>> b7fa84d5
-              "name": "vary",
-              "value": "Cookie,Accept-Encoding,Authorization,Cookie, Authorization, X-Requested-With,Cookie"
-            },
-            {
-              "name": "x-content-type-options",
-              "value": "nosniff"
-            },
-            {
-              "name": "x-frame-options",
-              "value": "DENY"
-            },
-            {
-<<<<<<< HEAD
-              "name": "x-trace",
-              "value": "aadbdd998b81b285c72b6d8bd4e305ed"
-            },
-            {
-              "name": "x-trace-span",
-              "value": "b4e15548206960d5"
-            },
-            {
-              "name": "x-trace-url",
-              "value": "https://sourcegraph.com/-/debug/jaeger/trace/aadbdd998b81b285c72b6d8bd4e305ed"
-            },
-            {
-=======
->>>>>>> b7fa84d5
-              "name": "x-xss-protection",
-              "value": "1; mode=block"
-            },
-            {
-              "name": "strict-transport-security",
-              "value": "max-age=31536000; includeSubDomains; preload"
-<<<<<<< HEAD
-            },
-            {
-              "name": "server",
-              "value": "cloudflare"
-            },
-            {
-              "name": "cf-ray",
-              "value": "840c38ba3b8d0fec-LAX"
-            },
-            {
-              "name": "content-encoding",
-              "value": "gzip"
-            }
-          ],
-          "headersSize": 1318,
-=======
-            }
-          ],
-          "headersSize": 1286,
->>>>>>> b7fa84d5
-          "httpVersion": "HTTP/1.1",
-          "redirectURL": "",
-          "status": 200,
-          "statusText": "OK"
-        },
-<<<<<<< HEAD
-        "startedDateTime": "2024-01-05T13:55:54.519Z",
-        "time": 138,
-=======
-        "startedDateTime": "Fri, 05 Jan 2024 00:00:00 GMT",
-        "time": 0,
->>>>>>> b7fa84d5
-        "timings": {
-          "blocked": -1,
-          "connect": -1,
-          "dns": -1,
-          "receive": 0,
-          "send": 0,
-          "ssl": -1,
-<<<<<<< HEAD
-          "wait": 138
-=======
-          "wait": 0
->>>>>>> b7fa84d5
-        }
-      },
-      {
-        "_id": "cc9b1f585edf9183417f56a2c258ba17",
-        "_order": 0,
-        "cache": {},
-        "request": {
-          "bodySize": 147,
-          "cookies": [],
-          "headers": [
-            {
-              "_fromType": "array",
-              "name": "authorization",
-              "value": "token REDACTED"
-            },
-            {
-              "_fromType": "array",
-              "name": "content-type",
-              "value": "application/json; charset=utf-8"
-            },
-            {
-              "_fromType": "array",
-              "name": "user-agent",
-              "value": "test-client / v1"
-            },
-            {
-              "_fromType": "array",
-              "name": "accept",
-              "value": "*/*"
-            },
-            {
-              "_fromType": "array",
-              "name": "content-length",
-              "value": "147"
-            },
-            {
-              "_fromType": "array",
-              "name": "accept-encoding",
-              "value": "gzip,deflate"
-            },
-            {
-              "_fromType": "array",
-              "name": "connection",
-              "value": "close"
-            },
-            {
-              "name": "host",
-              "value": "sourcegraph.com"
-            }
-          ],
-          "headersSize": 335,
-          "httpVersion": "HTTP/1.1",
-          "method": "POST",
-          "postData": {
-            "mimeType": "application/json; charset=utf-8",
-            "params": [],
-            "text": "{\"query\":\"\\n    query FeatureFlags {\\n        evaluatedFeatureFlags() {\\n            name\\n            value\\n          }\\n    }\\n\",\"variables\":{}}"
-          },
-          "queryString": [
-            {
-              "name": "FeatureFlags",
-              "value": null
-            }
-          ],
-          "url": "https://sourcegraph.com/.api/graphql?FeatureFlags"
-        },
-        "response": {
-<<<<<<< HEAD
-          "bodySize": 767,
-          "content": {
-            "encoding": "base64",
-            "mimeType": "application/json",
-            "size": 767,
-            "text": "[\"H4sIAAAAAAAA/5RUUW7rOAy8i78fL5AD9BKL/aA=\",\"pYlNRBZdimriLXr3hZygDw0gB/0WKQ6HM/M5RHYeTp8DPjhVdsQ3sFfDW+KpDKd/PofMC4bTUMAWZpK8Vqcy65VmKa62DX+G1ovh5Fbx9ee7Q1fkoBGT8Tp3qyZbQ/cxaNzoipEQxdXIEGRFOa7n6hp0WRMcFDQ7bk5JAyda5Ib4t/vMqTy3H7/+/DzizDU5FWdrmxrN22gSqWi18Lz483/IPCZQcQMvkieaxGlM7bG33+MIes2wMsvaLXyvEi47LifXanRWa9hnZJfQ7ky1wPpMclwkE2dOm0sodAcbf8F8lLLvZwhbSG0/PdNq+BCthQzvFcVLn57HrhFjnfpVHAJKkTboLAnkhj59O8jV9DdbbJkXCbTU5JIkN0XtT6L5ADyP9CFl1+xO/1V8pqyOUfXyQr9hZqdFw4UcxfszxqQjrTyBylU8zMQGLs2b5qF6f8qD2YwrXbBd1V5Y4icjbhwkH5ykb8LxPL2yoLGDkizihXALQETcxdu4OBz72OruwF9cOHGeamMxsSOHfp4h301Dmkdliz/QvBZSJyteXck4X15OahHJKb0uKhIxsh2mMf2nuPjBX9mNi9+NIJydypadbzTLNCeZ5uM77VhwW2GyIDv3UT9nUOAwf+fKgYYezO2qy04jF8T9zBThCM26/WZHwgK3HaPaEQ8PTptfD0SzhyCWEZFMqz+n079fX/8HAAD//xRjyyiGBwAA\"]"
-          },
-          "cookies": [
-            {
-              "expires": "2025-01-05T13:55:54.000Z",
-              "name": "sourcegraphDeviceId",
-              "secure": true,
-              "value": "20ac05de-1070-431d-b034-c715d9958e11"
-            },
-            {
-              "domain": ".sourcegraph.com",
-              "expires": "2024-01-05T14:25:54.000Z",
-              "httpOnly": true,
-              "name": "__cf_bm",
-              "path": "/",
-              "sameSite": "None",
-              "secure": true,
-              "value": "wQngDHRZOQ3WIm08C2cLTc0PufxRjFknKfHITOML5Bo-1704462954-1-Aa+LxYeDBCU8lbRSbqUunhK2eR9CjsgfC5RCWfPX4SapvbDoP+n6ORwklaTanM6WQneN9t8SEaCz8/6opSVYle8="
-            },
-            {
-              "domain": ".sourcegraph.com",
-              "httpOnly": true,
-              "name": "_cfuvid",
-              "path": "/",
-              "sameSite": "None",
-              "secure": true,
-              "value": "7EWq09wvD26OsMD9meGfuxtdOwSpKy.rHIZWCvutC34-1704462954697-0-604800000"
-            }
-          ],
-          "headers": [
-            {
-              "name": "date",
-              "value": "Fri, 05 Jan 2024 13:55:54 GMT"
-=======
-          "bodySize": 539,
-          "content": {
-            "encoding": "base64",
-            "mimeType": "application/json",
-            "size": 539,
-            "text": "[\"H4sIAAAAAAAAA5xTW27jMAy8i77LC+QAvcRiP2g=\",\"aSwLkUWXohobQe5e2CgW3bSx235z+JgHry6wsTtdHV45NzaEZ7A1xXPmWN3pz9UVHuFOTiYULwFReRrck1vxcKeec8Xt6R/MS1iIm4mXccowkJdimI26PtKYZoSfNAf03LJRNdZ1u9KwdJo+zDBtH0dUsPrhCIXCXQZVU/CYSqSYjLq8Fh+1rDSUq9F2W+JiVJdiPNOQ4pBTHCyVeMDND2w0ij+TodpjcJelo4kjqF6S+YFYwZXqIGq+WX3cacgYYboQ5knUjoQquNAZy0X0Z76kuimo8IvPq4LS06R4TdIqKV4a6t6Znyeasj8W8FvhoCpN/beSOqnsOH6/MHOJbXUls6H45UjcgK7tMHpHbQ9SjDquCNsOCjB4S1J+82hZPOf7V7s7UHmlk8ZklTB7ICBQL7rlctcGlECtQklKJ6zhP/DXMiiX8x7sC2eXwmPyNLZsKacCei8lKZ9S9fd2ewMAAP//AwAPy4VKyAQAAA==\"]"
-          },
-          "cookies": [],
-          "headers": [
-            {
-              "name": "date",
-              "value": "Fri, 05 Jan 2024 11:11:11 GMT"
->>>>>>> b7fa84d5
-            },
-            {
-              "name": "content-type",
-              "value": "application/json"
-            },
-            {
-              "name": "transfer-encoding",
-              "value": "chunked"
-            },
-            {
-              "name": "connection",
-              "value": "close"
-            },
-            {
-              "name": "access-control-allow-credentials",
-              "value": "true"
-            },
-            {
-              "name": "access-control-allow-origin",
-              "value": ""
-            },
-            {
-              "name": "cache-control",
-              "value": "no-cache, max-age=0"
-            },
-            {
-<<<<<<< HEAD
-              "name": "content-encoding",
-              "value": "gzip"
-            },
-            {
-              "_fromType": "array",
-              "name": "set-cookie",
-              "value": "sourcegraphDeviceId=20ac05de-1070-431d-b034-c715d9958e11; Expires=Sun, 05 Jan 2025 13:55:54 GMT; Secure"
-            },
-            {
-              "_fromType": "array",
-              "name": "set-cookie",
-              "value": "__cf_bm=wQngDHRZOQ3WIm08C2cLTc0PufxRjFknKfHITOML5Bo-1704462954-1-Aa+LxYeDBCU8lbRSbqUunhK2eR9CjsgfC5RCWfPX4SapvbDoP+n6ORwklaTanM6WQneN9t8SEaCz8/6opSVYle8=; path=/; expires=Fri, 05-Jan-24 14:25:54 GMT; domain=.sourcegraph.com; HttpOnly; Secure; SameSite=None"
-            },
-            {
-              "_fromType": "array",
-              "name": "set-cookie",
-              "value": "_cfuvid=7EWq09wvD26OsMD9meGfuxtdOwSpKy.rHIZWCvutC34-1704462954697-0-604800000; path=/; domain=.sourcegraph.com; HttpOnly; Secure; SameSite=None"
-            },
-            {
-=======
->>>>>>> b7fa84d5
-              "name": "vary",
-              "value": "Cookie,Accept-Encoding,Authorization,Cookie, Authorization, X-Requested-With,Cookie"
-            },
-            {
-              "name": "x-content-type-options",
-              "value": "nosniff"
-            },
-            {
-              "name": "x-frame-options",
-              "value": "DENY"
-            },
-            {
-<<<<<<< HEAD
-              "name": "x-trace",
-              "value": "ca88ff0a8c49c760397593c0e71c73f1"
-            },
-            {
-              "name": "x-trace-span",
-              "value": "d5c11887722122ba"
-            },
-            {
-              "name": "x-trace-url",
-              "value": "https://sourcegraph.com/-/debug/jaeger/trace/ca88ff0a8c49c760397593c0e71c73f1"
-            },
-            {
-=======
->>>>>>> b7fa84d5
-              "name": "x-xss-protection",
-              "value": "1; mode=block"
-            },
-            {
-              "name": "strict-transport-security",
-              "value": "max-age=31536000; includeSubDomains; preload"
-            },
-            {
-<<<<<<< HEAD
-              "name": "server",
-              "value": "cloudflare"
-            },
-            {
-              "name": "cf-ray",
-              "value": "840c38ba3f677ea8-LAX"
-=======
-              "name": "content-encoding",
-              "value": "gzip"
->>>>>>> b7fa84d5
-            }
-          ],
-          "headersSize": 1318,
-          "httpVersion": "HTTP/1.1",
-          "redirectURL": "",
-          "status": 200,
-          "statusText": "OK"
-        },
-<<<<<<< HEAD
-        "startedDateTime": "2024-01-05T13:55:54.520Z",
-        "time": 166,
-=======
-        "startedDateTime": "Fri, 05 Jan 2024 00:00:00 GMT",
-        "time": 0,
->>>>>>> b7fa84d5
-        "timings": {
-          "blocked": -1,
-          "connect": -1,
-          "dns": -1,
-          "receive": 0,
-          "send": 0,
-          "ssl": -1,
-<<<<<<< HEAD
-          "wait": 166
-        }
-      },
-      {
-        "_id": "9d54881b484bd8da117ebff3b4a20983",
-        "_order": 0,
-        "cache": {},
-        "request": {
-          "bodySize": 181,
-=======
-          "wait": 0
-        }
-      },
-      {
-        "_id": "f183d7475b363dc45d23134c3118a915",
-        "_order": 0,
-        "cache": {},
-        "request": {
-          "bodySize": 180,
->>>>>>> b7fa84d5
-          "cookies": [],
-          "headers": [
-            {
-              "_fromType": "array",
-              "name": "authorization",
-              "value": "token REDACTED"
-            },
-            {
-              "_fromType": "array",
-              "name": "content-type",
-              "value": "application/json; charset=utf-8"
-            },
-            {
-              "_fromType": "array",
-              "name": "user-agent",
-              "value": "test-client / v1"
-            },
-            {
-              "_fromType": "array",
-              "name": "accept",
-              "value": "*/*"
-            },
-            {
-              "_fromType": "array",
-              "name": "content-length",
-<<<<<<< HEAD
-              "value": "181"
-=======
-              "value": "180"
->>>>>>> b7fa84d5
-            },
-            {
-              "_fromType": "array",
-              "name": "accept-encoding",
-              "value": "gzip,deflate"
-            },
-            {
-              "_fromType": "array",
-              "name": "connection",
-              "value": "close"
-            },
-            {
-              "name": "host",
-              "value": "sourcegraph.com"
-            }
-          ],
-          "headersSize": 342,
-          "httpVersion": "HTTP/1.1",
-          "method": "POST",
-          "postData": {
-            "mimeType": "application/json; charset=utf-8",
-            "params": [],
-<<<<<<< HEAD
-            "text": "{\"query\":\"\\n    query EvaluateFeatureFlag($flagName: String!) {\\n        evaluateFeatureFlag(flagName: $flagName)\\n    }\\n\",\"variables\":{\"flagName\":\"cody-autocomplete-context-bfg\"}}"
-=======
-            "text": "{\"query\":\"\\n    query EvaluateFeatureFlag($flagName: String!) {\\n        evaluateFeatureFlag(flagName: $flagName)\\n    }\\n\",\"variables\":{\"flagName\":\"cody-autocomplete-hot-streak\"}}"
->>>>>>> b7fa84d5
-          },
-          "queryString": [
-            {
-              "name": "EvaluateFeatureFlag",
-              "value": null
-            }
-          ],
-          "url": "https://sourcegraph.com/.api/graphql?EvaluateFeatureFlag"
-        },
-        "response": {
-          "bodySize": 37,
-          "content": {
-            "mimeType": "application/json",
-            "size": 37,
-            "text": "{\"data\":{\"evaluateFeatureFlag\":null}}"
-          },
-<<<<<<< HEAD
-          "cookies": [
-            {
-              "expires": "2025-01-05T13:55:54.000Z",
-              "name": "sourcegraphDeviceId",
-              "secure": true,
-              "value": "6b938f11-ab5d-49ac-9c14-c8ef17d6f481"
-            },
-            {
-              "domain": ".sourcegraph.com",
-              "expires": "2024-01-05T14:25:54.000Z",
-              "httpOnly": true,
-              "name": "__cf_bm",
-              "path": "/",
-              "sameSite": "None",
-              "secure": true,
-              "value": "U5H__jwee4fPZ5P3OUhtW6hpZccqruL3iBygSy7PelY-1704462954-1-AT+eCv+ZGEJMjwyPT6QyGt5CUzhqH83mhOTo1srgie8eENtXV/yw1sxjyUWK+QKzA2awLxWFLDRq509moz2so14="
-            },
-            {
-              "domain": ".sourcegraph.com",
-              "httpOnly": true,
-              "name": "_cfuvid",
-              "path": "/",
-              "sameSite": "None",
-              "secure": true,
-              "value": "pPikWPWgFT7yRSonyEnjMBN0hGTGyTAsRnpZ_FFetQI-1704462954984-0-604800000"
-            }
-          ],
-          "headers": [
-            {
-              "name": "date",
-              "value": "Fri, 05 Jan 2024 13:55:54 GMT"
-=======
-          "cookies": [],
-          "headers": [
-            {
-              "name": "date",
-              "value": "Fri, 05 Jan 2024 11:11:11 GMT"
->>>>>>> b7fa84d5
-            },
-            {
-              "name": "content-type",
-              "value": "application/json"
-            },
-            {
-              "name": "content-length",
-              "value": "37"
-            },
-            {
-              "name": "connection",
-              "value": "close"
-            },
-            {
-              "name": "access-control-allow-credentials",
-              "value": "true"
-            },
-            {
-              "name": "access-control-allow-origin",
-              "value": ""
-            },
-            {
-              "name": "cache-control",
-              "value": "no-cache, max-age=0"
-            },
-            {
-<<<<<<< HEAD
-              "_fromType": "array",
-              "name": "set-cookie",
-              "value": "sourcegraphDeviceId=6b938f11-ab5d-49ac-9c14-c8ef17d6f481; Expires=Sun, 05 Jan 2025 13:55:54 GMT; Secure"
-            },
-            {
-              "_fromType": "array",
-              "name": "set-cookie",
-              "value": "__cf_bm=U5H__jwee4fPZ5P3OUhtW6hpZccqruL3iBygSy7PelY-1704462954-1-AT+eCv+ZGEJMjwyPT6QyGt5CUzhqH83mhOTo1srgie8eENtXV/yw1sxjyUWK+QKzA2awLxWFLDRq509moz2so14=; path=/; expires=Fri, 05-Jan-24 14:25:54 GMT; domain=.sourcegraph.com; HttpOnly; Secure; SameSite=None"
-            },
-            {
-              "_fromType": "array",
-              "name": "set-cookie",
-              "value": "_cfuvid=pPikWPWgFT7yRSonyEnjMBN0hGTGyTAsRnpZ_FFetQI-1704462954984-0-604800000; path=/; domain=.sourcegraph.com; HttpOnly; Secure; SameSite=None"
-            },
-            {
-=======
->>>>>>> b7fa84d5
-              "name": "vary",
-              "value": "Cookie,Accept-Encoding,Authorization,Cookie, Authorization, X-Requested-With,Cookie"
-            },
-            {
-              "name": "x-content-type-options",
-              "value": "nosniff"
-            },
-            {
-              "name": "x-frame-options",
-              "value": "DENY"
-            },
-            {
-<<<<<<< HEAD
-              "name": "x-trace",
-              "value": "0c491fd1d3386c2a8fb1359df11dd6c8"
-            },
-            {
-              "name": "x-trace-span",
-              "value": "628fc0cc9669ea09"
-            },
-            {
-              "name": "x-trace-url",
-              "value": "https://sourcegraph.com/-/debug/jaeger/trace/0c491fd1d3386c2a8fb1359df11dd6c8"
-            },
-            {
-=======
->>>>>>> b7fa84d5
-              "name": "x-xss-protection",
-              "value": "1; mode=block"
-            },
-            {
-              "name": "strict-transport-security",
-              "value": "max-age=31536000; includeSubDomains; preload"
-<<<<<<< HEAD
-            },
-            {
-              "name": "server",
-              "value": "cloudflare"
-            },
-            {
-              "name": "cf-ray",
-              "value": "840c38bc3dd93157-LAX"
-=======
->>>>>>> b7fa84d5
-            }
-          ],
-          "headersSize": 1286,
-          "httpVersion": "HTTP/1.1",
-          "redirectURL": "",
-          "status": 200,
-          "statusText": "OK"
-        },
-<<<<<<< HEAD
-        "startedDateTime": "2024-01-05T13:55:54.835Z",
-        "time": 140,
-=======
-        "startedDateTime": "Fri, 05 Jan 2024 00:00:00 GMT",
-        "time": 0,
->>>>>>> b7fa84d5
-        "timings": {
-          "blocked": -1,
-          "connect": -1,
-          "dns": -1,
-          "receive": 0,
-          "send": 0,
-          "ssl": -1,
-<<<<<<< HEAD
-          "wait": 140
-        }
-      },
-      {
-        "_id": "f183d7475b363dc45d23134c3118a915",
-        "_order": 0,
-        "cache": {},
-        "request": {
-          "bodySize": 180,
-=======
-          "wait": 0
-        }
-      },
-      {
-        "_id": "a7479b7cd643db7ddd3b295802d79130",
-        "_order": 0,
-        "cache": {},
-        "request": {
-          "bodySize": 187,
->>>>>>> b7fa84d5
-          "cookies": [],
-          "headers": [
-            {
-              "_fromType": "array",
-              "name": "authorization",
-              "value": "token REDACTED"
-            },
-            {
-              "_fromType": "array",
-              "name": "content-type",
-              "value": "application/json; charset=utf-8"
-            },
-            {
-              "_fromType": "array",
-              "name": "user-agent",
-              "value": "test-client / v1"
-            },
-            {
-              "_fromType": "array",
-              "name": "accept",
-              "value": "*/*"
-            },
-            {
-              "_fromType": "array",
-              "name": "content-length",
-<<<<<<< HEAD
-              "value": "180"
-=======
-              "value": "187"
->>>>>>> b7fa84d5
-            },
-            {
-              "_fromType": "array",
-              "name": "accept-encoding",
-              "value": "gzip,deflate"
-            },
-            {
-              "_fromType": "array",
-              "name": "connection",
-              "value": "close"
-            },
-            {
-              "name": "host",
-              "value": "sourcegraph.com"
-            }
-          ],
-          "headersSize": 342,
-          "httpVersion": "HTTP/1.1",
-          "method": "POST",
-          "postData": {
-            "mimeType": "application/json; charset=utf-8",
-            "params": [],
-<<<<<<< HEAD
-            "text": "{\"query\":\"\\n    query EvaluateFeatureFlag($flagName: String!) {\\n        evaluateFeatureFlag(flagName: $flagName)\\n    }\\n\",\"variables\":{\"flagName\":\"cody-autocomplete-hot-streak\"}}"
-=======
-            "text": "{\"query\":\"\\n    query EvaluateFeatureFlag($flagName: String!) {\\n        evaluateFeatureFlag(flagName: $flagName)\\n    }\\n\",\"variables\":{\"flagName\":\"cody-autocomplete-context-lsp-light\"}}"
->>>>>>> b7fa84d5
-          },
-          "queryString": [
-            {
-              "name": "EvaluateFeatureFlag",
-              "value": null
-            }
-          ],
-          "url": "https://sourcegraph.com/.api/graphql?EvaluateFeatureFlag"
-        },
-        "response": {
-          "bodySize": 37,
-          "content": {
-            "mimeType": "application/json",
-            "size": 37,
-            "text": "{\"data\":{\"evaluateFeatureFlag\":null}}"
-          },
-<<<<<<< HEAD
-          "cookies": [
-            {
-              "expires": "2025-01-05T13:55:54.000Z",
-              "name": "sourcegraphDeviceId",
-              "secure": true,
-              "value": "f1ac4450-71ab-42ce-9681-cedf72ad772f"
-            },
-            {
-              "domain": ".sourcegraph.com",
-              "expires": "2024-01-05T14:25:54.000Z",
-              "httpOnly": true,
-              "name": "__cf_bm",
-              "path": "/",
-              "sameSite": "None",
-              "secure": true,
-              "value": "7hUR1YX0WysbejEvTvSdnXIh6dk94lTGAFHmWC_X6kY-1704462954-1-AeaihkHQIAW58DASxSmn67BxZy/I1FhQuhzLyLbT97BfD8aB28bvNTJ9h8YAJ6G9DfXnjZLbixHalVtKHWONKyk="
-            },
-            {
-              "domain": ".sourcegraph.com",
-              "httpOnly": true,
-              "name": "_cfuvid",
-              "path": "/",
-              "sameSite": "None",
-              "secure": true,
-              "value": "gG7vEs5nnvgO_Z_Qfq_zdQM8G4FRdzp99yX2bsoY4MM-1704462954987-0-604800000"
-            }
-          ],
-          "headers": [
-            {
-              "name": "date",
-              "value": "Fri, 05 Jan 2024 13:55:54 GMT"
-=======
-          "cookies": [],
-          "headers": [
-            {
-              "name": "date",
-              "value": "Fri, 05 Jan 2024 11:11:11 GMT"
->>>>>>> b7fa84d5
-            },
-            {
-              "name": "content-type",
-              "value": "application/json"
-            },
-            {
-              "name": "content-length",
-              "value": "37"
-            },
-            {
-              "name": "connection",
-              "value": "close"
-            },
-            {
-              "name": "access-control-allow-credentials",
-              "value": "true"
-            },
-            {
-              "name": "access-control-allow-origin",
-              "value": ""
-            },
-            {
-              "name": "cache-control",
-              "value": "no-cache, max-age=0"
-            },
-            {
-<<<<<<< HEAD
-              "_fromType": "array",
-              "name": "set-cookie",
-              "value": "sourcegraphDeviceId=f1ac4450-71ab-42ce-9681-cedf72ad772f; Expires=Sun, 05 Jan 2025 13:55:54 GMT; Secure"
-            },
-            {
-              "_fromType": "array",
-              "name": "set-cookie",
-              "value": "__cf_bm=7hUR1YX0WysbejEvTvSdnXIh6dk94lTGAFHmWC_X6kY-1704462954-1-AeaihkHQIAW58DASxSmn67BxZy/I1FhQuhzLyLbT97BfD8aB28bvNTJ9h8YAJ6G9DfXnjZLbixHalVtKHWONKyk=; path=/; expires=Fri, 05-Jan-24 14:25:54 GMT; domain=.sourcegraph.com; HttpOnly; Secure; SameSite=None"
-            },
-            {
-              "_fromType": "array",
-              "name": "set-cookie",
-              "value": "_cfuvid=gG7vEs5nnvgO_Z_Qfq_zdQM8G4FRdzp99yX2bsoY4MM-1704462954987-0-604800000; path=/; domain=.sourcegraph.com; HttpOnly; Secure; SameSite=None"
-            },
-            {
-=======
->>>>>>> b7fa84d5
-              "name": "vary",
-              "value": "Cookie,Accept-Encoding,Authorization,Cookie, Authorization, X-Requested-With,Cookie"
-            },
-            {
-              "name": "x-content-type-options",
-              "value": "nosniff"
-            },
-            {
-              "name": "x-frame-options",
-              "value": "DENY"
-            },
-            {
-<<<<<<< HEAD
-              "name": "x-trace",
-              "value": "66f3e2f61638d1c287e269028fc4b870"
-            },
-            {
-              "name": "x-trace-span",
-              "value": "efabab53fadc9239"
-            },
-            {
-              "name": "x-trace-url",
-              "value": "https://sourcegraph.com/-/debug/jaeger/trace/66f3e2f61638d1c287e269028fc4b870"
-            },
-            {
-=======
->>>>>>> b7fa84d5
-              "name": "x-xss-protection",
-              "value": "1; mode=block"
-            },
-            {
-              "name": "strict-transport-security",
-              "value": "max-age=31536000; includeSubDomains; preload"
-<<<<<<< HEAD
-            },
-            {
-              "name": "server",
-              "value": "cloudflare"
-            },
-            {
-              "name": "cf-ray",
-              "value": "840c38bc38ba1032-LAX"
-=======
->>>>>>> b7fa84d5
-            }
-          ],
-          "headersSize": 1286,
-          "httpVersion": "HTTP/1.1",
-          "redirectURL": "",
-          "status": 200,
-          "statusText": "OK"
-        },
-<<<<<<< HEAD
-        "startedDateTime": "2024-01-05T13:55:54.836Z",
-        "time": 153,
-=======
-        "startedDateTime": "Fri, 05 Jan 2024 00:00:00 GMT",
-        "time": 0,
->>>>>>> b7fa84d5
-        "timings": {
-          "blocked": -1,
-          "connect": -1,
-          "dns": -1,
-          "receive": 0,
-          "send": 0,
-          "ssl": -1,
-<<<<<<< HEAD
-          "wait": 153
-        }
-      },
-      {
-        "_id": "a7479b7cd643db7ddd3b295802d79130",
-        "_order": 0,
-        "cache": {},
-        "request": {
-          "bodySize": 187,
-=======
-          "wait": 0
-        }
-      },
-      {
-        "_id": "9d54881b484bd8da117ebff3b4a20983",
-        "_order": 0,
-        "cache": {},
-        "request": {
-          "bodySize": 181,
->>>>>>> b7fa84d5
-          "cookies": [],
-          "headers": [
-            {
-              "_fromType": "array",
-              "name": "authorization",
-              "value": "token REDACTED"
-            },
-            {
-              "_fromType": "array",
-              "name": "content-type",
-              "value": "application/json; charset=utf-8"
-            },
-            {
-              "_fromType": "array",
-              "name": "user-agent",
-              "value": "test-client / v1"
-            },
-            {
-              "_fromType": "array",
-              "name": "accept",
-              "value": "*/*"
-            },
-            {
-              "_fromType": "array",
-              "name": "content-length",
-<<<<<<< HEAD
-              "value": "187"
-=======
-              "value": "181"
->>>>>>> b7fa84d5
-            },
-            {
-              "_fromType": "array",
-              "name": "accept-encoding",
-              "value": "gzip,deflate"
-            },
-            {
-              "_fromType": "array",
-              "name": "connection",
-              "value": "close"
-            },
-            {
-              "name": "host",
-              "value": "sourcegraph.com"
-            }
-          ],
-          "headersSize": 342,
-          "httpVersion": "HTTP/1.1",
-          "method": "POST",
-          "postData": {
-            "mimeType": "application/json; charset=utf-8",
-            "params": [],
-<<<<<<< HEAD
-            "text": "{\"query\":\"\\n    query EvaluateFeatureFlag($flagName: String!) {\\n        evaluateFeatureFlag(flagName: $flagName)\\n    }\\n\",\"variables\":{\"flagName\":\"cody-autocomplete-context-lsp-light\"}}"
-=======
-            "text": "{\"query\":\"\\n    query EvaluateFeatureFlag($flagName: String!) {\\n        evaluateFeatureFlag(flagName: $flagName)\\n    }\\n\",\"variables\":{\"flagName\":\"cody-autocomplete-context-bfg\"}}"
->>>>>>> b7fa84d5
-          },
-          "queryString": [
-            {
-              "name": "EvaluateFeatureFlag",
-              "value": null
-            }
-          ],
-          "url": "https://sourcegraph.com/.api/graphql?EvaluateFeatureFlag"
-        },
-        "response": {
-          "bodySize": 37,
-          "content": {
-            "mimeType": "application/json",
-            "size": 37,
-            "text": "{\"data\":{\"evaluateFeatureFlag\":null}}"
-          },
-<<<<<<< HEAD
-          "cookies": [
-            {
-              "expires": "2025-01-05T13:55:54.000Z",
-              "name": "sourcegraphDeviceId",
-              "secure": true,
-              "value": "f4c4e609-36c3-4eed-809b-60398d151c5b"
-            },
-            {
-              "domain": ".sourcegraph.com",
-              "expires": "2024-01-05T14:25:55.000Z",
-              "httpOnly": true,
-              "name": "__cf_bm",
-              "path": "/",
-              "sameSite": "None",
-              "secure": true,
-              "value": "4Mi8zmJEndK0H2sMH7Kt2_tyA3TWU_FDcWBgAdWcPPc-1704462955-1-AdgdFTVkNznvNx/aAtyGHneXJqzGAbJybyjythXs0uTSUG09xQm893kaDusMZ1liHaOclIJ4HiEK3rpfAptoMVM="
-            },
-            {
-              "domain": ".sourcegraph.com",
-              "httpOnly": true,
-              "name": "_cfuvid",
-              "path": "/",
-              "sameSite": "None",
-              "secure": true,
-              "value": "FZefBfyjRll8fA4veGH_2MmG2lUO45BZjk1zNSQRk94-1704462955030-0-604800000"
-            }
-          ],
-          "headers": [
-            {
-              "name": "date",
-              "value": "Fri, 05 Jan 2024 13:55:55 GMT"
-=======
-          "cookies": [],
-          "headers": [
-            {
-              "name": "date",
-              "value": "Fri, 05 Jan 2024 11:11:11 GMT"
->>>>>>> b7fa84d5
-            },
-            {
-              "name": "content-type",
-              "value": "application/json"
-            },
-            {
-              "name": "content-length",
-              "value": "37"
-            },
-            {
-              "name": "connection",
-              "value": "close"
-            },
-            {
-              "name": "access-control-allow-credentials",
-              "value": "true"
-            },
-            {
-              "name": "access-control-allow-origin",
-              "value": ""
-            },
-            {
-              "name": "cache-control",
-              "value": "no-cache, max-age=0"
-            },
-            {
-<<<<<<< HEAD
-              "_fromType": "array",
-              "name": "set-cookie",
-              "value": "sourcegraphDeviceId=f4c4e609-36c3-4eed-809b-60398d151c5b; Expires=Sun, 05 Jan 2025 13:55:54 GMT; Secure"
-            },
-            {
-              "_fromType": "array",
-              "name": "set-cookie",
-              "value": "__cf_bm=4Mi8zmJEndK0H2sMH7Kt2_tyA3TWU_FDcWBgAdWcPPc-1704462955-1-AdgdFTVkNznvNx/aAtyGHneXJqzGAbJybyjythXs0uTSUG09xQm893kaDusMZ1liHaOclIJ4HiEK3rpfAptoMVM=; path=/; expires=Fri, 05-Jan-24 14:25:55 GMT; domain=.sourcegraph.com; HttpOnly; Secure; SameSite=None"
-            },
-            {
-              "_fromType": "array",
-              "name": "set-cookie",
-              "value": "_cfuvid=FZefBfyjRll8fA4veGH_2MmG2lUO45BZjk1zNSQRk94-1704462955030-0-604800000; path=/; domain=.sourcegraph.com; HttpOnly; Secure; SameSite=None"
-            },
-            {
-=======
->>>>>>> b7fa84d5
-              "name": "vary",
-              "value": "Cookie,Accept-Encoding,Authorization,Cookie, Authorization, X-Requested-With,Cookie"
-            },
-            {
-              "name": "x-content-type-options",
-              "value": "nosniff"
-            },
-            {
-              "name": "x-frame-options",
-              "value": "DENY"
-            },
-            {
-<<<<<<< HEAD
-              "name": "x-trace",
-              "value": "737850e742da8936143af48143b7b9b6"
-            },
-            {
-              "name": "x-trace-span",
-              "value": "2f63b3dfe2075eb1"
-            },
-            {
-              "name": "x-trace-url",
-              "value": "https://sourcegraph.com/-/debug/jaeger/trace/737850e742da8936143af48143b7b9b6"
-            },
-            {
-=======
->>>>>>> b7fa84d5
-              "name": "x-xss-protection",
-              "value": "1; mode=block"
-            },
-            {
-              "name": "strict-transport-security",
-              "value": "max-age=31536000; includeSubDomains; preload"
-<<<<<<< HEAD
-            },
-            {
-              "name": "server",
-              "value": "cloudflare"
-            },
-            {
-              "name": "cf-ray",
-              "value": "840c38bc3fa708cf-LAX"
-=======
->>>>>>> b7fa84d5
-            }
-          ],
-          "headersSize": 1286,
-          "httpVersion": "HTTP/1.1",
-          "redirectURL": "",
-          "status": 200,
-          "statusText": "OK"
-        },
-<<<<<<< HEAD
-        "startedDateTime": "2024-01-05T13:55:54.834Z",
-        "time": 186,
-=======
-        "startedDateTime": "Fri, 05 Jan 2024 00:00:00 GMT",
-        "time": 0,
->>>>>>> b7fa84d5
-        "timings": {
-          "blocked": -1,
-          "connect": -1,
-          "dns": -1,
-          "receive": 0,
-          "send": 0,
-          "ssl": -1,
-<<<<<<< HEAD
-          "wait": 186
-=======
-          "wait": 0
->>>>>>> b7fa84d5
-        }
-      },
-      {
-        "_id": "f2ad82c29e307a41faf523ab25033ae0",
-        "_order": 0,
-        "cache": {},
-        "request": {
-          "bodySize": 731,
-          "cookies": [],
-          "headers": [
-            {
-              "_fromType": "array",
-              "name": "authorization",
-              "value": "token REDACTED"
-            },
-            {
-              "_fromType": "array",
-              "name": "content-type",
-              "value": "application/json; charset=utf-8"
-            },
-            {
-              "_fromType": "array",
-              "name": "user-agent",
-              "value": "test-client / v1"
-            },
-            {
-              "_fromType": "array",
-              "name": "accept",
-              "value": "*/*"
-            },
-            {
-              "_fromType": "array",
-              "name": "content-length",
-              "value": "731"
-            },
-            {
-              "_fromType": "array",
-              "name": "accept-encoding",
-              "value": "gzip,deflate"
-            },
-            {
-              "_fromType": "array",
-              "name": "connection",
-              "value": "close"
-            },
-            {
-              "name": "host",
-              "value": "sourcegraph.com"
-            }
-          ],
-          "headersSize": 339,
-          "httpVersion": "HTTP/1.1",
-          "method": "POST",
-          "postData": {
-            "mimeType": "application/json; charset=utf-8",
-            "params": [],
-            "text": "{\"query\":\"\\nmutation LogEventMutation($event: String!, $userCookieID: String!, $url: String!, $source: EventSource!, $argument: String, $publicArgument: String, $client: String, $connectedSiteID: String, $hashedLicenseKey: String) {\\n    logEvent(\\n\\t\\tevent: $event\\n\\t\\tuserCookieID: $userCookieID\\n\\t\\turl: $url\\n\\t\\tsource: $source\\n\\t\\targument: $argument\\n\\t\\tpublicArgument: $publicArgument\\n\\t\\tclient: $client\\n\\t\\tconnectedSiteID: $connectedSiteID\\n\\t\\thashedLicenseKey: $hashedLicenseKey\\n    ) {\\n\\t\\talwaysNil\\n\\t}\\n}\",\"variables\":{\"event\":\"CodyVSCodeExtension:Auth:failed\",\"userCookieID\":\"ANONYMOUS_USER_COOKIE_ID\",\"source\":\"IDEEXTENSION\",\"url\":\"\",\"client\":\"VSCODE_CODY_EXTENSION\",\"connectedSiteID\":\"SourcegraphWeb\"}}"
-          },
-          "queryString": [
-            {
-              "name": "LogEventMutation",
-              "value": null
-            }
-          ],
-          "url": "https://sourcegraph.com/.api/graphql?LogEventMutation"
-        },
-        "response": {
-          "bodySize": 26,
-          "content": {
-            "mimeType": "application/json",
-            "size": 26,
-            "text": "{\"data\":{\"logEvent\":null}}"
-          },
-<<<<<<< HEAD
-          "cookies": [
-            {
-              "expires": "2025-01-05T13:55:55.000Z",
-              "name": "sourcegraphDeviceId",
-              "secure": true,
-              "value": "09315a2a-13e6-4b5c-a60c-38ad2dce3f2a"
-            },
-            {
-              "domain": ".sourcegraph.com",
-              "expires": "2024-01-05T14:25:55.000Z",
-              "httpOnly": true,
-              "name": "__cf_bm",
-              "path": "/",
-              "sameSite": "None",
-              "secure": true,
-              "value": "chhipJ8uVH3oP6.Owb_Rs4jxrD9sz.A7jqBVPoe8dLc-1704462955-1-ATHHXlacIJBj/XqVzXnfd8NNaJzSpfrym6EFjeyJHPgQvc1WAf8A+pnW34KpeKQy/xgQjoUg3wWPFKAvEcjMjps="
-            },
-            {
-              "domain": ".sourcegraph.com",
-              "httpOnly": true,
-              "name": "_cfuvid",
-              "path": "/",
-              "sameSite": "None",
-              "secure": true,
-              "value": "JIt9b4luGA0PXCZ5XQKpGn9HddShG3ARgkhhHaNKHsg-1704462955327-0-604800000"
-            }
-          ],
-          "headers": [
-            {
-              "name": "date",
-              "value": "Fri, 05 Jan 2024 13:55:55 GMT"
-=======
-          "cookies": [],
-          "headers": [
-            {
-              "name": "date",
-              "value": "Fri, 05 Jan 2024 11:11:11 GMT"
->>>>>>> b7fa84d5
-            },
-            {
-              "name": "content-type",
-              "value": "application/json"
-            },
-            {
-              "name": "content-length",
-              "value": "26"
-            },
-            {
-              "name": "connection",
-              "value": "close"
-            },
-            {
-              "name": "access-control-allow-credentials",
-              "value": "true"
-            },
-            {
-              "name": "access-control-allow-origin",
-              "value": ""
-            },
-            {
-              "name": "cache-control",
-              "value": "no-cache, max-age=0"
-            },
-            {
-<<<<<<< HEAD
-              "_fromType": "array",
-              "name": "set-cookie",
-              "value": "sourcegraphDeviceId=09315a2a-13e6-4b5c-a60c-38ad2dce3f2a; Expires=Sun, 05 Jan 2025 13:55:55 GMT; Secure"
-            },
-            {
-              "_fromType": "array",
-              "name": "set-cookie",
-              "value": "__cf_bm=chhipJ8uVH3oP6.Owb_Rs4jxrD9sz.A7jqBVPoe8dLc-1704462955-1-ATHHXlacIJBj/XqVzXnfd8NNaJzSpfrym6EFjeyJHPgQvc1WAf8A+pnW34KpeKQy/xgQjoUg3wWPFKAvEcjMjps=; path=/; expires=Fri, 05-Jan-24 14:25:55 GMT; domain=.sourcegraph.com; HttpOnly; Secure; SameSite=None"
-            },
-            {
-              "_fromType": "array",
-              "name": "set-cookie",
-              "value": "_cfuvid=JIt9b4luGA0PXCZ5XQKpGn9HddShG3ARgkhhHaNKHsg-1704462955327-0-604800000; path=/; domain=.sourcegraph.com; HttpOnly; Secure; SameSite=None"
-            },
-            {
-=======
->>>>>>> b7fa84d5
-              "name": "vary",
-              "value": "Cookie,Accept-Encoding,Authorization,Cookie, Authorization, X-Requested-With,Cookie"
-            },
-            {
-              "name": "x-content-type-options",
-              "value": "nosniff"
-            },
-            {
-              "name": "x-frame-options",
-              "value": "DENY"
-            },
-            {
-<<<<<<< HEAD
-              "name": "x-trace",
-              "value": "dfc6450f7ad10637e5b55e2082451495"
-            },
-            {
-              "name": "x-trace-span",
-              "value": "6cbdaa3ae63951ea"
-            },
-            {
-              "name": "x-trace-url",
-              "value": "https://sourcegraph.com/-/debug/jaeger/trace/dfc6450f7ad10637e5b55e2082451495"
-            },
-            {
-=======
->>>>>>> b7fa84d5
-              "name": "x-xss-protection",
-              "value": "1; mode=block"
-            },
-            {
-              "name": "strict-transport-security",
-              "value": "max-age=31536000; includeSubDomains; preload"
-<<<<<<< HEAD
-            },
-            {
-              "name": "server",
-              "value": "cloudflare"
-            },
-            {
-              "name": "cf-ray",
-              "value": "840c38be5fee092d-LAX"
-=======
->>>>>>> b7fa84d5
-            }
-          ],
-          "headersSize": 1286,
-          "httpVersion": "HTTP/1.1",
-          "redirectURL": "",
-          "status": 200,
-          "statusText": "OK"
-        },
-<<<<<<< HEAD
-        "startedDateTime": "2024-01-05T13:55:55.173Z",
-        "time": 149,
-=======
-        "startedDateTime": "Fri, 05 Jan 2024 00:00:00 GMT",
-        "time": 0,
->>>>>>> b7fa84d5
-        "timings": {
-          "blocked": -1,
-          "connect": -1,
-          "dns": -1,
-          "receive": 0,
-          "send": 0,
-          "ssl": -1,
-<<<<<<< HEAD
-          "wait": 149
-=======
-          "wait": 0
->>>>>>> b7fa84d5
-        }
-      },
-      {
-        "_id": "6da3ef8e96a914f2db1f9ebf28035fb2",
-        "_order": 0,
-        "cache": {},
-        "request": {
-          "bodySize": 160,
-          "cookies": [],
-          "headers": [
-            {
-              "_fromType": "array",
-              "name": "authorization",
-              "value": "token REDACTED"
-            },
-            {
-              "_fromType": "array",
-              "name": "content-type",
-              "value": "application/json; charset=utf-8"
-            },
-            {
-              "_fromType": "array",
-              "name": "user-agent",
-              "value": "test-client / v1"
-            },
-            {
-              "_fromType": "array",
-              "name": "accept",
-              "value": "*/*"
-            },
-            {
-              "_fromType": "array",
-              "name": "content-length",
-              "value": "160"
-            },
-            {
-              "_fromType": "array",
-              "name": "accept-encoding",
-              "value": "gzip,deflate"
-            },
-            {
-              "_fromType": "array",
-              "name": "connection",
-              "value": "close"
-            },
-            {
-              "name": "host",
-              "value": "sourcegraph.com"
-            }
-          ],
-          "headersSize": 342,
-          "httpVersion": "HTTP/1.1",
-          "method": "POST",
-          "postData": {
-            "mimeType": "application/json; charset=utf-8",
-            "params": [],
-            "text": "{\"query\":\"\\n    query EvaluateFeatureFlag($flagName: String!) {\\n        evaluateFeatureFlag(flagName: $flagName)\\n    }\\n\",\"variables\":{\"flagName\":\"cody-pro\"}}"
-          },
-          "queryString": [
-            {
-              "name": "EvaluateFeatureFlag",
-              "value": null
-            }
-          ],
-          "url": "https://sourcegraph.com/.api/graphql?EvaluateFeatureFlag"
-        },
-        "response": {
-          "bodySize": 37,
-          "content": {
-            "mimeType": "application/json",
-            "size": 37,
-            "text": "{\"data\":{\"evaluateFeatureFlag\":true}}"
-          },
-<<<<<<< HEAD
-          "cookies": [
-            {
-              "expires": "2025-01-05T13:55:55.000Z",
-              "name": "sourcegraphDeviceId",
-              "secure": true,
-              "value": "cdce49d3-0845-45e4-aed4-3b7f9f6f1075"
-            },
-            {
-              "domain": ".sourcegraph.com",
-              "expires": "2024-01-05T14:25:55.000Z",
-              "httpOnly": true,
-              "name": "__cf_bm",
-              "path": "/",
-              "sameSite": "None",
-              "secure": true,
-              "value": "ld09vYzKpMAdVwRk8QnhJJdsPgX4DdvaIjQ08za5TCw-1704462955-1-AYQLQ8hteNMFfMCr8T41S+TgZnVr+eLzOGOM+G54ne6wj5ppqSFfVLKfLPBUNs9jIHm1xCo/f6FyrHDimMPxiag="
-            },
-            {
-              "domain": ".sourcegraph.com",
-              "httpOnly": true,
-              "name": "_cfuvid",
-              "path": "/",
-              "sameSite": "None",
-              "secure": true,
-              "value": "5IVuEB_7T.tFmVhkBzfbyKpoB1IoPAVmGnvMT8DV9d0-1704462955354-0-604800000"
-            }
-          ],
-          "headers": [
-            {
-              "name": "date",
-              "value": "Fri, 05 Jan 2024 13:55:55 GMT"
-=======
-          "cookies": [],
-          "headers": [
-            {
-              "name": "date",
-              "value": "Fri, 05 Jan 2024 11:11:11 GMT"
->>>>>>> b7fa84d5
-            },
-            {
-              "name": "content-type",
-              "value": "application/json"
-            },
-            {
-              "name": "content-length",
-              "value": "37"
-            },
-            {
-              "name": "connection",
-              "value": "close"
-            },
-            {
-              "name": "access-control-allow-credentials",
-              "value": "true"
-            },
-            {
-              "name": "access-control-allow-origin",
-              "value": ""
-            },
-            {
-              "name": "cache-control",
-              "value": "no-cache, max-age=0"
-            },
-            {
-<<<<<<< HEAD
-              "_fromType": "array",
-              "name": "set-cookie",
-              "value": "sourcegraphDeviceId=cdce49d3-0845-45e4-aed4-3b7f9f6f1075; Expires=Sun, 05 Jan 2025 13:55:55 GMT; Secure"
-            },
-            {
-              "_fromType": "array",
-              "name": "set-cookie",
-              "value": "__cf_bm=ld09vYzKpMAdVwRk8QnhJJdsPgX4DdvaIjQ08za5TCw-1704462955-1-AYQLQ8hteNMFfMCr8T41S+TgZnVr+eLzOGOM+G54ne6wj5ppqSFfVLKfLPBUNs9jIHm1xCo/f6FyrHDimMPxiag=; path=/; expires=Fri, 05-Jan-24 14:25:55 GMT; domain=.sourcegraph.com; HttpOnly; Secure; SameSite=None"
-            },
-            {
-              "_fromType": "array",
-              "name": "set-cookie",
-              "value": "_cfuvid=5IVuEB_7T.tFmVhkBzfbyKpoB1IoPAVmGnvMT8DV9d0-1704462955354-0-604800000; path=/; domain=.sourcegraph.com; HttpOnly; Secure; SameSite=None"
-            },
-            {
-=======
->>>>>>> b7fa84d5
-              "name": "vary",
-              "value": "Cookie,Accept-Encoding,Authorization,Cookie, Authorization, X-Requested-With,Cookie"
-            },
-            {
-              "name": "x-content-type-options",
-              "value": "nosniff"
-            },
-            {
-              "name": "x-frame-options",
-              "value": "DENY"
-            },
-            {
-<<<<<<< HEAD
-              "name": "x-trace",
-              "value": "a6cedcbdab109de8c58642a2b0d6621a"
-            },
-            {
-              "name": "x-trace-span",
-              "value": "763815a3ce0b6b6b"
-            },
-            {
-              "name": "x-trace-url",
-              "value": "https://sourcegraph.com/-/debug/jaeger/trace/a6cedcbdab109de8c58642a2b0d6621a"
-            },
-            {
-=======
->>>>>>> b7fa84d5
-              "name": "x-xss-protection",
-              "value": "1; mode=block"
-            },
-            {
-              "name": "strict-transport-security",
-              "value": "max-age=31536000; includeSubDomains; preload"
-<<<<<<< HEAD
-            },
-            {
-              "name": "server",
-              "value": "cloudflare"
-            },
-            {
-              "name": "cf-ray",
-              "value": "840c38be4d822b9d-LAX"
-=======
->>>>>>> b7fa84d5
-            }
-          ],
-          "headersSize": 1286,
-          "httpVersion": "HTTP/1.1",
-          "redirectURL": "",
-          "status": 200,
-          "statusText": "OK"
-        },
-<<<<<<< HEAD
-        "startedDateTime": "2024-01-05T13:55:55.171Z",
-        "time": 176,
-=======
-        "startedDateTime": "Fri, 05 Jan 2024 00:00:00 GMT",
-        "time": 0,
->>>>>>> b7fa84d5
-        "timings": {
-          "blocked": -1,
-          "connect": -1,
-          "dns": -1,
-          "receive": 0,
-          "send": 0,
-          "ssl": -1,
-<<<<<<< HEAD
-          "wait": 176
-=======
-          "wait": 0
->>>>>>> b7fa84d5
-        }
-      },
-      {
-        "_id": "ec06b949e0d75e4eb04074a0df35dff6",
-        "_order": 0,
-        "cache": {},
-        "request": {
-          "bodySize": 339,
-          "cookies": [],
-          "headers": [
-            {
-              "_fromType": "array",
-              "name": "authorization",
-              "value": "token REDACTED"
-            },
-            {
-              "_fromType": "array",
-              "name": "content-type",
-              "value": "application/json; charset=utf-8"
-            },
-            {
-              "_fromType": "array",
-              "name": "user-agent",
-              "value": "test-client / v1"
-            },
-            {
-              "_fromType": "array",
-              "name": "accept",
-              "value": "*/*"
-            },
-            {
-              "_fromType": "array",
-              "name": "content-length",
-              "value": "339"
-            },
-            {
-              "_fromType": "array",
-              "name": "accept-encoding",
-              "value": "gzip,deflate"
-            },
-            {
-              "_fromType": "array",
-              "name": "connection",
-              "value": "close"
-            },
-            {
-              "name": "host",
-              "value": "sourcegraph.com"
-            }
-          ],
-<<<<<<< HEAD
-          "headersSize": 327,
-=======
-          "headersSize": 339,
->>>>>>> b7fa84d5
-          "httpVersion": "HTTP/1.1",
-          "method": "POST",
-          "postData": {
-            "mimeType": "application/json; charset=utf-8",
-            "params": [],
-            "text": "{\"query\":\"\\nmutation RecordTelemetryEvents($events: [TelemetryEventInput!]!) {\\n\\ttelemetry {\\n\\t\\trecordEvents(events: $events) {\\n\\t\\t\\talwaysNil\\n\\t\\t}\\n\\t}\\n}\\n\",\"variables\":{\"events\":[{\"feature\":\"cody.auth\",\"action\":\"failed\",\"source\":{\"client\":\"VSCode.Cody\",\"clientVersion\":\"1.0.5\"},\"parameters\":{\"version\":0,\"privateMetadata\":{}}}]}}"
-          },
-          "queryString": [
-            {
-              "name": "RecordTelemetryEvents",
-              "value": null
-            }
-          ],
-          "url": "https://sourcegraph.com/.api/graphql?RecordTelemetryEvents"
-        },
-        "response": {
-          "bodySize": 122,
-          "content": {
-            "encoding": "base64",
-            "mimeType": "application/json",
-            "size": 122,
-            "text": "[\"H4sIAAAAAAAAA6pWSkksSVSyqlYqSc1JzU0tKaoE\",\"cYpSk/OLUlzLUvNKikH8xJzyxMpiv8wcJau80pyc2traWgAAAAD//w==\",\"AwCEdn1qOgAAAA==\"]"
-          },
-<<<<<<< HEAD
-          "cookies": [
-            {
-              "expires": "2025-01-05T13:55:55.000Z",
-              "name": "sourcegraphDeviceId",
-              "secure": true,
-              "value": "7e006c43-ab7e-432f-b9df-d2833872cedf"
-            },
-            {
-              "domain": ".sourcegraph.com",
-              "expires": "2024-01-05T14:25:55.000Z",
-              "httpOnly": true,
-              "name": "__cf_bm",
-              "path": "/",
-              "sameSite": "None",
-              "secure": true,
-              "value": "aW8ct3AZJKBLBMSuGhYmVkUmbkPIaD3vI55hT6oo0Cw-1704462955-1-AT8Rp21I9PmbppuQ+sH4EX0482z6Au6by9JqbJ4c1b24ANVrn3sFsPw5ExnBvUDCgroaqFaYhFcSIc+ZHPzbbJc="
-            },
-            {
-              "domain": ".sourcegraph.com",
-              "httpOnly": true,
-              "name": "_cfuvid",
-              "path": "/",
-              "sameSite": "None",
-              "secure": true,
-              "value": "Z3Qga8Xx7rszTR30JCmTO9cbDgvdQf210drUu88HdRk-1704462955597-0-604800000"
-            }
-          ],
-          "headers": [
-            {
-              "name": "date",
-              "value": "Fri, 05 Jan 2024 13:55:55 GMT"
-=======
-          "cookies": [],
-          "headers": [
-            {
-              "name": "date",
-              "value": "Fri, 05 Jan 2024 11:11:11 GMT"
->>>>>>> b7fa84d5
-            },
-            {
-              "name": "content-type",
-              "value": "application/json"
-            },
-            {
-              "name": "transfer-encoding",
-              "value": "chunked"
-            },
-            {
-              "name": "connection",
-              "value": "close"
-            },
-            {
-              "name": "access-control-allow-credentials",
-              "value": "true"
-            },
-            {
-              "name": "access-control-allow-origin",
-              "value": ""
-            },
-            {
-              "name": "cache-control",
-              "value": "no-cache, max-age=0"
-            },
-            {
-<<<<<<< HEAD
-              "_fromType": "array",
-              "name": "set-cookie",
-              "value": "sourcegraphDeviceId=7e006c43-ab7e-432f-b9df-d2833872cedf; Expires=Sun, 05 Jan 2025 13:55:55 GMT; Secure"
-            },
-            {
-              "_fromType": "array",
-              "name": "set-cookie",
-              "value": "__cf_bm=aW8ct3AZJKBLBMSuGhYmVkUmbkPIaD3vI55hT6oo0Cw-1704462955-1-AT8Rp21I9PmbppuQ+sH4EX0482z6Au6by9JqbJ4c1b24ANVrn3sFsPw5ExnBvUDCgroaqFaYhFcSIc+ZHPzbbJc=; path=/; expires=Fri, 05-Jan-24 14:25:55 GMT; domain=.sourcegraph.com; HttpOnly; Secure; SameSite=None"
-            },
-            {
-              "_fromType": "array",
-              "name": "set-cookie",
-              "value": "_cfuvid=Z3Qga8Xx7rszTR30JCmTO9cbDgvdQf210drUu88HdRk-1704462955597-0-604800000; path=/; domain=.sourcegraph.com; HttpOnly; Secure; SameSite=None"
-            },
-            {
-=======
->>>>>>> b7fa84d5
-              "name": "vary",
-              "value": "Cookie,Accept-Encoding,Authorization,Cookie, Authorization, X-Requested-With,Cookie"
-            },
-            {
-              "name": "x-content-type-options",
-              "value": "nosniff"
-            },
-            {
-              "name": "x-frame-options",
-              "value": "DENY"
-            },
-            {
-<<<<<<< HEAD
-              "name": "x-trace",
-              "value": "b0cfab686272a67b02976ce08b1d6c47"
-            },
-            {
-              "name": "x-trace-span",
-              "value": "4896b68360ae3570"
-            },
-            {
-              "name": "x-trace-url",
-              "value": "https://sourcegraph.com/-/debug/jaeger/trace/b0cfab686272a67b02976ce08b1d6c47"
-            },
-            {
-=======
->>>>>>> b7fa84d5
-              "name": "x-xss-protection",
-              "value": "1; mode=block"
-            },
-            {
-              "name": "strict-transport-security",
-              "value": "max-age=31536000; includeSubDomains; preload"
-<<<<<<< HEAD
-            },
-            {
-              "name": "server",
-              "value": "cloudflare"
-            },
-            {
-              "name": "cf-ray",
-              "value": "840c38bfdeed3197-LAX"
-            },
-            {
-              "name": "content-encoding",
-              "value": "gzip"
-            }
-          ],
-          "headersSize": 1318,
-=======
-            }
-          ],
-          "headersSize": 1286,
->>>>>>> b7fa84d5
-          "httpVersion": "HTTP/1.1",
-          "redirectURL": "",
-          "status": 200,
-          "statusText": "OK"
-        },
-<<<<<<< HEAD
-        "startedDateTime": "2024-01-05T13:55:55.355Z",
-        "time": 248,
-=======
-        "startedDateTime": "Fri, 05 Jan 2024 00:00:00 GMT",
-        "time": 0,
->>>>>>> b7fa84d5
-        "timings": {
-          "blocked": -1,
-          "connect": -1,
-          "dns": -1,
-          "receive": 0,
-          "send": 0,
-          "ssl": -1,
-<<<<<<< HEAD
-          "wait": 248
-        }
-      },
-      {
-        "_id": "d7720d62932d2de21ea1f187e1bf5135",
-        "_order": 0,
-        "cache": {},
-        "request": {
-          "bodySize": 734,
-=======
-          "wait": 0
-        }
-      },
-      {
-        "_id": "ec06b949e0d75e4eb04074a0df35dff6",
-        "_order": 0,
-        "cache": {},
-        "request": {
-          "bodySize": 339,
->>>>>>> b7fa84d5
-          "cookies": [],
-          "headers": [
-            {
-              "_fromType": "array",
-              "name": "authorization",
-              "value": "token REDACTED"
-            },
-            {
-              "_fromType": "array",
-              "name": "content-type",
-              "value": "application/json; charset=utf-8"
-            },
-            {
-              "_fromType": "array",
-              "name": "user-agent",
-              "value": "test-client / v1"
-            },
-            {
-              "_fromType": "array",
-              "name": "accept",
-              "value": "*/*"
-            },
-            {
-              "_fromType": "array",
-              "name": "content-length",
-<<<<<<< HEAD
-              "value": "734"
-=======
-              "value": "339"
->>>>>>> b7fa84d5
-            },
-            {
-              "_fromType": "array",
-              "name": "accept-encoding",
-              "value": "gzip,deflate"
-            },
-            {
-              "_fromType": "array",
-              "name": "connection",
-              "value": "close"
-            },
-            {
-              "name": "host",
-              "value": "sourcegraph.com"
-            }
-          ],
-<<<<<<< HEAD
-          "headersSize": 322,
-=======
-          "headersSize": 344,
->>>>>>> b7fa84d5
-          "httpVersion": "HTTP/1.1",
-          "method": "POST",
-          "postData": {
-            "mimeType": "application/json; charset=utf-8",
-            "params": [],
-<<<<<<< HEAD
-            "text": "{\"query\":\"\\nmutation LogEventMutation($event: String!, $userCookieID: String!, $url: String!, $source: EventSource!, $argument: String, $publicArgument: String, $client: String, $connectedSiteID: String, $hashedLicenseKey: String) {\\n    logEvent(\\n\\t\\tevent: $event\\n\\t\\tuserCookieID: $userCookieID\\n\\t\\turl: $url\\n\\t\\tsource: $source\\n\\t\\targument: $argument\\n\\t\\tpublicArgument: $publicArgument\\n\\t\\tclient: $client\\n\\t\\tconnectedSiteID: $connectedSiteID\\n\\t\\thashedLicenseKey: $hashedLicenseKey\\n    ) {\\n\\t\\talwaysNil\\n\\t}\\n}\",\"variables\":{\"event\":\"CodyVSCodeExtension:Auth:connected\",\"userCookieID\":\"ANONYMOUS_USER_COOKIE_ID\",\"source\":\"IDEEXTENSION\",\"url\":\"\",\"client\":\"VSCODE_CODY_EXTENSION\",\"connectedSiteID\":\"SourcegraphWeb\"}}"
-=======
-            "text": "{\"query\":\"\\nmutation RecordTelemetryEvents($events: [TelemetryEventInput!]!) {\\n\\ttelemetry {\\n\\t\\trecordEvents(events: $events) {\\n\\t\\t\\talwaysNil\\n\\t\\t}\\n\\t}\\n}\\n\",\"variables\":{\"events\":[{\"feature\":\"cody.auth\",\"action\":\"failed\",\"source\":{\"client\":\"VSCode.Cody\",\"clientVersion\":\"1.0.5\"},\"parameters\":{\"version\":0,\"privateMetadata\":{}}}]}}"
->>>>>>> b7fa84d5
-          },
-          "queryString": [
-            {
-              "name": "LogEventMutation",
-              "value": null
-            }
-          ],
-          "url": "https://sourcegraph.com/.api/graphql?LogEventMutation"
-        },
-        "response": {
-<<<<<<< HEAD
-          "bodySize": 26,
-=======
-          "bodySize": 115,
->>>>>>> b7fa84d5
-          "content": {
-            "mimeType": "application/json",
-<<<<<<< HEAD
-            "size": 26,
-            "text": "{\"data\":{\"logEvent\":null}}"
-          },
-          "cookies": [
-            {
-              "expires": "2025-01-05T13:55:55.000Z",
-              "name": "sourcegraphDeviceId",
-              "secure": true,
-              "value": "1025d9f3-2b03-4aa2-8422-cc3919cb6925"
-            },
-            {
-              "domain": ".sourcegraph.com",
-              "expires": "2024-01-05T14:25:55.000Z",
-              "httpOnly": true,
-              "name": "__cf_bm",
-              "path": "/",
-              "sameSite": "None",
-              "secure": true,
-              "value": "xSwDQHWOnPwj1NdwXcYNWBUso_1t9UxuCKcCfp6fbK0-1704462955-1-AbD/FFetIPOWXijVoZpqrLkBh1Zrqt9NdcqV+GGlHatRM95kz54HxNOt/2glvjK7mQGk/m+3vHDIF32d5nAZ8ZU="
-            },
-            {
-              "domain": ".sourcegraph.com",
-              "httpOnly": true,
-              "name": "_cfuvid",
-              "path": "/",
-              "sameSite": "None",
-              "secure": true,
-              "value": "CQbxI5uGwk0wUg.c.VmSwd7eHvPPay5V9f0nTUIZ57k-1704462955608-0-604800000"
-            }
-          ],
-          "headers": [
-            {
-              "name": "date",
-              "value": "Fri, 05 Jan 2024 13:55:55 GMT"
-=======
-            "size": 115,
-            "text": "[\"H4sIAAAAAAAAA6pWSkksSVSyqlYqSc1JzU0tKaoE\",\"cYpSk/OLUlzLUvNKikH8xJzyxMpiv8wcJau80pyc2traWgAAAAD//wMAhHZ9ajoAAAA=\"]"
-          },
-          "cookies": [],
-          "headers": [
-            {
-              "name": "date",
-              "value": "Fri, 05 Jan 2024 11:11:11 GMT"
->>>>>>> b7fa84d5
-            },
-            {
-              "name": "content-type",
-              "value": "application/json"
-            },
-            {
-              "name": "content-length",
-              "value": "26"
-            },
-            {
-              "name": "connection",
-              "value": "close"
-            },
-            {
-              "name": "access-control-allow-credentials",
-              "value": "true"
-            },
-            {
-              "name": "access-control-allow-origin",
-              "value": ""
-            },
-            {
-              "name": "cache-control",
-              "value": "no-cache, max-age=0"
-            },
-            {
-<<<<<<< HEAD
-              "_fromType": "array",
-              "name": "set-cookie",
-              "value": "sourcegraphDeviceId=1025d9f3-2b03-4aa2-8422-cc3919cb6925; Expires=Sun, 05 Jan 2025 13:55:55 GMT; Secure"
-            },
-            {
-              "_fromType": "array",
-              "name": "set-cookie",
-              "value": "__cf_bm=xSwDQHWOnPwj1NdwXcYNWBUso_1t9UxuCKcCfp6fbK0-1704462955-1-AbD/FFetIPOWXijVoZpqrLkBh1Zrqt9NdcqV+GGlHatRM95kz54HxNOt/2glvjK7mQGk/m+3vHDIF32d5nAZ8ZU=; path=/; expires=Fri, 05-Jan-24 14:25:55 GMT; domain=.sourcegraph.com; HttpOnly; Secure; SameSite=None"
-            },
-            {
-              "_fromType": "array",
-              "name": "set-cookie",
-              "value": "_cfuvid=CQbxI5uGwk0wUg.c.VmSwd7eHvPPay5V9f0nTUIZ57k-1704462955608-0-604800000; path=/; domain=.sourcegraph.com; HttpOnly; Secure; SameSite=None"
-            },
-            {
-=======
->>>>>>> b7fa84d5
-              "name": "vary",
-              "value": "Cookie,Accept-Encoding,Authorization,Cookie, Authorization, X-Requested-With,Cookie"
-            },
-            {
-              "name": "x-content-type-options",
-              "value": "nosniff"
-            },
-            {
-              "name": "x-frame-options",
-              "value": "DENY"
-            },
-            {
-<<<<<<< HEAD
-              "name": "x-trace",
-              "value": "d19150a4119635f2d27980b8d9602235"
-            },
-            {
-              "name": "x-trace-span",
-              "value": "061211c0da763c2d"
-            },
-            {
-              "name": "x-trace-url",
-              "value": "https://sourcegraph.com/-/debug/jaeger/trace/d19150a4119635f2d27980b8d9602235"
-            },
-            {
-=======
->>>>>>> b7fa84d5
-              "name": "x-xss-protection",
-              "value": "1; mode=block"
-            },
-            {
-              "name": "strict-transport-security",
-              "value": "max-age=31536000; includeSubDomains; preload"
-            },
-            {
-<<<<<<< HEAD
-              "name": "server",
-              "value": "cloudflare"
-            },
-            {
-              "name": "cf-ray",
-              "value": "840c38bfd8677bce-LAX"
-            }
-          ],
-          "headersSize": 1286,
-=======
-              "name": "content-encoding",
-              "value": "gzip"
-            }
-          ],
-          "headersSize": 1318,
->>>>>>> b7fa84d5
-          "httpVersion": "HTTP/1.1",
-          "redirectURL": "",
-          "status": 200,
-          "statusText": "OK"
-        },
-<<<<<<< HEAD
-        "startedDateTime": "2024-01-05T13:55:55.351Z",
-        "time": 252,
-=======
-        "startedDateTime": "Fri, 05 Jan 2024 00:00:00 GMT",
-        "time": 0,
->>>>>>> b7fa84d5
-        "timings": {
-          "blocked": -1,
-          "connect": -1,
-          "dns": -1,
-          "receive": 0,
-          "send": 0,
-          "ssl": -1,
-<<<<<<< HEAD
-          "wait": 252
-=======
-          "wait": 0
->>>>>>> b7fa84d5
-        }
-      },
-      {
-        "_id": "c63cf23de38703e896ef70b35a6908a4",
-        "_order": 0,
-        "cache": {},
-        "request": {
-          "bodySize": 342,
-          "cookies": [],
-          "headers": [
-            {
-              "_fromType": "array",
-              "name": "authorization",
-              "value": "token REDACTED"
-            },
-            {
-              "_fromType": "array",
-              "name": "content-type",
-              "value": "application/json; charset=utf-8"
-            },
-            {
-              "_fromType": "array",
-              "name": "user-agent",
-              "value": "test-client / v1"
-            },
-            {
-              "_fromType": "array",
-              "name": "accept",
-              "value": "*/*"
-            },
-            {
-              "_fromType": "array",
-              "name": "content-length",
-              "value": "342"
-            },
-            {
-              "_fromType": "array",
-              "name": "accept-encoding",
-              "value": "gzip,deflate"
-            },
-            {
-              "_fromType": "array",
-              "name": "connection",
-              "value": "close"
-            },
-            {
-              "name": "host",
-              "value": "sourcegraph.com"
-            }
-          ],
-          "headersSize": 344,
-          "httpVersion": "HTTP/1.1",
-          "method": "POST",
-          "postData": {
-            "mimeType": "application/json; charset=utf-8",
-            "params": [],
-            "text": "{\"query\":\"\\nmutation RecordTelemetryEvents($events: [TelemetryEventInput!]!) {\\n\\ttelemetry {\\n\\t\\trecordEvents(events: $events) {\\n\\t\\t\\talwaysNil\\n\\t\\t}\\n\\t}\\n}\\n\",\"variables\":{\"events\":[{\"feature\":\"cody.auth\",\"action\":\"connected\",\"source\":{\"client\":\"VSCode.Cody\",\"clientVersion\":\"1.0.5\"},\"parameters\":{\"version\":0,\"privateMetadata\":{}}}]}}"
-          },
-          "queryString": [
-            {
-              "name": "RecordTelemetryEvents",
-              "value": null
-            }
-          ],
-          "url": "https://sourcegraph.com/.api/graphql?RecordTelemetryEvents"
-        },
-        "response": {
-<<<<<<< HEAD
-          "bodySize": 122,
-          "content": {
-            "encoding": "base64",
-            "mimeType": "application/json",
-            "size": 122,
-            "text": "[\"H4sIAAAAAAAAA6pWSkksSVSyqlYqSc1JzU0tKaoE\",\"cYpSk/OLUlzLUvNKikH8xJzyxMpiv8wcJau80pyc2traWgAAAAD//w==\",\"AwCEdn1qOgAAAA==\"]"
-          },
-          "cookies": [
-            {
-              "expires": "2025-01-05T13:55:55.000Z",
-              "name": "sourcegraphDeviceId",
-              "secure": true,
-              "value": "e4a54475-3641-455d-8e19-968801a5884f"
-            },
-            {
-              "domain": ".sourcegraph.com",
-              "expires": "2024-01-05T14:25:55.000Z",
-              "httpOnly": true,
-              "name": "__cf_bm",
-              "path": "/",
-              "sameSite": "None",
-              "secure": true,
-              "value": "53Ba2PdT1q6ZHSxseopLSZ5UlTANIXucYNCzbl3fVR4-1704462955-1-AUZ/Y80z1PYycmcJ4SViF2pPyiQ86LcvkmW7u+VIoiTCPU5zChgPgb+io2HBR2HxuoGocw0w75pDvwpgDB6r7RM="
-            },
-            {
-              "domain": ".sourcegraph.com",
-              "httpOnly": true,
-              "name": "_cfuvid",
-              "path": "/",
-              "sameSite": "None",
-              "secure": true,
-              "value": "__NXGgninqRLjKbdYe5vzieBo5LppRKA0HxkOeHs4UI-1704462955792-0-604800000"
-            }
-          ],
-          "headers": [
-            {
-              "name": "date",
-              "value": "Fri, 05 Jan 2024 13:55:55 GMT"
-=======
-          "bodySize": 115,
-          "content": {
-            "encoding": "base64",
-            "mimeType": "application/json",
-            "size": 115,
-            "text": "[\"H4sIAAAAAAAAA6pWSkksSVSyqlYqSc1JzU0tKaoE\",\"cYpSk/OLUlzLUvNKikH8xJzyxMpiv8wcJau80pyc2traWgAAAAD//wMAhHZ9ajoAAAA=\"]"
-          },
-          "cookies": [],
-          "headers": [
-            {
-              "name": "date",
-              "value": "Fri, 05 Jan 2024 11:11:11 GMT"
->>>>>>> b7fa84d5
-            },
-            {
-              "name": "content-type",
-              "value": "application/json"
-            },
-            {
-              "name": "transfer-encoding",
-              "value": "chunked"
-            },
-            {
-              "name": "connection",
-              "value": "close"
-            },
-            {
-              "name": "access-control-allow-credentials",
-              "value": "true"
-            },
-            {
-              "name": "access-control-allow-origin",
-              "value": ""
-            },
-            {
-              "name": "cache-control",
-              "value": "no-cache, max-age=0"
-            },
-            {
-<<<<<<< HEAD
-              "_fromType": "array",
-              "name": "set-cookie",
-              "value": "sourcegraphDeviceId=e4a54475-3641-455d-8e19-968801a5884f; Expires=Sun, 05 Jan 2025 13:55:55 GMT; Secure"
-            },
-            {
-              "_fromType": "array",
-              "name": "set-cookie",
-              "value": "__cf_bm=53Ba2PdT1q6ZHSxseopLSZ5UlTANIXucYNCzbl3fVR4-1704462955-1-AUZ/Y80z1PYycmcJ4SViF2pPyiQ86LcvkmW7u+VIoiTCPU5zChgPgb+io2HBR2HxuoGocw0w75pDvwpgDB6r7RM=; path=/; expires=Fri, 05-Jan-24 14:25:55 GMT; domain=.sourcegraph.com; HttpOnly; Secure; SameSite=None"
-            },
-            {
-              "_fromType": "array",
-              "name": "set-cookie",
-              "value": "_cfuvid=__NXGgninqRLjKbdYe5vzieBo5LppRKA0HxkOeHs4UI-1704462955792-0-604800000; path=/; domain=.sourcegraph.com; HttpOnly; Secure; SameSite=None"
-            },
-            {
-=======
->>>>>>> b7fa84d5
-              "name": "vary",
-              "value": "Cookie,Accept-Encoding,Authorization,Cookie, Authorization, X-Requested-With,Cookie"
-            },
-            {
-              "name": "x-content-type-options",
-              "value": "nosniff"
-            },
-            {
-              "name": "x-frame-options",
-              "value": "DENY"
-            },
-            {
-<<<<<<< HEAD
-              "name": "x-trace",
-              "value": "240503943099efd92bacfc19755d619d"
-            },
-            {
-              "name": "x-trace-span",
-              "value": "cc8865d84acd21da"
-            },
-            {
-              "name": "x-trace-url",
-              "value": "https://sourcegraph.com/-/debug/jaeger/trace/240503943099efd92bacfc19755d619d"
-            },
-            {
-=======
->>>>>>> b7fa84d5
-              "name": "x-xss-protection",
-              "value": "1; mode=block"
-            },
-            {
-              "name": "strict-transport-security",
-              "value": "max-age=31536000; includeSubDomains; preload"
-            },
-            {
-<<<<<<< HEAD
-              "name": "server",
-              "value": "cloudflare"
-            },
-            {
-              "name": "cf-ray",
-              "value": "840c38c0ecae08e6-LAX"
-            },
-            {
-=======
->>>>>>> b7fa84d5
-              "name": "content-encoding",
-              "value": "gzip"
-            }
-          ],
-          "headersSize": 1318,
-          "httpVersion": "HTTP/1.1",
-          "redirectURL": "",
-          "status": 200,
-          "statusText": "OK"
-        },
-<<<<<<< HEAD
-        "startedDateTime": "2024-01-05T13:55:55.576Z",
-        "time": 208,
-=======
-        "startedDateTime": "Fri, 05 Jan 2024 00:00:00 GMT",
-        "time": 0,
->>>>>>> b7fa84d5
-        "timings": {
-          "blocked": -1,
-          "connect": -1,
-          "dns": -1,
-          "receive": 0,
-          "send": 0,
-          "ssl": -1,
-<<<<<<< HEAD
-          "wait": 208
-        }
-      },
-      {
-        "_id": "7e2cae0c3275084cb257ee48fead6fb9",
-        "_order": 0,
-        "cache": {},
-        "request": {
-          "bodySize": 187,
-=======
-          "wait": 0
-        }
-      },
-      {
-        "_id": "243255429fc6f137e796538de9eb469f",
-        "_order": 0,
-        "cache": {},
-        "request": {
-          "bodySize": 189,
->>>>>>> b7fa84d5
-          "cookies": [],
-          "headers": [
-            {
-              "_fromType": "array",
-              "name": "authorization",
-              "value": "token REDACTED"
-            },
-            {
-              "_fromType": "array",
-              "name": "content-type",
-              "value": "application/json; charset=utf-8"
-            },
-            {
-              "_fromType": "array",
-              "name": "user-agent",
-              "value": "test-client / v1"
-            },
-            {
-              "_fromType": "array",
-              "name": "accept",
-              "value": "*/*"
-            },
-            {
-              "_fromType": "array",
-              "name": "content-length",
-<<<<<<< HEAD
-              "value": "187"
-=======
-              "value": "189"
->>>>>>> b7fa84d5
-            },
-            {
-              "_fromType": "array",
-              "name": "accept-encoding",
-              "value": "gzip,deflate"
-            },
-            {
-              "_fromType": "array",
-              "name": "connection",
-              "value": "close"
-            },
-            {
-              "name": "host",
-              "value": "sourcegraph.com"
-            }
-          ],
-          "headersSize": 342,
-          "httpVersion": "HTTP/1.1",
-          "method": "POST",
-          "postData": {
-            "mimeType": "application/json; charset=utf-8",
-            "params": [],
-<<<<<<< HEAD
-            "text": "{\"query\":\"\\n    query EvaluateFeatureFlag($flagName: String!) {\\n        evaluateFeatureFlag(flagName: $flagName)\\n    }\\n\",\"variables\":{\"flagName\":\"cody-autocomplete-context-bfg-mixed\"}}"
-=======
-            "text": "{\"query\":\"\\n    query EvaluateFeatureFlag($flagName: String!) {\\n        evaluateFeatureFlag(flagName: $flagName)\\n    }\\n\",\"variables\":{\"flagName\":\"cody-autocomplete-context-local-mixed\"}}"
->>>>>>> b7fa84d5
-          },
-          "queryString": [
-            {
-              "name": "EvaluateFeatureFlag",
-              "value": null
-            }
-          ],
-          "url": "https://sourcegraph.com/.api/graphql?EvaluateFeatureFlag"
-        },
-        "response": {
-          "bodySize": 37,
-          "content": {
-            "mimeType": "application/json",
-            "size": 37,
-            "text": "{\"data\":{\"evaluateFeatureFlag\":true}}"
-          },
-<<<<<<< HEAD
-          "cookies": [
-            {
-              "expires": "2025-01-05T13:55:55.000Z",
-              "name": "sourcegraphDeviceId",
-              "secure": true,
-              "value": "457ccda7-a55e-406c-8d0c-388fdf5e3b66"
-            },
-            {
-              "domain": ".sourcegraph.com",
-              "expires": "2024-01-05T14:25:55.000Z",
-              "httpOnly": true,
-              "name": "__cf_bm",
-              "path": "/",
-              "sameSite": "None",
-              "secure": true,
-              "value": "SWjMV5RDm2obE_lH4fTIRyP4LvA1t8VJTrp_kRVtRmA-1704462955-1-AURSQ0lKw9Ck0tmBbAsQwfaktj9LvsY+y6i8Pb5GiJtyckD4ygxsHIiw3T+3hiGh2Jsfn9ZEaX8msj0ZOtCUO6U="
-            },
-            {
-              "domain": ".sourcegraph.com",
-              "httpOnly": true,
-              "name": "_cfuvid",
-              "path": "/",
-              "sameSite": "None",
-              "secure": true,
-              "value": "TSGNkJ2jZkqkTbI1fct2qqXLoFGdi2TZRoGonmpwQZI-1704462955942-0-604800000"
-            }
-          ],
-          "headers": [
-            {
-              "name": "date",
-              "value": "Fri, 05 Jan 2024 13:55:55 GMT"
-=======
-          "cookies": [],
-          "headers": [
-            {
-              "name": "date",
-              "value": "Fri, 05 Jan 2024 11:11:11 GMT"
->>>>>>> b7fa84d5
-            },
-            {
-              "name": "content-type",
-              "value": "application/json"
-            },
-            {
-              "name": "content-length",
-              "value": "37"
-            },
-            {
-              "name": "connection",
-              "value": "close"
-            },
-            {
-              "name": "access-control-allow-credentials",
-              "value": "true"
-            },
-            {
-              "name": "access-control-allow-origin",
-              "value": ""
-            },
-            {
-              "name": "cache-control",
-              "value": "no-cache, max-age=0"
-            },
-            {
-<<<<<<< HEAD
-              "_fromType": "array",
-              "name": "set-cookie",
-              "value": "sourcegraphDeviceId=457ccda7-a55e-406c-8d0c-388fdf5e3b66; Expires=Sun, 05 Jan 2025 13:55:55 GMT; Secure"
-            },
-            {
-              "_fromType": "array",
-              "name": "set-cookie",
-              "value": "__cf_bm=SWjMV5RDm2obE_lH4fTIRyP4LvA1t8VJTrp_kRVtRmA-1704462955-1-AURSQ0lKw9Ck0tmBbAsQwfaktj9LvsY+y6i8Pb5GiJtyckD4ygxsHIiw3T+3hiGh2Jsfn9ZEaX8msj0ZOtCUO6U=; path=/; expires=Fri, 05-Jan-24 14:25:55 GMT; domain=.sourcegraph.com; HttpOnly; Secure; SameSite=None"
-            },
-            {
-              "_fromType": "array",
-              "name": "set-cookie",
-              "value": "_cfuvid=TSGNkJ2jZkqkTbI1fct2qqXLoFGdi2TZRoGonmpwQZI-1704462955942-0-604800000; path=/; domain=.sourcegraph.com; HttpOnly; Secure; SameSite=None"
-            },
-            {
-=======
->>>>>>> b7fa84d5
-              "name": "vary",
-              "value": "Cookie,Accept-Encoding,Authorization,Cookie, Authorization, X-Requested-With,Cookie"
-            },
-            {
-              "name": "x-content-type-options",
-              "value": "nosniff"
-            },
-            {
-              "name": "x-frame-options",
-              "value": "DENY"
-            },
-            {
-<<<<<<< HEAD
-              "name": "x-trace",
-              "value": "d17b5a3d4830cd33cd47be7f20dedb08"
-            },
-            {
-              "name": "x-trace-span",
-              "value": "af304b065cf32647"
-            },
-            {
-              "name": "x-trace-url",
-              "value": "https://sourcegraph.com/-/debug/jaeger/trace/d17b5a3d4830cd33cd47be7f20dedb08"
-            },
-            {
-=======
->>>>>>> b7fa84d5
-              "name": "x-xss-protection",
-              "value": "1; mode=block"
-            },
-            {
-              "name": "strict-transport-security",
-              "value": "max-age=31536000; includeSubDomains; preload"
-<<<<<<< HEAD
-            },
-            {
-              "name": "server",
-              "value": "cloudflare"
-            },
-            {
-              "name": "cf-ray",
-              "value": "840c38c208497d88-LAX"
-=======
->>>>>>> b7fa84d5
-            }
-          ],
-          "headersSize": 1286,
-          "httpVersion": "HTTP/1.1",
-          "redirectURL": "",
-          "status": 200,
-          "statusText": "OK"
-        },
-<<<<<<< HEAD
-        "startedDateTime": "2024-01-05T13:55:55.750Z",
-        "time": 184,
-=======
-        "startedDateTime": "Fri, 05 Jan 2024 00:00:00 GMT",
-        "time": 0,
->>>>>>> b7fa84d5
-        "timings": {
-          "blocked": -1,
-          "connect": -1,
-          "dns": -1,
-          "receive": 0,
-          "send": 0,
-          "ssl": -1,
-<<<<<<< HEAD
-          "wait": 184
-=======
-          "wait": 0
->>>>>>> b7fa84d5
-        }
-      },
-      {
-        "_id": "243255429fc6f137e796538de9eb469f",
-        "_order": 0,
-        "cache": {},
-        "request": {
-          "bodySize": 189,
-          "cookies": [],
-          "headers": [
-            {
-              "_fromType": "array",
-              "name": "authorization",
-              "value": "token REDACTED"
-            },
-            {
-              "_fromType": "array",
-              "name": "content-type",
-              "value": "application/json; charset=utf-8"
-            },
-            {
-              "_fromType": "array",
-              "name": "user-agent",
-              "value": "test-client / v1"
-            },
-            {
-              "_fromType": "array",
-              "name": "accept",
-              "value": "*/*"
-            },
-            {
-              "_fromType": "array",
-              "name": "content-length",
-              "value": "189"
-            },
-            {
-              "_fromType": "array",
-              "name": "accept-encoding",
-              "value": "gzip,deflate"
-            },
-            {
-              "_fromType": "array",
-              "name": "connection",
-              "value": "close"
-            },
-            {
-              "name": "host",
-              "value": "sourcegraph.com"
-            }
-          ],
-          "headersSize": 342,
-          "httpVersion": "HTTP/1.1",
-          "method": "POST",
-          "postData": {
-            "mimeType": "application/json; charset=utf-8",
-            "params": [],
-            "text": "{\"query\":\"\\n    query EvaluateFeatureFlag($flagName: String!) {\\n        evaluateFeatureFlag(flagName: $flagName)\\n    }\\n\",\"variables\":{\"flagName\":\"cody-autocomplete-context-local-mixed\"}}"
-          },
-          "queryString": [
-            {
-              "name": "EvaluateFeatureFlag",
-              "value": null
-            }
-          ],
-          "url": "https://sourcegraph.com/.api/graphql?EvaluateFeatureFlag"
-        },
-        "response": {
-          "bodySize": 38,
-          "content": {
-            "mimeType": "application/json",
-            "size": 38,
-            "text": "{\"data\":{\"evaluateFeatureFlag\":false}}"
-          },
-<<<<<<< HEAD
-          "cookies": [
-            {
-              "expires": "2025-01-05T13:55:55.000Z",
-              "name": "sourcegraphDeviceId",
-              "secure": true,
-              "value": "a6c887c5-6532-4b75-91e5-4bddf7e2818b"
-            },
-            {
-              "domain": ".sourcegraph.com",
-              "expires": "2024-01-05T14:25:55.000Z",
-              "httpOnly": true,
-              "name": "__cf_bm",
-              "path": "/",
-              "sameSite": "None",
-              "secure": true,
-              "value": "u05GSohelz.Kg7gADMoow1xbKiVtw1qat_t4.M8VooE-1704462955-1-AfIu9oYz/2bBIhoT43YS8O0uuv8Uea/OLD/ovil5N5wkLNIlyvM9VEkkl3vsDe1xTp5thPBHYKh1xXD42EjvEoA="
-            },
-            {
-              "domain": ".sourcegraph.com",
-              "httpOnly": true,
-              "name": "_cfuvid",
-              "path": "/",
-              "sameSite": "None",
-              "secure": true,
-              "value": "giK2gPtJkf9CW72AIB5ZqtJuUAW_LZfvcCRYsis6gYo-1704462955954-0-604800000"
-            }
-          ],
-          "headers": [
-            {
-              "name": "date",
-              "value": "Fri, 05 Jan 2024 13:55:55 GMT"
-=======
-          "cookies": [],
-          "headers": [
-            {
-              "name": "date",
-              "value": "Fri, 05 Jan 2024 11:11:11 GMT"
->>>>>>> b7fa84d5
-            },
-            {
-              "name": "content-type",
-              "value": "application/json"
-            },
-            {
-              "name": "content-length",
-              "value": "38"
-            },
-            {
-              "name": "connection",
-              "value": "close"
-            },
-            {
-              "name": "access-control-allow-credentials",
-              "value": "true"
-            },
-            {
-              "name": "access-control-allow-origin",
-              "value": ""
-            },
-            {
-              "name": "cache-control",
-              "value": "no-cache, max-age=0"
-            },
-            {
-<<<<<<< HEAD
-              "_fromType": "array",
-              "name": "set-cookie",
-              "value": "sourcegraphDeviceId=a6c887c5-6532-4b75-91e5-4bddf7e2818b; Expires=Sun, 05 Jan 2025 13:55:55 GMT; Secure"
-            },
-            {
-              "_fromType": "array",
-              "name": "set-cookie",
-              "value": "__cf_bm=u05GSohelz.Kg7gADMoow1xbKiVtw1qat_t4.M8VooE-1704462955-1-AfIu9oYz/2bBIhoT43YS8O0uuv8Uea/OLD/ovil5N5wkLNIlyvM9VEkkl3vsDe1xTp5thPBHYKh1xXD42EjvEoA=; path=/; expires=Fri, 05-Jan-24 14:25:55 GMT; domain=.sourcegraph.com; HttpOnly; Secure; SameSite=None"
-            },
-            {
-              "_fromType": "array",
-              "name": "set-cookie",
-              "value": "_cfuvid=giK2gPtJkf9CW72AIB5ZqtJuUAW_LZfvcCRYsis6gYo-1704462955954-0-604800000; path=/; domain=.sourcegraph.com; HttpOnly; Secure; SameSite=None"
-            },
-            {
-=======
->>>>>>> b7fa84d5
-              "name": "vary",
-              "value": "Cookie,Accept-Encoding,Authorization,Cookie, Authorization, X-Requested-With,Cookie"
-            },
-            {
-              "name": "x-content-type-options",
-              "value": "nosniff"
-            },
-            {
-              "name": "x-frame-options",
-              "value": "DENY"
-            },
-            {
-<<<<<<< HEAD
-              "name": "x-trace",
-              "value": "e53b7510033bc255299c83fed7ccf17f"
-            },
-            {
-              "name": "x-trace-span",
-              "value": "cd3a742db379af09"
-            },
-            {
-              "name": "x-trace-url",
-              "value": "https://sourcegraph.com/-/debug/jaeger/trace/e53b7510033bc255299c83fed7ccf17f"
-            },
-            {
-=======
->>>>>>> b7fa84d5
-              "name": "x-xss-protection",
-              "value": "1; mode=block"
-            },
-            {
-              "name": "strict-transport-security",
-              "value": "max-age=31536000; includeSubDomains; preload"
-<<<<<<< HEAD
-            },
-            {
-              "name": "server",
-              "value": "cloudflare"
-            },
-            {
-              "name": "cf-ray",
-              "value": "840c38c20c727cbc-LAX"
-=======
->>>>>>> b7fa84d5
-            }
-          ],
-          "headersSize": 1286,
-          "httpVersion": "HTTP/1.1",
-          "redirectURL": "",
-          "status": 200,
-          "statusText": "OK"
-        },
-<<<<<<< HEAD
-        "startedDateTime": "2024-01-05T13:55:55.751Z",
-        "time": 201,
-=======
-        "startedDateTime": "Fri, 05 Jan 2024 00:00:00 GMT",
-        "time": 0,
->>>>>>> b7fa84d5
-        "timings": {
-          "blocked": -1,
-          "connect": -1,
-          "dns": -1,
-          "receive": 0,
-          "send": 0,
-          "ssl": -1,
-<<<<<<< HEAD
-          "wait": 201
-=======
-          "wait": 0
->>>>>>> b7fa84d5
-        }
-      },
-      {
-        "_id": "2bbf280183fdae3c39a73013105339ae",
-        "_order": 0,
-        "cache": {},
-        "request": {
-          "bodySize": 199,
-          "cookies": [],
-          "headers": [
-            {
-              "_fromType": "array",
-              "name": "authorization",
-              "value": "token REDACTED"
-            },
-            {
-              "_fromType": "array",
-              "name": "content-type",
-              "value": "application/json; charset=utf-8"
-            },
-            {
-              "_fromType": "array",
-              "name": "user-agent",
-              "value": "test-client / v1"
-            },
-            {
-              "_fromType": "array",
-              "name": "accept",
-              "value": "*/*"
-            },
-            {
-              "_fromType": "array",
-              "name": "content-length",
-              "value": "199"
-            },
-            {
-              "_fromType": "array",
-              "name": "accept-encoding",
-              "value": "gzip,deflate"
-            },
-            {
-              "_fromType": "array",
-              "name": "connection",
-              "value": "close"
-            },
-            {
-              "name": "host",
-              "value": "sourcegraph.com"
-            }
-          ],
-          "headersSize": 342,
-          "httpVersion": "HTTP/1.1",
-          "method": "POST",
-          "postData": {
-            "mimeType": "application/json; charset=utf-8",
-            "params": [],
-            "text": "{\"query\":\"\\n    query EvaluateFeatureFlag($flagName: String!) {\\n        evaluateFeatureFlag(flagName: $flagName)\\n    }\\n\",\"variables\":{\"flagName\":\"cody-autocomplete-dynamic-multiline-completions\"}}"
-          },
-          "queryString": [
-            {
-              "name": "EvaluateFeatureFlag",
-              "value": null
-            }
-          ],
-          "url": "https://sourcegraph.com/.api/graphql?EvaluateFeatureFlag"
-        },
-        "response": {
-          "bodySize": 38,
-          "content": {
-            "mimeType": "application/json",
-            "size": 38,
-            "text": "{\"data\":{\"evaluateFeatureFlag\":false}}"
-          },
-<<<<<<< HEAD
-          "cookies": [
-            {
-              "expires": "2025-01-05T13:55:55.000Z",
-              "name": "sourcegraphDeviceId",
-              "secure": true,
-              "value": "ffea27d9-2a9f-4f6f-aa41-bcd4b7b73e41"
-            },
-            {
-              "domain": ".sourcegraph.com",
-              "expires": "2024-01-05T14:25:55.000Z",
-              "httpOnly": true,
-              "name": "__cf_bm",
-              "path": "/",
-              "sameSite": "None",
-              "secure": true,
-              "value": "fd9VeoBXWF0Wo0qfTtAoAcu8S8ucNjVM7Z55K01vgbg-1704462955-1-AaDUzpPgCQrGXu1GMZ6FjT+CACF02rQQksOwdzdtoFPAGT+3/BgpcHlRtwA0gy7cO5OJ8xBXIhsTj3Min9WmbIE="
-            },
-            {
-              "domain": ".sourcegraph.com",
-              "httpOnly": true,
-              "name": "_cfuvid",
-              "path": "/",
-              "sameSite": "None",
-              "secure": true,
-              "value": "9HZX6GqPJzZj7XUO_pMytWBQ3IiImk5woIf7G.M_arI-1704462955965-0-604800000"
-            }
-          ],
-          "headers": [
-            {
-              "name": "date",
-              "value": "Fri, 05 Jan 2024 13:55:55 GMT"
-=======
-          "cookies": [],
-          "headers": [
-            {
-              "name": "date",
-              "value": "Fri, 05 Jan 2024 11:11:11 GMT"
->>>>>>> b7fa84d5
-            },
-            {
-              "name": "content-type",
-              "value": "application/json"
-            },
-            {
-              "name": "content-length",
-              "value": "38"
-            },
-            {
-              "name": "connection",
-              "value": "close"
-            },
-            {
-              "name": "access-control-allow-credentials",
-              "value": "true"
-            },
-            {
-              "name": "access-control-allow-origin",
-              "value": ""
-            },
-            {
-              "name": "cache-control",
-              "value": "no-cache, max-age=0"
-            },
-            {
-<<<<<<< HEAD
-              "_fromType": "array",
-              "name": "set-cookie",
-              "value": "sourcegraphDeviceId=ffea27d9-2a9f-4f6f-aa41-bcd4b7b73e41; Expires=Sun, 05 Jan 2025 13:55:55 GMT; Secure"
-            },
-            {
-              "_fromType": "array",
-              "name": "set-cookie",
-              "value": "__cf_bm=fd9VeoBXWF0Wo0qfTtAoAcu8S8ucNjVM7Z55K01vgbg-1704462955-1-AaDUzpPgCQrGXu1GMZ6FjT+CACF02rQQksOwdzdtoFPAGT+3/BgpcHlRtwA0gy7cO5OJ8xBXIhsTj3Min9WmbIE=; path=/; expires=Fri, 05-Jan-24 14:25:55 GMT; domain=.sourcegraph.com; HttpOnly; Secure; SameSite=None"
-            },
-            {
-              "_fromType": "array",
-              "name": "set-cookie",
-              "value": "_cfuvid=9HZX6GqPJzZj7XUO_pMytWBQ3IiImk5woIf7G.M_arI-1704462955965-0-604800000; path=/; domain=.sourcegraph.com; HttpOnly; Secure; SameSite=None"
-            },
-            {
-=======
->>>>>>> b7fa84d5
-              "name": "vary",
-              "value": "Cookie,Accept-Encoding,Authorization,Cookie, Authorization, X-Requested-With,Cookie"
-            },
-            {
-              "name": "x-content-type-options",
-              "value": "nosniff"
-            },
-            {
-              "name": "x-frame-options",
-              "value": "DENY"
-            },
-            {
-<<<<<<< HEAD
-              "name": "x-trace",
-              "value": "10f083ce74e04191742da4e711ec060e"
-            },
-            {
-              "name": "x-trace-span",
-              "value": "53e7e4ff46ad9317"
-            },
-            {
-              "name": "x-trace-url",
-              "value": "https://sourcegraph.com/-/debug/jaeger/trace/10f083ce74e04191742da4e711ec060e"
-            },
-            {
-=======
->>>>>>> b7fa84d5
-              "name": "x-xss-protection",
-              "value": "1; mode=block"
-            },
-            {
-              "name": "strict-transport-security",
-              "value": "max-age=31536000; includeSubDomains; preload"
-<<<<<<< HEAD
-            },
-            {
-              "name": "server",
-              "value": "cloudflare"
-            },
-            {
-              "name": "cf-ray",
-              "value": "840c38c20e4c2f39-LAX"
-=======
->>>>>>> b7fa84d5
-            }
-          ],
-          "headersSize": 1286,
-          "httpVersion": "HTTP/1.1",
-          "redirectURL": "",
-          "status": 200,
-          "statusText": "OK"
-        },
-<<<<<<< HEAD
-        "startedDateTime": "2024-01-05T13:55:55.752Z",
-        "time": 204,
-=======
-        "startedDateTime": "Fri, 05 Jan 2024 00:00:00 GMT",
-        "time": 0,
->>>>>>> b7fa84d5
-        "timings": {
-          "blocked": -1,
-          "connect": -1,
-          "dns": -1,
-          "receive": 0,
-          "send": 0,
-          "ssl": -1,
-<<<<<<< HEAD
-          "wait": 204
-=======
-          "wait": 0
->>>>>>> b7fa84d5
-        }
-      },
-      {
-        "_id": "50b031b05a8f064cbb7c320d4adb6bdc",
-        "_order": 0,
-        "cache": {},
-        "request": {
-          "bodySize": 208,
-          "cookies": [],
-          "headers": [
-            {
-              "_fromType": "array",
-              "name": "authorization",
-              "value": "token REDACTED"
-            },
-            {
-              "_fromType": "array",
-              "name": "content-type",
-              "value": "application/json; charset=utf-8"
-            },
-            {
-              "_fromType": "array",
-              "name": "user-agent",
-              "value": "test-client / v1"
-            },
-            {
-              "_fromType": "array",
-              "name": "accept",
-              "value": "*/*"
-            },
-            {
-              "_fromType": "array",
-              "name": "content-length",
-              "value": "208"
-            },
-            {
-              "_fromType": "array",
-              "name": "accept-encoding",
-              "value": "gzip,deflate"
-            },
-            {
-              "_fromType": "array",
-              "name": "connection",
-              "value": "close"
-            },
-            {
-              "name": "host",
-              "value": "sourcegraph.com"
-            }
-          ],
-          "headersSize": 342,
-          "httpVersion": "HTTP/1.1",
-          "method": "POST",
-          "postData": {
-            "mimeType": "application/json; charset=utf-8",
-            "params": [],
-            "text": "{\"query\":\"\\n    query EvaluateFeatureFlag($flagName: String!) {\\n        evaluateFeatureFlag(flagName: $flagName)\\n    }\\n\",\"variables\":{\"flagName\":\"cody-autocomplete-disable-recycling-of-previous-requests\"}}"
-          },
-          "queryString": [
-            {
-              "name": "EvaluateFeatureFlag",
-              "value": null
-            }
-          ],
-          "url": "https://sourcegraph.com/.api/graphql?EvaluateFeatureFlag"
-        },
-        "response": {
-          "bodySize": 38,
-          "content": {
-            "mimeType": "application/json",
-            "size": 38,
-            "text": "{\"data\":{\"evaluateFeatureFlag\":false}}"
-          },
-<<<<<<< HEAD
-          "cookies": [
-            {
-              "expires": "2025-01-05T13:55:55.000Z",
-              "name": "sourcegraphDeviceId",
-              "secure": true,
-              "value": "801296cc-04bb-4ef4-a9e4-2f5f867d5e7a"
-            },
-            {
-              "domain": ".sourcegraph.com",
-              "expires": "2024-01-05T14:25:55.000Z",
-              "httpOnly": true,
-              "name": "__cf_bm",
-              "path": "/",
-              "sameSite": "None",
-              "secure": true,
-              "value": "lRYzJSgOD8PJmDN8.savUp5W2Pe2_u6t0XZijeD22UQ-1704462955-1-AQY9hILfjUAjPAWJPlZH5fswjdtHdCSaD/OQRdfe2UkFfGqRjBbHQJKNsBYqFaXqQbuTj4babZc9aYN3Uw6qic0="
-            },
-            {
-              "domain": ".sourcegraph.com",
-              "httpOnly": true,
-              "name": "_cfuvid",
-              "path": "/",
-              "sameSite": "None",
-              "secure": true,
-              "value": "zkAu8z220O.nF7HwW7skbU2x8pafZ.27taDPJ5ngEVw-1704462955966-0-604800000"
-            }
-          ],
-          "headers": [
-            {
-              "name": "date",
-              "value": "Fri, 05 Jan 2024 13:55:55 GMT"
-=======
-          "cookies": [],
-          "headers": [
-            {
-              "name": "date",
-              "value": "Fri, 05 Jan 2024 11:11:11 GMT"
->>>>>>> b7fa84d5
-            },
-            {
-              "name": "content-type",
-              "value": "application/json"
-            },
-            {
-              "name": "content-length",
-              "value": "38"
-            },
-            {
-              "name": "connection",
-              "value": "close"
-            },
-            {
-              "name": "access-control-allow-credentials",
-              "value": "true"
-            },
-            {
-              "name": "access-control-allow-origin",
-              "value": ""
-            },
-            {
-              "name": "cache-control",
-              "value": "no-cache, max-age=0"
-            },
-            {
-<<<<<<< HEAD
-              "_fromType": "array",
-              "name": "set-cookie",
-              "value": "sourcegraphDeviceId=801296cc-04bb-4ef4-a9e4-2f5f867d5e7a; Expires=Sun, 05 Jan 2025 13:55:55 GMT; Secure"
-            },
-            {
-              "_fromType": "array",
-              "name": "set-cookie",
-              "value": "__cf_bm=lRYzJSgOD8PJmDN8.savUp5W2Pe2_u6t0XZijeD22UQ-1704462955-1-AQY9hILfjUAjPAWJPlZH5fswjdtHdCSaD/OQRdfe2UkFfGqRjBbHQJKNsBYqFaXqQbuTj4babZc9aYN3Uw6qic0=; path=/; expires=Fri, 05-Jan-24 14:25:55 GMT; domain=.sourcegraph.com; HttpOnly; Secure; SameSite=None"
-            },
-            {
-              "_fromType": "array",
-              "name": "set-cookie",
-              "value": "_cfuvid=zkAu8z220O.nF7HwW7skbU2x8pafZ.27taDPJ5ngEVw-1704462955966-0-604800000; path=/; domain=.sourcegraph.com; HttpOnly; Secure; SameSite=None"
-            },
-            {
-=======
->>>>>>> b7fa84d5
-              "name": "vary",
-              "value": "Cookie,Accept-Encoding,Authorization,Cookie, Authorization, X-Requested-With,Cookie"
-            },
-            {
-              "name": "x-content-type-options",
-              "value": "nosniff"
-            },
-            {
-              "name": "x-frame-options",
-              "value": "DENY"
-            },
-            {
-<<<<<<< HEAD
-              "name": "x-trace",
-              "value": "fe3578e7d719a9ae6a6d0923d5f5ad14"
-            },
-            {
-              "name": "x-trace-span",
-              "value": "224f373e5b70a72d"
-            },
-            {
-              "name": "x-trace-url",
-              "value": "https://sourcegraph.com/-/debug/jaeger/trace/fe3578e7d719a9ae6a6d0923d5f5ad14"
-            },
-            {
-=======
->>>>>>> b7fa84d5
-              "name": "x-xss-protection",
-              "value": "1; mode=block"
-            },
-            {
-              "name": "strict-transport-security",
-              "value": "max-age=31536000; includeSubDomains; preload"
-<<<<<<< HEAD
-            },
-            {
-              "name": "server",
-              "value": "cloudflare"
-            },
-            {
-              "name": "cf-ray",
-              "value": "840c38c2086f6a27-LAX"
-=======
->>>>>>> b7fa84d5
-            }
-          ],
-          "headersSize": 1286,
-          "httpVersion": "HTTP/1.1",
-          "redirectURL": "",
-          "status": 200,
-          "statusText": "OK"
-        },
-<<<<<<< HEAD
-        "startedDateTime": "2024-01-05T13:55:55.752Z",
-        "time": 208,
-=======
-        "startedDateTime": "Fri, 05 Jan 2024 00:00:00 GMT",
-        "time": 0,
->>>>>>> b7fa84d5
-        "timings": {
-          "blocked": -1,
-          "connect": -1,
-          "dns": -1,
-          "receive": 0,
-          "send": 0,
-          "ssl": -1,
-<<<<<<< HEAD
-          "wait": 208
-=======
-          "wait": 0
->>>>>>> b7fa84d5
-        }
-      },
-      {
-        "_id": "7449140909c921a511332d4c1de94c1f",
-        "_order": 0,
-        "cache": {},
-        "request": {
-          "bodySize": 182,
-          "cookies": [],
-          "headers": [
-            {
-              "_fromType": "array",
-              "name": "authorization",
-              "value": "token REDACTED"
-            },
-            {
-              "_fromType": "array",
-              "name": "content-type",
-              "value": "application/json; charset=utf-8"
-            },
-            {
-              "_fromType": "array",
-              "name": "user-agent",
-              "value": "test-client / v1"
-            },
-            {
-              "_fromType": "array",
-              "name": "accept",
-              "value": "*/*"
-            },
-            {
-              "_fromType": "array",
-              "name": "content-length",
-              "value": "182"
-            },
-            {
-              "_fromType": "array",
-              "name": "accept-encoding",
-              "value": "gzip,deflate"
-            },
-            {
-              "_fromType": "array",
-              "name": "connection",
-              "value": "close"
-            },
-            {
-              "name": "host",
-              "value": "sourcegraph.com"
-            }
-          ],
-          "headersSize": 342,
-          "httpVersion": "HTTP/1.1",
-          "method": "POST",
-          "postData": {
-            "mimeType": "application/json; charset=utf-8",
-            "params": [],
-            "text": "{\"query\":\"\\n    query EvaluateFeatureFlag($flagName: String!) {\\n        evaluateFeatureFlag(flagName: $flagName)\\n    }\\n\",\"variables\":{\"flagName\":\"cody-autocomplete-user-latency\"}}"
-          },
-          "queryString": [
-            {
-              "name": "EvaluateFeatureFlag",
-              "value": null
-            }
-          ],
-          "url": "https://sourcegraph.com/.api/graphql?EvaluateFeatureFlag"
-        },
-        "response": {
-          "bodySize": 37,
-          "content": {
-            "mimeType": "application/json",
-            "size": 37,
-            "text": "{\"data\":{\"evaluateFeatureFlag\":null}}"
-          },
-<<<<<<< HEAD
-          "cookies": [
-            {
-              "expires": "2025-01-05T13:55:56.000Z",
-              "name": "sourcegraphDeviceId",
-              "secure": true,
-              "value": "8d41416a-f91f-4452-8693-5d7e2a0186cb"
-            },
-            {
-              "domain": ".sourcegraph.com",
-              "expires": "2024-01-05T14:25:56.000Z",
-              "httpOnly": true,
-              "name": "__cf_bm",
-              "path": "/",
-              "sameSite": "None",
-              "secure": true,
-              "value": "ZYSYoszJEQ5ZqxEUp9QQJR_SrAwVl7u4YstF4HQq0Ic-1704462956-1-AbtXuP0lDNEAtOryrLIaKWNPG0TvTFNfzUP8IApd07i5mCDO422iSZvJZeK2hRy1r+FkviE8YCNgikQCL4RkNmI="
-            },
-            {
-              "domain": ".sourcegraph.com",
-              "httpOnly": true,
-              "name": "_cfuvid",
-              "path": "/",
-              "sameSite": "None",
-              "secure": true,
-              "value": "q9_0SvVBt1ZGmQmw2qRh1RQ7zBRZOOekyNSTI071LOA-1704462956325-0-604800000"
-            }
-          ],
-          "headers": [
-            {
-              "name": "date",
-              "value": "Fri, 05 Jan 2024 13:55:56 GMT"
-=======
-          "cookies": [],
-          "headers": [
-            {
-              "name": "date",
-              "value": "Fri, 05 Jan 2024 11:11:11 GMT"
->>>>>>> b7fa84d5
-            },
-            {
-              "name": "content-type",
-              "value": "application/json"
-            },
-            {
-              "name": "content-length",
-              "value": "37"
-            },
-            {
-              "name": "connection",
-              "value": "close"
-            },
-            {
-              "name": "access-control-allow-credentials",
-              "value": "true"
-            },
-            {
-              "name": "access-control-allow-origin",
-              "value": ""
-            },
-            {
-              "name": "cache-control",
-              "value": "no-cache, max-age=0"
-            },
-            {
-<<<<<<< HEAD
-              "_fromType": "array",
-              "name": "set-cookie",
-              "value": "sourcegraphDeviceId=8d41416a-f91f-4452-8693-5d7e2a0186cb; Expires=Sun, 05 Jan 2025 13:55:56 GMT; Secure"
-            },
-            {
-              "_fromType": "array",
-              "name": "set-cookie",
-              "value": "__cf_bm=ZYSYoszJEQ5ZqxEUp9QQJR_SrAwVl7u4YstF4HQq0Ic-1704462956-1-AbtXuP0lDNEAtOryrLIaKWNPG0TvTFNfzUP8IApd07i5mCDO422iSZvJZeK2hRy1r+FkviE8YCNgikQCL4RkNmI=; path=/; expires=Fri, 05-Jan-24 14:25:56 GMT; domain=.sourcegraph.com; HttpOnly; Secure; SameSite=None"
-            },
-            {
-              "_fromType": "array",
-              "name": "set-cookie",
-              "value": "_cfuvid=q9_0SvVBt1ZGmQmw2qRh1RQ7zBRZOOekyNSTI071LOA-1704462956325-0-604800000; path=/; domain=.sourcegraph.com; HttpOnly; Secure; SameSite=None"
-            },
-            {
-=======
->>>>>>> b7fa84d5
-              "name": "vary",
-              "value": "Cookie,Accept-Encoding,Authorization,Cookie, Authorization, X-Requested-With,Cookie"
-            },
-            {
-              "name": "x-content-type-options",
-              "value": "nosniff"
-            },
-            {
-              "name": "x-frame-options",
-              "value": "DENY"
-            },
-            {
-<<<<<<< HEAD
-              "name": "x-trace",
-              "value": "48b40eb71dc292d78e461cf2944624d5"
-            },
-            {
-              "name": "x-trace-span",
-              "value": "7f5dc448a2ade32f"
-            },
-            {
-              "name": "x-trace-url",
-              "value": "https://sourcegraph.com/-/debug/jaeger/trace/48b40eb71dc292d78e461cf2944624d5"
-            },
-            {
-=======
->>>>>>> b7fa84d5
-              "name": "x-xss-protection",
-              "value": "1; mode=block"
-            },
-            {
-              "name": "strict-transport-security",
-              "value": "max-age=31536000; includeSubDomains; preload"
-<<<<<<< HEAD
-            },
-            {
-              "name": "server",
-              "value": "cloudflare"
-            },
-            {
-              "name": "cf-ray",
-              "value": "840c38c488401005-LAX"
-=======
->>>>>>> b7fa84d5
-            }
-          ],
-          "headersSize": 1286,
-          "httpVersion": "HTTP/1.1",
-          "redirectURL": "",
-          "status": 200,
-          "statusText": "OK"
-        },
-<<<<<<< HEAD
-        "startedDateTime": "2024-01-05T13:55:56.178Z",
-        "time": 131,
-=======
-        "startedDateTime": "Fri, 05 Jan 2024 00:00:00 GMT",
-        "time": 0,
->>>>>>> b7fa84d5
-        "timings": {
-          "blocked": -1,
-          "connect": -1,
-          "dns": -1,
-          "receive": 0,
-          "send": 0,
-          "ssl": -1,
-<<<<<<< HEAD
-          "wait": 131
-=======
-          "wait": 0
->>>>>>> b7fa84d5
-        }
-      },
-      {
-        "_id": "8a049c80771d508a499a55e49d24b525",
-        "_order": 0,
-        "cache": {},
-        "request": {
-          "bodySize": 1273,
-          "cookies": [],
-          "headers": [
-            {
-              "_fromType": "array",
-              "name": "accept-encoding",
-              "value": "gzip;q=0"
-            },
-            {
-              "_fromType": "array",
-              "name": "authorization",
-              "value": "token REDACTED"
-            },
-            {
-              "_fromType": "array",
-              "name": "connection",
-              "value": "keep-alive"
-            },
-            {
-              "_fromType": "array",
-              "name": "content-type",
-              "value": "application/json; charset=utf-8"
-            },
-            {
-              "_fromType": "array",
-              "name": "user-agent",
-              "value": "test-client / v1"
-            },
-            {
-              "_fromType": "array",
-              "name": "accept",
-              "value": "*/*"
-            },
-            {
-              "_fromType": "array",
-              "name": "content-length",
-              "value": "1273"
-            },
-            {
-              "name": "host",
-              "value": "sourcegraph.com"
-            }
-          ],
-          "headersSize": 333,
-          "httpVersion": "HTTP/1.1",
-          "method": "POST",
-          "postData": {
-            "mimeType": "application/json; charset=utf-8",
-            "params": [],
-            "text": "{\"timeoutMs\":15000,\"maxTokensToSample\":256,\"stopSequences\":[\"\\n\\nHuman:\",\"</CODE5711>\"],\"temperature\":0.5,\"topK\":0,\"messages\":[{\"speaker\":\"human\",\"text\":\"You are a code completion AI designed to take the surrounding code and shared context into account in order to predict and suggest high-quality code to complete the code enclosed in <CODE5711> tags. You only response with code that works and fits seamlessly with surrounding code if any or use best practice and nothing else.\"},{\"speaker\":\"assistant\",\"text\":\"I am a code completion AI with exceptional context-awareness designed to auto-complete nested code blocks with high-quality code that seamlessly integrates with surrounding code.\"},{\"speaker\":\"human\",\"text\":\"Below is the code from file path src/sum.ts. Review the code outside the XML tags to detect the functionality, formats, style, patterns, and logics in use. Then, use what you detect and reuse methods/libraries to complete and enclose completed code only inside XML tags precisely without duplicating existing implementations. Here is the code: \\n```\\nexport function sum(a: number, b: number): number {\\n   <CODE5711></CODE5711> \\n}\\n\\n```\"},{\"speaker\":\"assistant\",\"text\":\"<CODE5711>export function sum(a: number, b: number): number {\"}],\"stream\":true}"
-          },
-          "queryString": [],
-          "url": "https://sourcegraph.com/.api/completions/code"
-        },
-        "response": {
-          "bodySize": 619,
-          "content": {
-            "mimeType": "text/event-stream",
-            "size": 619,
-            "text": "event: completion\ndata: {\"completion\":\"\\n \",\"stopReason\":\"\"}\n\nevent: completion\ndata: {\"completion\":\"\\n  return\",\"stopReason\":\"\"}\n\nevent: completion\ndata: {\"completion\":\"\\n  return a\",\"stopReason\":\"\"}\n\nevent: completion\ndata: {\"completion\":\"\\n  return a +\",\"stopReason\":\"\"}\n\nevent: completion\ndata: {\"completion\":\"\\n  return a + b\",\"stopReason\":\"\"}\n\nevent: completion\ndata: {\"completion\":\"\\n  return a + b;\",\"stopReason\":\"\"}\n\nevent: completion\ndata: {\"completion\":\"\\n  return a + b;\\n}\",\"stopReason\":\"\"}\n\nevent: completion\ndata: {\"completion\":\"\\n  return a + b;\\n}\",\"stopReason\":\"stop_sequence\"}\n\nevent: done\ndata: {}\n\n"
-          },
-<<<<<<< HEAD
-          "cookies": [
-            {
-              "expires": "2025-01-05T13:55:56.000Z",
-              "name": "sourcegraphDeviceId",
-              "secure": true,
-              "value": "f70ad59c-9066-4d49-bc2c-e0e851ab1f7d"
-            },
-            {
-              "domain": ".sourcegraph.com",
-              "expires": "2024-01-05T14:25:57.000Z",
-              "httpOnly": true,
-              "name": "__cf_bm",
-              "path": "/",
-              "sameSite": "None",
-              "secure": true,
-              "value": "5MFKGVat89PVCO74mkoHbCPqg3p5VZprBityi6YEwvA-1704462957-1-AeKwdnXeC73K+gtQu2PTCq9BgBtruIFDpil8lhdwP7dpo9/o41R4nokGdnCJHMuQOd1BcqFZzLh5roo520DZlpQ="
-            },
-            {
-              "domain": ".sourcegraph.com",
-              "httpOnly": true,
-              "name": "_cfuvid",
-              "path": "/",
-              "sameSite": "None",
-              "secure": true,
-              "value": "o07leGt2SkvtjHUJRe3Gm1ghB..jvE02ZVdwcObpeKE-1704462957682-0-604800000"
-            }
-          ],
-          "headers": [
-            {
-              "name": "date",
-              "value": "Fri, 05 Jan 2024 13:55:57 GMT"
-=======
-          "cookies": [],
-          "headers": [
-            {
-              "name": "date",
-              "value": "Fri, 05 Jan 2024 11:11:11 GMT"
->>>>>>> b7fa84d5
-            },
-            {
-              "name": "content-type",
-              "value": "text/event-stream"
-            },
-            {
-              "name": "transfer-encoding",
-              "value": "chunked"
-            },
-            {
-              "name": "connection",
-              "value": "keep-alive"
-            },
-            {
-              "name": "access-control-allow-credentials",
-              "value": "true"
-            },
-            {
-              "name": "access-control-allow-origin",
-              "value": ""
-            },
-            {
-              "name": "cache-control",
-              "value": "no-cache"
-            },
-            {
-<<<<<<< HEAD
-              "_fromType": "array",
-              "name": "set-cookie",
-              "value": "sourcegraphDeviceId=f70ad59c-9066-4d49-bc2c-e0e851ab1f7d; Expires=Sun, 05 Jan 2025 13:55:56 GMT; Secure"
-            },
-            {
-              "_fromType": "array",
-              "name": "set-cookie",
-              "value": "__cf_bm=5MFKGVat89PVCO74mkoHbCPqg3p5VZprBityi6YEwvA-1704462957-1-AeKwdnXeC73K+gtQu2PTCq9BgBtruIFDpil8lhdwP7dpo9/o41R4nokGdnCJHMuQOd1BcqFZzLh5roo520DZlpQ=; path=/; expires=Fri, 05-Jan-24 14:25:57 GMT; domain=.sourcegraph.com; HttpOnly; Secure; SameSite=None"
-            },
-            {
-              "_fromType": "array",
-              "name": "set-cookie",
-              "value": "_cfuvid=o07leGt2SkvtjHUJRe3Gm1ghB..jvE02ZVdwcObpeKE-1704462957682-0-604800000; path=/; domain=.sourcegraph.com; HttpOnly; Secure; SameSite=None"
-            },
-            {
-=======
->>>>>>> b7fa84d5
-              "name": "vary",
-              "value": "Cookie,Accept-Encoding,Authorization,Cookie, Authorization, X-Requested-With,Cookie"
-            },
-            {
-              "name": "x-content-type-options",
-              "value": "nosniff"
-            },
-            {
-              "name": "x-frame-options",
-              "value": "DENY"
-            },
-            {
-<<<<<<< HEAD
-              "name": "x-trace",
-              "value": "8b8c90b4e29db228c38166ae87d0e175"
-            },
-            {
-              "name": "x-trace-span",
-              "value": "999e30a47b122b39"
-            },
-            {
-              "name": "x-trace-url",
-              "value": "https://sourcegraph.com/-/debug/jaeger/trace/8b8c90b4e29db228c38166ae87d0e175"
-            },
-            {
-=======
->>>>>>> b7fa84d5
-              "name": "x-xss-protection",
-              "value": "1; mode=block"
-            },
-            {
-              "name": "strict-transport-security",
-              "value": "max-age=31536000; includeSubDomains; preload"
-<<<<<<< HEAD
-            },
-            {
-              "name": "server",
-              "value": "cloudflare"
-            },
-            {
-              "name": "cf-ray",
-              "value": "840c38c58e4552d7-LAX"
-=======
->>>>>>> b7fa84d5
-            }
-          ],
-          "headersSize": 1289,
-          "httpVersion": "HTTP/1.1",
-          "redirectURL": "",
-          "status": 200,
-          "statusText": "OK"
-        },
-<<<<<<< HEAD
-        "startedDateTime": "2024-01-05T13:55:56.314Z",
-        "time": 1353,
-=======
-        "startedDateTime": "Fri, 05 Jan 2024 00:00:00 GMT",
-        "time": 0,
->>>>>>> b7fa84d5
-        "timings": {
-          "blocked": -1,
-          "connect": -1,
-          "dns": -1,
-          "receive": 0,
-          "send": 0,
-          "ssl": -1,
-<<<<<<< HEAD
-          "wait": 1353
-=======
-          "wait": 0
->>>>>>> b7fa84d5
-        }
-      },
-      {
-        "_id": "c4f40aca2c2674f1a13bea041aae71e9",
-        "_order": 0,
-        "cache": {},
-        "request": {
-          "bodySize": 739,
-          "cookies": [],
-          "headers": [
-            {
-              "_fromType": "array",
-              "name": "authorization",
-              "value": "token REDACTED"
-            },
-            {
-              "_fromType": "array",
-              "name": "content-type",
-              "value": "application/json; charset=utf-8"
-            },
-            {
-              "_fromType": "array",
-              "name": "user-agent",
-              "value": "test-client / v1"
-            },
-            {
-              "_fromType": "array",
-              "name": "accept",
-              "value": "*/*"
-            },
-            {
-              "_fromType": "array",
-              "name": "content-length",
-              "value": "739"
-            },
-            {
-              "_fromType": "array",
-              "name": "accept-encoding",
-              "value": "gzip,deflate"
-            },
-            {
-              "_fromType": "array",
-              "name": "connection",
-              "value": "close"
-            },
-            {
-              "name": "host",
-              "value": "sourcegraph.com"
-            }
-          ],
-          "headersSize": 339,
-          "httpVersion": "HTTP/1.1",
-          "method": "POST",
-          "postData": {
-            "mimeType": "application/json; charset=utf-8",
-            "params": [],
-            "text": "{\"query\":\"\\nmutation LogEventMutation($event: String!, $userCookieID: String!, $url: String!, $source: EventSource!, $argument: String, $publicArgument: String, $client: String, $connectedSiteID: String, $hashedLicenseKey: String) {\\n    logEvent(\\n\\t\\tevent: $event\\n\\t\\tuserCookieID: $userCookieID\\n\\t\\turl: $url\\n\\t\\tsource: $source\\n\\t\\targument: $argument\\n\\t\\tpublicArgument: $publicArgument\\n\\t\\tclient: $client\\n\\t\\tconnectedSiteID: $connectedSiteID\\n\\t\\thashedLicenseKey: $hashedLicenseKey\\n    ) {\\n\\t\\talwaysNil\\n\\t}\\n}\",\"variables\":{\"event\":\"CodyVSCodeExtension:completion:accepted\",\"userCookieID\":\"ANONYMOUS_USER_COOKIE_ID\",\"source\":\"IDEEXTENSION\",\"url\":\"\",\"client\":\"VSCODE_CODY_EXTENSION\",\"connectedSiteID\":\"SourcegraphWeb\"}}"
-          },
-          "queryString": [
-            {
-              "name": "LogEventMutation",
-              "value": null
-            }
-          ],
-          "url": "https://sourcegraph.com/.api/graphql?LogEventMutation"
-        },
-        "response": {
-          "bodySize": 26,
-          "content": {
-            "mimeType": "application/json",
-            "size": 26,
-            "text": "{\"data\":{\"logEvent\":null}}"
-          },
-<<<<<<< HEAD
-          "cookies": [
-            {
-              "expires": "2025-01-05T13:55:57.000Z",
-              "name": "sourcegraphDeviceId",
-              "secure": true,
-              "value": "5000a50c-aa10-4b38-96ca-94b92818d3e9"
-            },
-            {
-              "domain": ".sourcegraph.com",
-              "expires": "2024-01-05T14:25:57.000Z",
-              "httpOnly": true,
-              "name": "__cf_bm",
-              "path": "/",
-              "sameSite": "None",
-              "secure": true,
-              "value": "I8271dWNxW4v5D.86q_BFt5jtIEliFkS9SJJJ_Lr_3Q-1704462957-1-AZT9hLOkK/1eJqCF9Th8OMveasLmjDxnQ8XU0wysqryjSofgT1vPlhe2lKBs4CtwsTtJDBumeyZ8g6Sc20Q/xO0="
-            },
-            {
-              "domain": ".sourcegraph.com",
-              "httpOnly": true,
-              "name": "_cfuvid",
-              "path": "/",
-              "sameSite": "None",
-              "secure": true,
-              "value": "3N241uD_RkbHc.Fu0LEvFmPxf0DYPo2GB7EoBAYuNq8-1704462957901-0-604800000"
-            }
-          ],
-          "headers": [
-            {
-              "name": "date",
-              "value": "Fri, 05 Jan 2024 13:55:57 GMT"
-=======
-          "cookies": [],
-          "headers": [
-            {
-              "name": "date",
-              "value": "Fri, 05 Jan 2024 11:11:11 GMT"
->>>>>>> b7fa84d5
-            },
-            {
-              "name": "content-type",
-              "value": "application/json"
-            },
-            {
-              "name": "content-length",
-              "value": "26"
-            },
-            {
-              "name": "connection",
-              "value": "close"
-            },
-            {
-              "name": "access-control-allow-credentials",
-              "value": "true"
-            },
-            {
-              "name": "access-control-allow-origin",
-              "value": ""
-            },
-            {
-              "name": "cache-control",
-              "value": "no-cache, max-age=0"
-            },
-            {
-<<<<<<< HEAD
-              "_fromType": "array",
-              "name": "set-cookie",
-              "value": "sourcegraphDeviceId=5000a50c-aa10-4b38-96ca-94b92818d3e9; Expires=Sun, 05 Jan 2025 13:55:57 GMT; Secure"
-            },
-            {
-              "_fromType": "array",
-              "name": "set-cookie",
-              "value": "__cf_bm=I8271dWNxW4v5D.86q_BFt5jtIEliFkS9SJJJ_Lr_3Q-1704462957-1-AZT9hLOkK/1eJqCF9Th8OMveasLmjDxnQ8XU0wysqryjSofgT1vPlhe2lKBs4CtwsTtJDBumeyZ8g6Sc20Q/xO0=; path=/; expires=Fri, 05-Jan-24 14:25:57 GMT; domain=.sourcegraph.com; HttpOnly; Secure; SameSite=None"
-            },
-            {
-              "_fromType": "array",
-              "name": "set-cookie",
-              "value": "_cfuvid=3N241uD_RkbHc.Fu0LEvFmPxf0DYPo2GB7EoBAYuNq8-1704462957901-0-604800000; path=/; domain=.sourcegraph.com; HttpOnly; Secure; SameSite=None"
-            },
-            {
-=======
->>>>>>> b7fa84d5
-              "name": "vary",
-              "value": "Cookie,Accept-Encoding,Authorization,Cookie, Authorization, X-Requested-With,Cookie"
-            },
-            {
-              "name": "x-content-type-options",
-              "value": "nosniff"
-            },
-            {
-              "name": "x-frame-options",
-              "value": "DENY"
-            },
-            {
-<<<<<<< HEAD
-              "name": "x-trace",
-              "value": "18bd50c21ce66eaa9739943410f8475c"
-            },
-            {
-              "name": "x-trace-span",
-              "value": "22d23679ecbaabf7"
-            },
-            {
-              "name": "x-trace-url",
-              "value": "https://sourcegraph.com/-/debug/jaeger/trace/18bd50c21ce66eaa9739943410f8475c"
-            },
-            {
-              "name": "x-xss-protection",
-              "value": "1; mode=block"
-            },
-            {
-              "name": "via",
-              "value": "1.1 google, 1.1 google"
-            },
-            {
-              "name": "cf-cache-status",
-              "value": "DYNAMIC"
-=======
-              "name": "x-xss-protection",
-              "value": "1; mode=block"
->>>>>>> b7fa84d5
-            },
-            {
-              "name": "strict-transport-security",
-              "value": "max-age=31536000; includeSubDomains; preload"
-<<<<<<< HEAD
-            },
-            {
-              "name": "server",
-              "value": "cloudflare"
-            },
-            {
-              "name": "cf-ray",
-              "value": "840c38ce4f922f7d-LAX"
-=======
->>>>>>> b7fa84d5
-            }
-          ],
-          "headersSize": 1286,
-          "httpVersion": "HTTP/1.1",
-          "redirectURL": "",
-          "status": 200,
-          "statusText": "OK"
-        },
-<<<<<<< HEAD
-        "startedDateTime": "2024-01-05T13:55:57.728Z",
-        "time": 179,
-=======
-        "startedDateTime": "Fri, 05 Jan 2024 00:00:00 GMT",
-        "time": 0,
->>>>>>> b7fa84d5
-        "timings": {
-          "blocked": -1,
-          "connect": -1,
-          "dns": -1,
-          "receive": 0,
-          "send": 0,
-          "ssl": -1,
-<<<<<<< HEAD
-          "wait": 179
-        }
-      },
-      {
-        "_id": "3b9f0cc55d63ad6a017ac63464de0a20",
-        "_order": 0,
-        "cache": {},
-        "request": {
-          "bodySize": 347,
-=======
-          "wait": 0
-        }
-      },
-      {
-        "_id": "fa14556b8a98cd3158e1f395bbfae82b",
-        "_order": 0,
-        "cache": {},
-        "request": {
-          "bodySize": 753,
->>>>>>> b7fa84d5
-          "cookies": [],
-          "headers": [
-            {
-              "_fromType": "array",
-              "name": "authorization",
-              "value": "token REDACTED"
-            },
-            {
-              "_fromType": "array",
-              "name": "content-type",
-              "value": "application/json; charset=utf-8"
-            },
-            {
-              "_fromType": "array",
-              "name": "user-agent",
-              "value": "test-client / v1"
-            },
-            {
-              "_fromType": "array",
-              "name": "accept",
-              "value": "*/*"
-            },
-            {
-              "_fromType": "array",
-              "name": "content-length",
-<<<<<<< HEAD
-              "value": "347"
-=======
-              "value": "753"
->>>>>>> b7fa84d5
-            },
-            {
-              "_fromType": "array",
-              "name": "accept-encoding",
-              "value": "gzip,deflate"
-            },
-            {
-              "_fromType": "array",
-              "name": "connection",
-              "value": "close"
-            },
-            {
-              "name": "host",
-              "value": "sourcegraph.com"
-            }
-          ],
-          "headersSize": 339,
-          "httpVersion": "HTTP/1.1",
-          "method": "POST",
-          "postData": {
-            "mimeType": "application/json; charset=utf-8",
-            "params": [],
-<<<<<<< HEAD
-            "text": "{\"query\":\"\\nmutation RecordTelemetryEvents($events: [TelemetryEventInput!]!) {\\n\\ttelemetry {\\n\\t\\trecordEvents(events: $events) {\\n\\t\\t\\talwaysNil\\n\\t\\t}\\n\\t}\\n}\\n\",\"variables\":{\"events\":[{\"feature\":\"cody.completion\",\"action\":\"accepted\",\"source\":{\"client\":\"VSCode.Cody\",\"clientVersion\":\"1.0.5\"},\"parameters\":{\"version\":0,\"privateMetadata\":{}}}]}}"
-=======
-            "text": "{\"query\":\"\\nmutation LogEventMutation($event: String!, $userCookieID: String!, $url: String!, $source: EventSource!, $argument: String, $publicArgument: String, $client: String, $connectedSiteID: String, $hashedLicenseKey: String) {\\n    logEvent(\\n\\t\\tevent: $event\\n\\t\\tuserCookieID: $userCookieID\\n\\t\\turl: $url\\n\\t\\tsource: $source\\n\\t\\targument: $argument\\n\\t\\tpublicArgument: $publicArgument\\n\\t\\tclient: $client\\n\\t\\tconnectedSiteID: $connectedSiteID\\n\\t\\thashedLicenseKey: $hashedLicenseKey\\n    ) {\\n\\t\\talwaysNil\\n\\t}\\n}\",\"variables\":{\"event\":\"CodyVSCodeExtension:completion:unexpectedNotSuggested\",\"userCookieID\":\"ANONYMOUS_USER_COOKIE_ID\",\"source\":\"IDEEXTENSION\",\"url\":\"\",\"client\":\"VSCODE_CODY_EXTENSION\",\"connectedSiteID\":\"SourcegraphWeb\"}}"
->>>>>>> b7fa84d5
-          },
-          "queryString": [
-            {
-              "name": "LogEventMutation",
-              "value": null
-            }
-          ],
-          "url": "https://sourcegraph.com/.api/graphql?LogEventMutation"
-        },
-        "response": {
-          "bodySize": 26,
-          "content": {
-            "mimeType": "application/json",
-            "size": 26,
-            "text": "{\"data\":{\"logEvent\":null}}"
-          },
-<<<<<<< HEAD
-          "cookies": [
-            {
-              "expires": "2025-01-05T13:55:57.000Z",
-              "name": "sourcegraphDeviceId",
-              "secure": true,
-              "value": "fce74d0c-a9b1-4ead-958e-b0fb5edab637"
-            },
-            {
-              "domain": ".sourcegraph.com",
-              "expires": "2024-01-05T14:25:57.000Z",
-              "httpOnly": true,
-              "name": "__cf_bm",
-              "path": "/",
-              "sameSite": "None",
-              "secure": true,
-              "value": "Z2z65ZAiEq4Uhs1zhUSmmJqWgj.Q4lKGR_pmAX4lW98-1704462957-1-AYVKDx9egi0HcQov9y6viSqGFc3zouVATT0kLCYbRoW1X6ZIHoteZdDQE56+XMU7kL9nPu1fJA2FnniHRMCAu2M="
-            },
-            {
-              "domain": ".sourcegraph.com",
-              "httpOnly": true,
-              "name": "_cfuvid",
-              "path": "/",
-              "sameSite": "None",
-              "secure": true,
-              "value": "u1SNnUejA1iwsPcDsYkf9zAeXXQ0vU.BRoosX9e61p4-1704462957905-0-604800000"
-            }
-          ],
-          "headers": [
-            {
-              "name": "date",
-              "value": "Fri, 05 Jan 2024 13:55:57 GMT"
-=======
-          "cookies": [],
-          "headers": [
-            {
-              "name": "date",
-              "value": "Fri, 05 Jan 2024 11:11:11 GMT"
->>>>>>> b7fa84d5
-            },
-            {
-              "name": "content-type",
-              "value": "application/json"
-            },
-            {
-              "name": "content-length",
-              "value": "26"
-            },
-            {
-              "name": "connection",
-              "value": "close"
-            },
-            {
-              "name": "access-control-allow-credentials",
-              "value": "true"
-            },
-            {
-              "name": "access-control-allow-origin",
-              "value": ""
-            },
-            {
-              "name": "cache-control",
-              "value": "no-cache, max-age=0"
-            },
-            {
-<<<<<<< HEAD
-              "_fromType": "array",
-              "name": "set-cookie",
-              "value": "sourcegraphDeviceId=fce74d0c-a9b1-4ead-958e-b0fb5edab637; Expires=Sun, 05 Jan 2025 13:55:57 GMT; Secure"
-            },
-            {
-              "_fromType": "array",
-              "name": "set-cookie",
-              "value": "__cf_bm=Z2z65ZAiEq4Uhs1zhUSmmJqWgj.Q4lKGR_pmAX4lW98-1704462957-1-AYVKDx9egi0HcQov9y6viSqGFc3zouVATT0kLCYbRoW1X6ZIHoteZdDQE56+XMU7kL9nPu1fJA2FnniHRMCAu2M=; path=/; expires=Fri, 05-Jan-24 14:25:57 GMT; domain=.sourcegraph.com; HttpOnly; Secure; SameSite=None"
-            },
-            {
-              "_fromType": "array",
-              "name": "set-cookie",
-              "value": "_cfuvid=u1SNnUejA1iwsPcDsYkf9zAeXXQ0vU.BRoosX9e61p4-1704462957905-0-604800000; path=/; domain=.sourcegraph.com; HttpOnly; Secure; SameSite=None"
-            },
-            {
-=======
->>>>>>> b7fa84d5
-              "name": "vary",
-              "value": "Cookie,Accept-Encoding,Authorization,Cookie, Authorization, X-Requested-With,Cookie"
-            },
-            {
-              "name": "x-content-type-options",
-              "value": "nosniff"
-            },
-            {
-              "name": "x-frame-options",
-              "value": "DENY"
-            },
-            {
-<<<<<<< HEAD
-              "name": "x-trace",
-              "value": "168310102a6f9013db220c54c1ec0995"
-            },
-            {
-              "name": "x-trace-span",
-              "value": "abfe8695bbd9ca91"
-            },
-            {
-              "name": "x-trace-url",
-              "value": "https://sourcegraph.com/-/debug/jaeger/trace/168310102a6f9013db220c54c1ec0995"
-            },
-            {
-=======
->>>>>>> b7fa84d5
-              "name": "x-xss-protection",
-              "value": "1; mode=block"
-            },
-            {
-              "name": "strict-transport-security",
-              "value": "max-age=31536000; includeSubDomains; preload"
-<<<<<<< HEAD
-            },
-            {
-              "name": "server",
-              "value": "cloudflare"
-            },
-            {
-              "name": "cf-ray",
-              "value": "840c38ce4b722aa1-LAX"
-            },
-            {
-              "name": "content-encoding",
-              "value": "gzip"
-            }
-          ],
-          "headersSize": 1318,
-=======
-            }
-          ],
-          "headersSize": 1286,
->>>>>>> b7fa84d5
-          "httpVersion": "HTTP/1.1",
-          "redirectURL": "",
-          "status": 200,
-          "statusText": "OK"
-        },
-<<<<<<< HEAD
-        "startedDateTime": "2024-01-05T13:55:57.730Z",
-        "time": 177,
-=======
-        "startedDateTime": "Fri, 05 Jan 2024 00:00:00 GMT",
-        "time": 0,
->>>>>>> b7fa84d5
-        "timings": {
-          "blocked": -1,
-          "connect": -1,
-          "dns": -1,
-          "receive": 0,
-          "send": 0,
-          "ssl": -1,
-<<<<<<< HEAD
-          "wait": 177
-=======
-          "wait": 0
->>>>>>> b7fa84d5
-        }
-      },
-      {
-        "_id": "2ef7fccc71a44596d2ffab65eca5f035",
-        "_order": 0,
-        "cache": {},
-        "request": {
-          "bodySize": 361,
-          "cookies": [],
-          "headers": [
-            {
-              "_fromType": "array",
-              "name": "authorization",
-              "value": "token REDACTED"
-            },
-            {
-              "_fromType": "array",
-              "name": "content-type",
-              "value": "application/json; charset=utf-8"
-            },
-            {
-              "_fromType": "array",
-              "name": "user-agent",
-              "value": "test-client / v1"
-            },
-            {
-              "_fromType": "array",
-              "name": "accept",
-              "value": "*/*"
-            },
-            {
-              "_fromType": "array",
-              "name": "content-length",
-              "value": "361"
-            },
-            {
-              "_fromType": "array",
-              "name": "accept-encoding",
-              "value": "gzip,deflate"
-            },
-            {
-              "_fromType": "array",
-              "name": "connection",
-              "value": "close"
-            },
-            {
-              "name": "host",
-              "value": "sourcegraph.com"
-            }
-          ],
-          "headersSize": 344,
-          "httpVersion": "HTTP/1.1",
-          "method": "POST",
-          "postData": {
-            "mimeType": "application/json; charset=utf-8",
-            "params": [],
-            "text": "{\"query\":\"\\nmutation RecordTelemetryEvents($events: [TelemetryEventInput!]!) {\\n\\ttelemetry {\\n\\t\\trecordEvents(events: $events) {\\n\\t\\t\\talwaysNil\\n\\t\\t}\\n\\t}\\n}\\n\",\"variables\":{\"events\":[{\"feature\":\"cody.completion\",\"action\":\"unexpectedNotSuggested\",\"source\":{\"client\":\"VSCode.Cody\",\"clientVersion\":\"1.0.5\"},\"parameters\":{\"version\":0,\"privateMetadata\":{}}}]}}"
-          },
-          "queryString": [
-            {
-              "name": "RecordTelemetryEvents",
-              "value": null
-            }
-          ],
-          "url": "https://sourcegraph.com/.api/graphql?RecordTelemetryEvents"
-        },
-        "response": {
-          "bodySize": 115,
-          "content": {
-            "encoding": "base64",
-            "mimeType": "application/json",
-            "size": 115,
-            "text": "[\"H4sIAAAAAAAAA6pWSkksSVSyqlYqSc1JzU0tKaoE\",\"cYpSk/OLUlzLUvNKikH8xJzyxMpiv8wcJau80pyc2traWgAAAAD//wMAhHZ9ajoAAAA=\"]"
-          },
-<<<<<<< HEAD
-          "cookies": [
-            {
-              "expires": "2025-01-05T13:55:57.000Z",
-              "name": "sourcegraphDeviceId",
-              "secure": true,
-              "value": "b389b70d-925c-4da1-a665-b19490fca05d"
-            },
-            {
-              "domain": ".sourcegraph.com",
-              "expires": "2024-01-05T14:25:57.000Z",
-              "httpOnly": true,
-              "name": "__cf_bm",
-              "path": "/",
-              "sameSite": "None",
-              "secure": true,
-              "value": "WJl7UcTNLJOX9fYmPSqm4P6CpamsRFhykE8U7iZMkMM-1704462957-1-ASKf2Q7ggS5+RKFahL+GS0WrDH05UDaADeVuLI7mre/PDeNAD06c/riPUdgANu1MVbDLh44nhpwN0JS8OCfl2wo="
-            },
-            {
-              "domain": ".sourcegraph.com",
-              "httpOnly": true,
-              "name": "_cfuvid",
-              "path": "/",
-              "sameSite": "None",
-              "secure": true,
-              "value": "dwgTs8MiEzhUzP2oToMmyezIe6FHPZY9nVu.pZktWp4-1704462957909-0-604800000"
-            }
-          ],
-          "headers": [
-            {
-              "name": "date",
-              "value": "Fri, 05 Jan 2024 13:55:57 GMT"
-=======
-          "cookies": [],
-          "headers": [
-            {
-              "name": "date",
-              "value": "Fri, 05 Jan 2024 11:11:11 GMT"
->>>>>>> b7fa84d5
-            },
-            {
-              "name": "content-type",
-              "value": "application/json"
-            },
-            {
-              "name": "transfer-encoding",
-              "value": "chunked"
-            },
-            {
-              "name": "connection",
-              "value": "close"
-            },
-            {
-              "name": "access-control-allow-credentials",
-              "value": "true"
-            },
-            {
-              "name": "access-control-allow-origin",
-              "value": ""
-            },
-            {
-              "name": "cache-control",
-              "value": "no-cache, max-age=0"
-            },
-            {
-<<<<<<< HEAD
-              "_fromType": "array",
-              "name": "set-cookie",
-              "value": "sourcegraphDeviceId=b389b70d-925c-4da1-a665-b19490fca05d; Expires=Sun, 05 Jan 2025 13:55:57 GMT; Secure"
-            },
-            {
-              "_fromType": "array",
-              "name": "set-cookie",
-              "value": "__cf_bm=WJl7UcTNLJOX9fYmPSqm4P6CpamsRFhykE8U7iZMkMM-1704462957-1-ASKf2Q7ggS5+RKFahL+GS0WrDH05UDaADeVuLI7mre/PDeNAD06c/riPUdgANu1MVbDLh44nhpwN0JS8OCfl2wo=; path=/; expires=Fri, 05-Jan-24 14:25:57 GMT; domain=.sourcegraph.com; HttpOnly; Secure; SameSite=None"
-            },
-            {
-              "_fromType": "array",
-              "name": "set-cookie",
-              "value": "_cfuvid=dwgTs8MiEzhUzP2oToMmyezIe6FHPZY9nVu.pZktWp4-1704462957909-0-604800000; path=/; domain=.sourcegraph.com; HttpOnly; Secure; SameSite=None"
-            },
-            {
-=======
->>>>>>> b7fa84d5
-              "name": "vary",
-              "value": "Cookie,Accept-Encoding,Authorization,Cookie, Authorization, X-Requested-With,Cookie"
-            },
-            {
-              "name": "x-content-type-options",
-              "value": "nosniff"
-            },
-            {
-              "name": "x-frame-options",
-              "value": "DENY"
-            },
-            {
-<<<<<<< HEAD
-              "name": "x-trace",
-              "value": "ab3cce5762a9c546719b27c891f167a6"
-            },
-            {
-              "name": "x-trace-span",
-              "value": "c46caabf1167a065"
-            },
-            {
-              "name": "x-trace-url",
-              "value": "https://sourcegraph.com/-/debug/jaeger/trace/ab3cce5762a9c546719b27c891f167a6"
-            },
-            {
-=======
->>>>>>> b7fa84d5
-              "name": "x-xss-protection",
-              "value": "1; mode=block"
-            },
-            {
-              "name": "strict-transport-security",
-              "value": "max-age=31536000; includeSubDomains; preload"
-            },
-            {
-<<<<<<< HEAD
-              "name": "server",
-              "value": "cloudflare"
-            },
-            {
-              "name": "cf-ray",
-              "value": "840c38ce4d135337-LAX"
-            },
-            {
-=======
->>>>>>> b7fa84d5
-              "name": "content-encoding",
-              "value": "gzip"
-            }
-          ],
-          "headersSize": 1318,
-          "httpVersion": "HTTP/1.1",
-          "redirectURL": "",
-          "status": 200,
-          "statusText": "OK"
-        },
-<<<<<<< HEAD
-        "startedDateTime": "2024-01-05T13:55:57.729Z",
-        "time": 178,
-=======
-        "startedDateTime": "Fri, 05 Jan 2024 00:00:00 GMT",
-        "time": 0,
->>>>>>> b7fa84d5
-        "timings": {
-          "blocked": -1,
-          "connect": -1,
-          "dns": -1,
-          "receive": 0,
-          "send": 0,
-          "ssl": -1,
-<<<<<<< HEAD
-          "wait": 178
-        }
-      },
-      {
-        "_id": "fa14556b8a98cd3158e1f395bbfae82b",
-        "_order": 0,
-        "cache": {},
-        "request": {
-          "bodySize": 753,
-=======
-          "wait": 0
-        }
-      },
-      {
-        "_id": "2ef7fccc71a44596d2ffab65eca5f035",
-        "_order": 0,
-        "cache": {},
-        "request": {
-          "bodySize": 361,
->>>>>>> b7fa84d5
-          "cookies": [],
-          "headers": [
-            {
-              "_fromType": "array",
-              "name": "authorization",
-              "value": "token REDACTED"
-            },
-            {
-              "_fromType": "array",
-              "name": "content-type",
-              "value": "application/json; charset=utf-8"
-            },
-            {
-              "_fromType": "array",
-              "name": "user-agent",
-              "value": "test-client / v1"
-            },
-            {
-              "_fromType": "array",
-              "name": "accept",
-              "value": "*/*"
-            },
-            {
-              "_fromType": "array",
-              "name": "content-length",
-<<<<<<< HEAD
-              "value": "753"
-=======
-              "value": "361"
->>>>>>> b7fa84d5
-            },
-            {
-              "_fromType": "array",
-              "name": "accept-encoding",
-              "value": "gzip,deflate"
-            },
-            {
-              "_fromType": "array",
-              "name": "connection",
-              "value": "close"
-            },
-            {
-              "name": "host",
-              "value": "sourcegraph.com"
-            }
-          ],
-          "headersSize": 344,
-          "httpVersion": "HTTP/1.1",
-          "method": "POST",
-          "postData": {
-            "mimeType": "application/json; charset=utf-8",
-            "params": [],
-<<<<<<< HEAD
-            "text": "{\"query\":\"\\nmutation LogEventMutation($event: String!, $userCookieID: String!, $url: String!, $source: EventSource!, $argument: String, $publicArgument: String, $client: String, $connectedSiteID: String, $hashedLicenseKey: String) {\\n    logEvent(\\n\\t\\tevent: $event\\n\\t\\tuserCookieID: $userCookieID\\n\\t\\turl: $url\\n\\t\\tsource: $source\\n\\t\\targument: $argument\\n\\t\\tpublicArgument: $publicArgument\\n\\t\\tclient: $client\\n\\t\\tconnectedSiteID: $connectedSiteID\\n\\t\\thashedLicenseKey: $hashedLicenseKey\\n    ) {\\n\\t\\talwaysNil\\n\\t}\\n}\",\"variables\":{\"event\":\"CodyVSCodeExtension:completion:unexpectedNotSuggested\",\"userCookieID\":\"ANONYMOUS_USER_COOKIE_ID\",\"source\":\"IDEEXTENSION\",\"url\":\"\",\"client\":\"VSCODE_CODY_EXTENSION\",\"connectedSiteID\":\"SourcegraphWeb\"}}"
-=======
-            "text": "{\"query\":\"\\nmutation RecordTelemetryEvents($events: [TelemetryEventInput!]!) {\\n\\ttelemetry {\\n\\t\\trecordEvents(events: $events) {\\n\\t\\t\\talwaysNil\\n\\t\\t}\\n\\t}\\n}\\n\",\"variables\":{\"events\":[{\"feature\":\"cody.completion\",\"action\":\"unexpectedNotSuggested\",\"source\":{\"client\":\"VSCode.Cody\",\"clientVersion\":\"1.0.5\"},\"parameters\":{\"version\":0,\"privateMetadata\":{}}}]}}"
->>>>>>> b7fa84d5
-          },
-          "queryString": [
-            {
-              "name": "RecordTelemetryEvents",
-              "value": null
-            }
-          ],
-          "url": "https://sourcegraph.com/.api/graphql?RecordTelemetryEvents"
-        },
-        "response": {
-          "bodySize": 112,
-          "content": {
-            "encoding": "base64",
-            "mimeType": "application/json",
-            "size": 112,
-            "text": "[\"H4sIAAAAAAAAA6pWSkksSVSyqlYqSc1JzU0tKaoEcYpSk/OLUlzLUvNKikH8xJzyxMpiv8wcJau80pyc2traWgAAAAD//wMAhHZ9ajoAAAA=\"]"
-          },
-<<<<<<< HEAD
-          "cookies": [
-            {
-              "expires": "2025-01-05T13:55:57.000Z",
-              "name": "sourcegraphDeviceId",
-              "secure": true,
-              "value": "ed29f7d4-8090-439e-b0be-dfd54bb87305"
-            },
-            {
-              "domain": ".sourcegraph.com",
-              "expires": "2024-01-05T14:25:57.000Z",
-              "httpOnly": true,
-              "name": "__cf_bm",
-              "path": "/",
-              "sameSite": "None",
-              "secure": true,
-              "value": "gkGFGz3sEfMvBy1v8BCAqBXlw158WVVWzufi5wA9d70-1704462957-1-AVcwQ2+kYD8WaFbZiX8iMDbiARiHlSNxY0INUgZj80eji+jUEoeLz4a0y45f0jzehHCrVAx7elYsDPmM/c8tEI8="
-            },
-            {
-              "domain": ".sourcegraph.com",
-              "httpOnly": true,
-              "name": "_cfuvid",
-              "path": "/",
-              "sameSite": "None",
-              "secure": true,
-              "value": "0sVUcFE6S1rNmH3yvsz94kp_c1aKfjPQZH0CJccGSt0-1704462957910-0-604800000"
-            }
-          ],
-          "headers": [
-            {
-              "name": "date",
-              "value": "Fri, 05 Jan 2024 13:55:57 GMT"
-=======
-          "cookies": [],
-          "headers": [
-            {
-              "name": "date",
-              "value": "Fri, 05 Jan 2024 11:11:11 GMT"
->>>>>>> b7fa84d5
-            },
-            {
-              "name": "content-type",
-              "value": "application/json"
-            },
-            {
-              "name": "transfer-encoding",
-              "value": "chunked"
-            },
-            {
-              "name": "connection",
-              "value": "close"
-            },
-            {
-              "name": "access-control-allow-credentials",
-              "value": "true"
-            },
-            {
-              "name": "access-control-allow-origin",
-              "value": ""
-            },
-            {
-              "name": "cache-control",
-              "value": "no-cache, max-age=0"
-            },
-            {
-<<<<<<< HEAD
-              "_fromType": "array",
-              "name": "set-cookie",
-              "value": "sourcegraphDeviceId=ed29f7d4-8090-439e-b0be-dfd54bb87305; Expires=Sun, 05 Jan 2025 13:55:57 GMT; Secure"
-            },
-            {
-              "_fromType": "array",
-              "name": "set-cookie",
-              "value": "__cf_bm=gkGFGz3sEfMvBy1v8BCAqBXlw158WVVWzufi5wA9d70-1704462957-1-AVcwQ2+kYD8WaFbZiX8iMDbiARiHlSNxY0INUgZj80eji+jUEoeLz4a0y45f0jzehHCrVAx7elYsDPmM/c8tEI8=; path=/; expires=Fri, 05-Jan-24 14:25:57 GMT; domain=.sourcegraph.com; HttpOnly; Secure; SameSite=None"
-            },
-            {
-              "_fromType": "array",
-              "name": "set-cookie",
-              "value": "_cfuvid=0sVUcFE6S1rNmH3yvsz94kp_c1aKfjPQZH0CJccGSt0-1704462957910-0-604800000; path=/; domain=.sourcegraph.com; HttpOnly; Secure; SameSite=None"
-            },
-            {
-=======
->>>>>>> b7fa84d5
-              "name": "vary",
-              "value": "Cookie,Accept-Encoding,Authorization,Cookie, Authorization, X-Requested-With,Cookie"
-            },
-            {
-              "name": "x-content-type-options",
-              "value": "nosniff"
-            },
-            {
-              "name": "x-frame-options",
-              "value": "DENY"
-            },
-            {
-<<<<<<< HEAD
-              "name": "x-trace",
-              "value": "c12bb02aa36e6c52e53b1e29094ae131"
-            },
-            {
-              "name": "x-trace-span",
-              "value": "d7834a8b8c62713e"
-            },
-            {
-              "name": "x-trace-url",
-              "value": "https://sourcegraph.com/-/debug/jaeger/trace/c12bb02aa36e6c52e53b1e29094ae131"
-            },
-            {
-=======
->>>>>>> b7fa84d5
-              "name": "x-xss-protection",
-              "value": "1; mode=block"
-            },
-            {
-              "name": "strict-transport-security",
-              "value": "max-age=31536000; includeSubDomains; preload"
-            },
-            {
-<<<<<<< HEAD
-              "name": "server",
-              "value": "cloudflare"
-            },
-            {
-              "name": "cf-ray",
-              "value": "840c38ce4810323e-LAX"
-            }
-          ],
-          "headersSize": 1286,
-=======
-              "name": "content-encoding",
-              "value": "gzip"
-            }
-          ],
-          "headersSize": 1318,
->>>>>>> b7fa84d5
-          "httpVersion": "HTTP/1.1",
-          "redirectURL": "",
-          "status": 200,
-          "statusText": "OK"
-        },
-<<<<<<< HEAD
-        "startedDateTime": "2024-01-05T13:55:57.727Z",
-        "time": 181,
-=======
-        "startedDateTime": "Fri, 05 Jan 2024 00:00:00 GMT",
-        "time": 0,
->>>>>>> b7fa84d5
-        "timings": {
-          "blocked": -1,
-          "connect": -1,
-          "dns": -1,
-          "receive": 0,
-          "send": 0,
-          "ssl": -1,
-<<<<<<< HEAD
-          "wait": 181
-=======
-          "wait": 0
->>>>>>> b7fa84d5
-        }
-      },
-      {
-        "_id": "fb5ccae70488a1172b9b76428acf169e",
-        "_order": 0,
-        "cache": {},
-        "request": {
-          "bodySize": 545,
-          "cookies": [],
-          "headers": [
-            {
-              "_fromType": "array",
-              "name": "authorization",
-              "value": "token REDACTED"
-            },
-            {
-              "_fromType": "array",
-              "name": "content-type",
-              "value": "application/json; charset=utf-8"
-            },
-            {
-              "_fromType": "array",
-              "name": "user-agent",
-              "value": "test-client / v1"
-            },
-            {
-              "_fromType": "array",
-              "name": "accept",
-              "value": "*/*"
-            },
-            {
-              "_fromType": "array",
-              "name": "content-length",
-              "value": "545"
-            },
-            {
-              "_fromType": "array",
-              "name": "accept-encoding",
-              "value": "gzip,deflate"
-            },
-            {
-              "_fromType": "array",
-              "name": "connection",
-              "value": "close"
-            },
-            {
-              "name": "host",
-              "value": "sourcegraph.com"
-            }
-          ],
-          "headersSize": 345,
-          "httpVersion": "HTTP/1.1",
-          "method": "POST",
-          "postData": {
-            "mimeType": "application/json; charset=utf-8",
-            "params": [],
-            "text": "{\"query\":\"\\nquery LegacyEmbeddingsSearch($repo: ID!, $query: String!, $codeResultsCount: Int!, $textResultsCount: Int!) {\\n\\tembeddingsSearch(repo: $repo, query: $query, codeResultsCount: $codeResultsCount, textResultsCount: $textResultsCount) {\\n\\t\\tcodeResults {\\n\\t\\t\\tfileName\\n\\t\\t\\tstartLine\\n\\t\\t\\tendLine\\n\\t\\t\\tcontent\\n\\t\\t}\\n\\t\\ttextResults {\\n\\t\\t\\tfileName\\n\\t\\t\\tstartLine\\n\\t\\t\\tendLine\\n\\t\\t\\tcontent\\n\\t\\t}\\n\\t}\\n}\",\"variables\":{\"repo\":\"UmVwb3NpdG9yeTo2MTMyNTMyOA==\",\"query\":\"Hello!\",\"codeResultsCount\":12,\"textResultsCount\":3}}"
-          },
-          "queryString": [
-            {
-              "name": "LegacyEmbeddingsSearch",
-              "value": null
-            }
-          ],
-          "url": "https://sourcegraph.com/.api/graphql?LegacyEmbeddingsSearch"
-        },
-        "response": {
-          "bodySize": 2234,
-          "content": {
-            "encoding": "base64",
-            "mimeType": "application/json",
-<<<<<<< HEAD
-            "size": 2227,
-            "text": "[\"H4sIAAAAAAAA/8RX327byPV+lfPjXvziQBRlOX+8AoTC9WaRAEETxEnTxTJYDTmH5MDDGXbmUJQQGNhn6F2BAkV71efKE/QRijOULMqyte5VfSGDZ2bOd/583xnyayQFiWj2NcI6QymVKf0VCpdXbMutxA/oW00+mv38NSqUxj+IGqNZtPS8mHiXJ7VQZkw+GkWehKO3ymA0ezGdjiI0cvv0bBTl1hAaimbRTWqim9FD/jy6pcrRJxctVe+dXSqJ7krVjVaFQnkIdT5Aejn5DSCtssRXwqEMYHklKGmcrRvySR9EHM6vKKlQN+j8AeCzly8GiM9enj8uN0JPCU4xKdSqbWKJuXWCrBvzwgHIHsYdiJPjGIVaUevQJ511174ROSbKSFyNK6r1PspkAHI6HYKk7WRylv/fD+8uP/70/hXw0WDC1PRLbAEtTDlPIzRptF0FANjsQCGH1t1KjSQgr4TzSPM0+vTxx/g8jSA5srsiamL8c6uW8zT6U/zpIr60dSNIZRrTCDaBz9Pozas5yhJ/w50RNc7TaKmwa6yjPQ+dklTNJTIL4/AwAmUUKaFjnwuN89Px5GH/pEhjv/QatbZwaeW6X0oGa8NKJXdL1Zuz7cH9zUPz9vygPUekFdjOPzEnvuH9/fz7/vmAGt/v8Y9DYQ4e4WEAs3WjkZQ1PtG2LPEBpk/PhqNievb8sVj3Sdlhrhr0CTlhvBaEh+p9tifeA7DUHB9P2uZC384IaTujrZCxX9fFAdbp6dlQYKcvHofGibVql5QyTUuXG8TLStCbgWFMfrWPej5U9fnZXcwtZc62hHlEaa3ETPjdaKzRe1Hi4Ww8PX2+l/EBcb48KuOP3L7cqYbeENaHKU6nw8JOpwcww7+Tm7sSTaRaDoV1S7Avo4jzO37pdUJfU+VsW1Y+ES3ZDdNxXMsj4/V0GON33/FYQLgYHE/NVs+qLsG7fJ5GPPb8LEk8WSdKHJfWlhpFo/w4t3XibetyLJ1oqlh4j+STTNsyWfo4XGXWZFY4vtbjQdR898TTyfSMN63jYQox+dW4VMVunqfmihOCzilSpgT2C8LIMNagU1rD9jBQhaCVQXhiXXhAQ8ohFK3JeRCcQGEdrG07hteKgEQGZEHkOTYU9vu2LNHz1jEjP3367W//gvfOxqQaHw63noMI2MO4nz7d1i5zfeTffv3nXnWh9eg3IM7Z1si9bDbM5niUKayr78TjR+AtqIKjB4MoeWfZKomgKBhzYUBICYLrUaMhEJldDoqytu3/OwSUoZDj+wL+aeOnskt0EH74eOlwPYiFoT0iCCBrdSYc2AKEJnRGkFreCVt46FBr/m+pYrdNWAHf5hVb+/pzNQRwdTVCZ50EQYygajwaauv7FNPoo1M85ferLgguW+etC1dsXXOtyQJt9oq+A4PcGNWsA+5o0212L7EQrSa4xnWgNPjKOspb4twX70JKC1ik6QKsgVrk765CXxcXmnb2z8pI2/kwBqYv4K0y7Wr84LjfE3qhVsf1Pbmj7x/VKmj8fyBr4a9jsjGHfFfLtkaquKids/yrqGJiutCH38Enj0Fc3379q4c0uvDXvdbIcj77PSzUChSNwDrAVaOFMqFTjbOZxvohARdqdSu8gM7+75fvlmK2wd71v//+l39AjaYd9UeFuTfGnuAjyNZQ2+WWQXmgYS8qZljQpC0GkQgD6Jx1gTg76u1TDhaXfQkWsBgPyGYdLC4d6VvzA1x7OE2hvQWnyoog1yq/ZiccqCKsPWyqm0bv+/r6NAoD1Bbwx6v+MuGwPWrM6b6yPEhzafOkw+y/ub3gM2aAK0I=\",\"41mzT3DVoFM89IQ+4cYHZG73NjbluQEODek1WKPXoNibRLkZ68gZbnf/gP6abDMCYwl+7uMcS1x+ebJVzs52wqXvJ1uHWczvKRKWwilhyA/KEwj52na4RMcv9OSwURIkLlFb/tDbG2e/VKqs9BqGmf3CAIO0NyAhgfBauHXG27fDC1U/dAt26xGmwAq00s84nhg+tAYWjWlqcK2BTlBezSQuZx1mi9BRqnAjAc59lvRvoJX1NDubTCZctiBgji1ztvPoxuz4zW05R8E1Z7V4K1qTV7d1frVr4WfMuCrw+97FyQIkZi0L1RSqbJ24vZU/tMZstbErRuCn8tCJNTebG2eLQuVKaM2XV8PfWSi5WXy9Bit/D6AMA/jLzc3NfwIAAP//wWm2Lo4QAAA=\"]"
-          },
-          "cookies": [
-            {
-              "expires": "2025-01-05T13:55:58.000Z",
-              "name": "sourcegraphDeviceId",
-              "secure": true,
-              "value": "348f7ace-720e-4ace-9a91-87f594cb2cf7"
-            },
-            {
-              "domain": ".sourcegraph.com",
-              "expires": "2024-01-05T14:25:58.000Z",
-              "httpOnly": true,
-              "name": "__cf_bm",
-              "path": "/",
-              "sameSite": "None",
-              "secure": true,
-              "value": "lg8MJOQeoKIYx5q1HAcEee7c0IyWaJLERtQLsqa7uuk-1704462958-1-AWTGENNrXjzGWP5D2Ez3VrZ/VZHBlyVl986mZZo5IgLYd4Q/jTff+C8rqRA4Wj6IwCJw79aZw2azfaBmk4SiOZo="
-            },
-            {
-              "domain": ".sourcegraph.com",
-              "httpOnly": true,
-              "name": "_cfuvid",
-              "path": "/",
-              "sameSite": "None",
-              "secure": true,
-              "value": "7LZkcudaFLWppsA9LMiRXvr2WTeGMmtLGnEr3DO_fDA-1704462958306-0-604800000"
-            }
-          ],
-          "headers": [
-            {
-              "name": "date",
-              "value": "Fri, 05 Jan 2024 13:55:58 GMT"
-=======
-            "size": 2234,
-            "text": "[\"H4sIAAAAAAAA/8RX327byPV+lfPjXvziQBRlOX8=\",\"vAKEwvVmkQBBE8RJ08UyWA05h+TAwxl25lCUEBjYZ+hdgQJFe9XnyhP0EYozlCzKsrXuVX0hg2dmznf+fN8Z8mskBYlo9jXCOkMplSn9FQqXV2zLrcQP6FtNPpr9/DUqlMY/iBqjWbT0vJh4lye1UGZMPhpFnoSjt8pgNHsxnY4iNHL79GwU5dYQGopm0U1qopvRQ/48uqXK0ScXLVXvnV0qie5K1Y1WhUJ5CHU+QHo5+Q0grbLEV8KhDGB5JShpnK0b8kkfRBzOryipUDfo/AHgs5cvBojPXp4/LjdCTwlOMSnUqm1iibl1gqwb88IByB7GHYiT4xiFWlHr0Ceddde+ETkmykhcjSuq9T7KZAByOh2CpO1kcpb/3w/vLj/+9P4V8NFgwtT0S2wBLUw5TyM0abRdBQDY7EAhh9bdSo0kIK+E80jzNPr08cf4PI0gObK7Impi/HOrlvM0+lP86SK+tHUjSGUa0wg2gc/T6M2rOcoSf8OdETXO02ipsGusoz0PnZJUzSUyC+PwMAJlFCmhY58LjfPT8eRh/6RIY7/0GrW2cGnlul9KBmvDSiV3S9Wbs+3B/c1D8/b8oD1HpBXYzj8xJ77h/f38+/75gBrf7/GPQ2EOHuFhALN1o5GUNT7RtizxAaZPz4ajYnr2/LFY90nZYa4a9Ak5YbwWhIfqfbYn3gOw1BwfT9rmQt/OCGk7o62QsV/XxQHW6enZUGCnLx6Hxom1apeUMk1LlxvEy0rQm4FhTH61j3o+VPX52V3MLWXOtoR5RGmtxEz43Wis0XtR4uFsPD19vpfxAXG+PCrjj9y+3KmG3hDWhylOp8PCTqcHMMO/k5u7Ek2kWg6FdUuwL6OI8zt+6XVCX1PlbFtWPhEt2Q3TcVzLI+P1dBjjd9/xWEC4GBxPzVbPqi7Bu3yeRjz2/CxJPFknShyX1pYaRaP8OLd14m3rciydaKpYeI/kk0zbMln6OFxl1mRWOL7W40HUfPfE08n0jDet42EKMfnVuFTFbp6n5ooTgs4pUqYE9gvCyDDWoFNaw/YwUIWglUF4Yl14QEPKIRStyXkQnEBhHaxtO4bXioBEBmRB5Dk2FPb7tizR89YxIz99+u1v/4L3zsakGh8Ot56DCNjDuJ8+3dYuc33k33795151ofXoNyDO2dbIvWw2zOZ4lCmsq+/E40fgLaiCoweDKHln2SqJoCgYc2FASAmC61GjIRCZXQ6Ksrbt/zsElKGQ4/sC/mnjp7JLdBB++HjpcD2IhaE9Iggga3UmHNgChCZ0RpBa3glbeOhQa/5vqWK3TVgB3+YVW/v6czUEcHU1QmedBEGMoGo8Gmrr+xTT6KNTPOX3qy4ILlvnrQtXbF1zrckCbfaKvgOD3BjVrAPuaNNtdi+xEK0muMZ1oDT4yjrKW+LcF+9CSgtYpOkCrIFa5O+uQl8XF5p29s/KSNv5MAamL+CtMu1q/OC43xN6oVbH9T25o+8f1Spo/H8ga+GvY7Ixh3xXy7ZGqrionbP8q6hiYrrQh9/BJ49BXN9+/auHNLrw173WyHI++z0s1AoUjcA6wFWjhTKhU42zmcb6IQEXanUrvIDO/u+X75ZitsHe9b///pd/QI2mHfVHhbk3xp7gI8jWUNvllkF5oGEvKmZY0KQtBpEIA+icdYE4O+rtUw4Wl30JFrAYD8hmHSwuHelb8wNcezhNob0Fp8qKINcqv2YnHKgirD1sqptG7/v6+jQKA9QW8Mer/jLhsD1qzOm+sjxIc2nzpMPsv7m94DNmgCtC41mzT3DVoFM89IQ+4cYHZG73NjbluQEODek1WKPXoNibRA==\",\"uRnryBlud/+A/ppsMwJjCX7u4xxLXH55slXOznbCpe8nW4dZzO8pEpbCKWHID8oTCPnadrhExy/05LBREiQuUVv+0NsbZ79Uqqz0GoaZ/cIAg7Q3ICGB8Fq4dcbbt8MLVT90C3brEabACrTSzzieGD60BhaNaWpwrYFOUF7NJC5nHWaL0FGqcCMBzn2W9G+glfU0O5tMJly2IGCOLXO28+jG7PjNbTlHwTVntXgrWpNXt3V+tWvhZ8y4KvD73sXJAiRmLQvVFKpsnbi9lT+0xmy1sStG4Kfy0Ik1N5sbZ4tC5UpozZdXw99ZKLlZfL0GK38PoAwD+MvNzc1/AgAA///BabYujhAAAA==\"]"
-          },
-          "cookies": [],
-          "headers": [
-            {
-              "name": "date",
-              "value": "Fri, 05 Jan 2024 11:11:11 GMT"
->>>>>>> b7fa84d5
-            },
-            {
-              "name": "content-type",
-              "value": "application/json"
-            },
-            {
-              "name": "transfer-encoding",
-              "value": "chunked"
-            },
-            {
-              "name": "connection",
-              "value": "close"
-            },
-            {
-              "name": "access-control-allow-credentials",
-              "value": "true"
-            },
-            {
-              "name": "access-control-allow-origin",
-              "value": ""
-            },
-            {
-              "name": "cache-control",
-              "value": "no-cache, max-age=0"
-            },
-            {
-              "name": "content-encoding",
-              "value": "gzip"
-            },
-            {
-<<<<<<< HEAD
-              "_fromType": "array",
-              "name": "set-cookie",
-              "value": "sourcegraphDeviceId=348f7ace-720e-4ace-9a91-87f594cb2cf7; Expires=Sun, 05 Jan 2025 13:55:58 GMT; Secure"
-            },
-            {
-              "_fromType": "array",
-              "name": "set-cookie",
-              "value": "__cf_bm=lg8MJOQeoKIYx5q1HAcEee7c0IyWaJLERtQLsqa7uuk-1704462958-1-AWTGENNrXjzGWP5D2Ez3VrZ/VZHBlyVl986mZZo5IgLYd4Q/jTff+C8rqRA4Wj6IwCJw79aZw2azfaBmk4SiOZo=; path=/; expires=Fri, 05-Jan-24 14:25:58 GMT; domain=.sourcegraph.com; HttpOnly; Secure; SameSite=None"
-            },
-            {
-              "_fromType": "array",
-              "name": "set-cookie",
-              "value": "_cfuvid=7LZkcudaFLWppsA9LMiRXvr2WTeGMmtLGnEr3DO_fDA-1704462958306-0-604800000; path=/; domain=.sourcegraph.com; HttpOnly; Secure; SameSite=None"
-            },
-            {
-=======
->>>>>>> b7fa84d5
-              "name": "vary",
-              "value": "Cookie,Accept-Encoding,Authorization,Cookie, Authorization, X-Requested-With,Cookie"
-            },
-            {
-              "name": "x-content-type-options",
-              "value": "nosniff"
-            },
-            {
-              "name": "x-frame-options",
-              "value": "DENY"
-            },
-            {
-<<<<<<< HEAD
-              "name": "x-trace",
-              "value": "e654f66064aabd96ec047818eb89b96b"
-            },
-            {
-              "name": "x-trace-span",
-              "value": "2b1cf603c77970aa"
-            },
-            {
-              "name": "x-trace-url",
-              "value": "https://sourcegraph.com/-/debug/jaeger/trace/e654f66064aabd96ec047818eb89b96b"
-            },
-            {
-=======
->>>>>>> b7fa84d5
-              "name": "x-xss-protection",
-              "value": "1; mode=block"
-            },
-            {
-              "name": "strict-transport-security",
-              "value": "max-age=31536000; includeSubDomains; preload"
-<<<<<<< HEAD
-            },
-            {
-              "name": "server",
-              "value": "cloudflare"
-            },
-            {
-              "name": "cf-ray",
-              "value": "840c38cf4d022add-LAX"
-=======
->>>>>>> b7fa84d5
-            }
-          ],
-          "headersSize": 1318,
-          "httpVersion": "HTTP/1.1",
-          "redirectURL": "",
-          "status": 200,
-          "statusText": "OK"
-        },
-<<<<<<< HEAD
-        "startedDateTime": "2024-01-05T13:55:57.887Z",
-        "time": 411,
-=======
-        "startedDateTime": "Fri, 05 Jan 2024 00:00:00 GMT",
-        "time": 0,
->>>>>>> b7fa84d5
-        "timings": {
-          "blocked": -1,
-          "connect": -1,
-          "dns": -1,
-          "receive": 0,
-          "send": 0,
-          "ssl": -1,
-<<<<<<< HEAD
-          "wait": 411
-=======
-          "wait": 0
->>>>>>> b7fa84d5
-        }
-      },
-      {
-        "_id": "1a71934de7e17499fc6950eb40367602",
-        "_order": 0,
-        "cache": {},
-        "request": {
-          "bodySize": 360,
-          "cookies": [],
-          "headers": [
-            {
-              "_fromType": "array",
-              "name": "authorization",
-              "value": "token REDACTED"
-            },
-            {
-              "_fromType": "array",
-              "name": "content-type",
-              "value": "application/json; charset=utf-8"
-            },
-            {
-              "_fromType": "array",
-              "name": "user-agent",
-              "value": "test-client / v1"
-            },
-            {
-              "_fromType": "array",
-              "name": "accept",
-              "value": "*/*"
-            },
-            {
-              "_fromType": "array",
-              "name": "content-length",
-              "value": "360"
-            },
-            {
-              "_fromType": "array",
-              "name": "accept-encoding",
-              "value": "gzip,deflate"
-            },
-            {
-              "_fromType": "array",
-              "name": "connection",
-              "value": "close"
-            },
-            {
-              "name": "host",
-              "value": "sourcegraph.com"
-            }
-          ],
-          "headersSize": 344,
-          "httpVersion": "HTTP/1.1",
-          "method": "POST",
-          "postData": {
-            "mimeType": "application/json; charset=utf-8",
-            "params": [],
-            "text": "{\"query\":\"\\nmutation RecordTelemetryEvents($events: [TelemetryEventInput!]!) {\\n\\ttelemetry {\\n\\t\\trecordEvents(events: $events) {\\n\\t\\t\\talwaysNil\\n\\t\\t}\\n\\t}\\n}\\n\",\"variables\":{\"events\":[{\"feature\":\"cody.recipe.chat-question\",\"action\":\"recipe-used\",\"source\":{\"client\":\"VSCode.Cody\",\"clientVersion\":\"1.0.5\"},\"parameters\":{\"version\":0,\"privateMetadata\":{}}}]}}"
-          },
-          "queryString": [
-            {
-              "name": "RecordTelemetryEvents",
-              "value": null
-            }
-          ],
-          "url": "https://sourcegraph.com/.api/graphql?RecordTelemetryEvents"
-        },
-        "response": {
-          "bodySize": 122,
-          "content": {
-            "encoding": "base64",
-            "mimeType": "application/json",
-            "size": 122,
-            "text": "[\"H4sIAAAAAAAAA6pWSkksSVSyqlYqSc1JzU0tKaoE\",\"cYpSk/OLUlzLUvNKikH8xJzyxMpiv8wcJau80pyc2traWgAAAAD//w==\",\"AwCEdn1qOgAAAA==\"]"
-          },
-<<<<<<< HEAD
-          "cookies": [
-            {
-              "expires": "2025-01-05T13:55:58.000Z",
-              "name": "sourcegraphDeviceId",
-              "secure": true,
-              "value": "415e58db-3ff4-4ce8-98b9-bb58f2946394"
-            },
-            {
-              "domain": ".sourcegraph.com",
-              "expires": "2024-01-05T14:25:58.000Z",
-              "httpOnly": true,
-              "name": "__cf_bm",
-              "path": "/",
-              "sameSite": "None",
-              "secure": true,
-              "value": "Vyl8iK.CVtT..kf68IenIVgJTin6gA6SsvoJfPSX9N4-1704462958-1-AV3sn26pxyNPkI+vLrte79cVlE8Wc8wlnLwgCadFIfRVNgHhpcc8TXvN81GVehpvhQ4ozVYWF86mwZx8cow4CfI="
-            },
-            {
-              "domain": ".sourcegraph.com",
-              "httpOnly": true,
-              "name": "_cfuvid",
-              "path": "/",
-              "sameSite": "None",
-              "secure": true,
-              "value": "EtoADNEXkumTsNGaiWPNjeCmsfRfbzAYvumkooyxBlM-1704462958476-0-604800000"
-            }
-          ],
-          "headers": [
-            {
-              "name": "date",
-              "value": "Fri, 05 Jan 2024 13:55:58 GMT"
-=======
-          "cookies": [],
-          "headers": [
-            {
-              "name": "date",
-              "value": "Fri, 05 Jan 2024 11:11:11 GMT"
->>>>>>> b7fa84d5
-            },
-            {
-              "name": "content-type",
-              "value": "application/json"
-            },
-            {
-              "name": "transfer-encoding",
-              "value": "chunked"
-            },
-            {
-              "name": "connection",
-              "value": "close"
-            },
-            {
-              "name": "access-control-allow-credentials",
-              "value": "true"
-            },
-            {
-              "name": "access-control-allow-origin",
-              "value": ""
-            },
-            {
-              "name": "cache-control",
-              "value": "no-cache, max-age=0"
-            },
-            {
-<<<<<<< HEAD
-              "_fromType": "array",
-              "name": "set-cookie",
-              "value": "sourcegraphDeviceId=415e58db-3ff4-4ce8-98b9-bb58f2946394; Expires=Sun, 05 Jan 2025 13:55:58 GMT; Secure"
-            },
-            {
-              "_fromType": "array",
-              "name": "set-cookie",
-              "value": "__cf_bm=Vyl8iK.CVtT..kf68IenIVgJTin6gA6SsvoJfPSX9N4-1704462958-1-AV3sn26pxyNPkI+vLrte79cVlE8Wc8wlnLwgCadFIfRVNgHhpcc8TXvN81GVehpvhQ4ozVYWF86mwZx8cow4CfI=; path=/; expires=Fri, 05-Jan-24 14:25:58 GMT; domain=.sourcegraph.com; HttpOnly; Secure; SameSite=None"
-            },
-            {
-              "_fromType": "array",
-              "name": "set-cookie",
-              "value": "_cfuvid=EtoADNEXkumTsNGaiWPNjeCmsfRfbzAYvumkooyxBlM-1704462958476-0-604800000; path=/; domain=.sourcegraph.com; HttpOnly; Secure; SameSite=None"
-            },
-            {
-=======
->>>>>>> b7fa84d5
-              "name": "vary",
-              "value": "Cookie,Accept-Encoding,Authorization,Cookie, Authorization, X-Requested-With,Cookie"
-            },
-            {
-              "name": "x-content-type-options",
-              "value": "nosniff"
-            },
-            {
-              "name": "x-frame-options",
-              "value": "DENY"
-            },
-            {
-<<<<<<< HEAD
-              "name": "x-trace",
-              "value": "9496169578550280a20461bd1a05f5fd"
-            },
-            {
-              "name": "x-trace-span",
-              "value": "f05b01edf6b3b62e"
-            },
-            {
-              "name": "x-trace-url",
-              "value": "https://sourcegraph.com/-/debug/jaeger/trace/9496169578550280a20461bd1a05f5fd"
-            },
-            {
-=======
->>>>>>> b7fa84d5
-              "name": "x-xss-protection",
-              "value": "1; mode=block"
-            },
-            {
-              "name": "strict-transport-security",
-              "value": "max-age=31536000; includeSubDomains; preload"
-            },
-            {
-<<<<<<< HEAD
-              "name": "server",
-              "value": "cloudflare"
-            },
-            {
-              "name": "cf-ray",
-              "value": "840c38d1eb3bdb6e-LAX"
-            },
-            {
-=======
->>>>>>> b7fa84d5
-              "name": "content-encoding",
-              "value": "gzip"
-            }
-          ],
-          "headersSize": 1318,
-          "httpVersion": "HTTP/1.1",
-          "redirectURL": "",
-          "status": 200,
-          "statusText": "OK"
-        },
-<<<<<<< HEAD
-        "startedDateTime": "2024-01-05T13:55:58.305Z",
-        "time": 158,
-=======
-        "startedDateTime": "Fri, 05 Jan 2024 00:00:00 GMT",
-        "time": 0,
->>>>>>> b7fa84d5
-        "timings": {
-          "blocked": -1,
-          "connect": -1,
-          "dns": -1,
-          "receive": 0,
-          "send": 0,
-          "ssl": -1,
-<<<<<<< HEAD
-          "wait": 158
-=======
-          "wait": 0
->>>>>>> b7fa84d5
-        }
-      },
-      {
-        "_id": "2f690264a236fbd4225ab94581a7d35c",
-        "_order": 0,
-        "cache": {},
-        "request": {
-          "bodySize": 5215,
-          "cookies": [],
-          "headers": [
-            {
-              "name": "content-type",
-              "value": "application/json"
-            },
-            {
-              "name": "accept-encoding",
-              "value": "gzip;q=0"
-            },
-            {
-              "name": "authorization",
-              "value": "token REDACTED"
-            },
-            {
-              "name": "user-agent",
-              "value": "test-client / v1"
-            },
-            {
-              "name": "host",
-              "value": "sourcegraph.com"
-            }
-          ],
-          "headersSize": 261,
-          "httpVersion": "HTTP/1.1",
-          "method": "POST",
-          "postData": {
-            "mimeType": "application/json",
-            "params": [],
-            "text": "{\"temperature\":0.2,\"maxTokensToSample\":1000,\"topK\":-1,\"topP\":-1,\"model\":\"anthropic/claude-2.0\",\"messages\":[{\"speaker\":\"human\",\"text\":\"You are Cody, an AI coding assistant from Sourcegraph.\"},{\"speaker\":\"assistant\",\"text\":\"I am Cody, an AI coding assistant from Sourcegraph.\"},{\"speaker\":\"human\",\"text\":\"Use the following text from file `/vscode/doc/web.md`:\\n# Web extension (experimental)\\n\\nCody for VS Code is currently only intended for use in VS Code Desktop, not [vscode.dev](https://vscode.dev) or other web-based variants of VS Code.\\n\\nHowever, intrepid developers can use the _highly experimental_ web extension variant for local development, using either of these 2 methods:\\n\\n- Run `pnpm run watch:dev:web` and then open http://localhost:3000 in your web browser.\\n- In VS Code, run the `Launch VS Code Extension (Web, in Browser)` debug configuration.\\n\\nRunning the extension in this way is not officially supported or formally tested.\\n\"},{\"speaker\":\"assistant\",\"text\":\"Ok.\"},{\"speaker\":\"human\",\"text\":\"Use the following text from file `/vscode/walkthroughs/fix.md`:\\n## Fix Code\\n\\n<img src=\\\"https://storage.googleapis.com/sourcegraph-assets/blog/vs-code-onboarding-walkthrough-dec-2023-ask-to-fix.gif\\\">\\n\\nSomething wrong with your code? Use Cody’s \\\"Ask Cody to Fix\\\" command to fix it, or explain the problem.\\n\\n**✨ Pro-tips for fixing code with Cody**\\n<br>• You can open the 💡 menu, with an \\\"Ask Cody to Fix\\\" option, by moving the cursor over any line of code with an error and using the keyboard short `Command` `.` on macOS or `Crtl` `.` on Windows & Linux.\\n<br>• You can also right click on any items in the \\\"Problems\\\" tab of VS Code and select \\\"Ask Cody to Fix\\\"\\n\"},{\"speaker\":\"assistant\",\"text\":\"Ok.\"},{\"speaker\":\"human\",\"text\":\"Use the following text from file `/vscode/walkthroughs/autocomplete.md`:\\n## Code Autocomplete\\n\\n<img src=\\\"https://storage.googleapis.com/sourcegraph-assets/blog/vs-code-onboarding-walkthrough-dec-2023-cody-autocomplete-tsx.gif\\\">\\n\\nStart writing code and Cody will complete the line (or the entire function) for you. Hit tab to accept the suggestion.\\n\\n**✨ Pro-tips for using Cody autocomplete**\\n<br>• Autocomplete uses the surrounding code and context to inform the suggestions, so if you need to guide it you can add a comment above the line you're editing.\\n<br>• You can hover over the grey suggestion to see a toolbar of alternative suggestions, as well as other options such as accepting a single word at a time.\\n<br>• You can use the \\\"Trigger Autocomplete at Cursor\\\" command to trigger a code suggestion at any time, using the default keyboard shortcut of `Option` `\\\\` on macOS and `Alt` `\\\\` on Windows & Linux.\\n\"},{\"speaker\":\"assistant\",\"text\":\"Ok.\"},{\"speaker\":\"human\",\"text\":\"Use following code snippet from file `/lib/ui/src/chat/TranscriptItem.tsx`:\\n```tsx\\n                )}\\n        </div>\\n    )\\n})\\n\\n```\"},{\"speaker\":\"assistant\",\"text\":\"Ok.\"},{\"speaker\":\"human\",\"text\":\"Use following code snippet from file `/lib/shared/src/codebase-context/messages.ts`:\\n```ts\\n    ]\\n}\\n\\n```\"},{\"speaker\":\"assistant\",\"text\":\"Ok.\"},{\"speaker\":\"human\",\"text\":\"Use following code snippet from file `/lib/ui/src/chat/inputContext/ChatInputContext.tsx`:\\n```tsx\\n    </h3>\\n)\\n\\n```\"},{\"speaker\":\"assistant\",\"text\":\"Ok.\"},{\"speaker\":\"human\",\"text\":\"Use following code snippet from file `/vscode/src/local-context/download-symf.ts`:\\n```ts\\n    }\\n}\\n\\n```\"},{\"speaker\":\"assistant\",\"text\":\"Ok.\"},{\"speaker\":\"human\",\"text\":\"Use following code snippet from file `/lib/shared/src/chat/recipes/translate.ts`:\\n```ts\\n    }\\n}\\n\\n```\"},{\"speaker\":\"assistant\",\"text\":\"Ok.\"},{\"speaker\":\"human\",\"text\":\"Use following code snippet from file `/vscode/src/completions/logger.test.ts`:\\n```ts\\n    })\\n})\\n\\n```\"},{\"speaker\":\"assistant\",\"text\":\"Ok.\"},{\"speaker\":\"human\",\"text\":\"Use following code snippet from file `/vscode/src/chat/chat-view/prompt.test.ts`:\\n```ts\\n    })\\n})\\n\\n```\"},{\"speaker\":\"assistant\",\"text\":\"Ok.\"},{\"speaker\":\"human\",\"text\":\"Use following code snippet from file `/vscode/test/fixtures/workspace/index.html`:\\n```html\\n<!DOCTYPE html>\\n<html lang=\\\"en\\\">\\n    <head>\\n        <meta charset=\\\"UTF-8\\\" />\\n        <meta http-equiv=\\\"X-UA-Compatible\\\" content=\\\"IE=edge\\\" />\\n        <meta name=\\\"viewport\\\" content=\\\"width=device-width, initial-scale=1.0\\\" />\\n        <title>Hello Cody</title>\\n    </head>\\n    <body>\\n    </body>\\n</html>\\n\\n```\"},{\"speaker\":\"assistant\",\"text\":\"Ok.\"},{\"speaker\":\"human\",\"text\":\"Use following code snippet from file `/vscode/test/e2e/fixup-decorator.test.ts`:\\n```ts\\n})\\n\\n```\"},{\"speaker\":\"assistant\",\"text\":\"Ok.\"},{\"speaker\":\"human\",\"text\":\"Use following code snippet from file `/lib/shared/src/chat/prompts/vscode-context/helpers.ts`:\\n```ts\\n}\\n\\n```\"},{\"speaker\":\"assistant\",\"text\":\"Ok.\"},{\"speaker\":\"human\",\"text\":\"Use following code snippet from file `/vscode/src/services/AuthProviderSimplified.ts`:\\n```ts\\n}\\n\\n```\"},{\"speaker\":\"assistant\",\"text\":\"Ok.\"},{\"speaker\":\"human\",\"text\":\"Use following code snippet from file `/vscode/src/main.ts`:\\n```ts\\n}\\n\\n```\"},{\"speaker\":\"assistant\",\"text\":\"Ok.\"},{\"text\":\"Hello!\",\"speaker\":\"human\"},{\"speaker\":\"assistant\"}]}"
-          },
-          "queryString": [],
-          "url": "https://sourcegraph.com/.api/completions/stream"
-        },
-        "response": {
-          "bodySize": 2669,
-          "content": {
-            "mimeType": "text/event-stream",
-            "size": 2669,
-            "text": "event: completion\ndata: {\"completion\":\" Hello\",\"stopReason\":\"\"}\n\nevent: completion\ndata: {\"completion\":\" Hello!\",\"stopReason\":\"\"}\n\nevent: completion\ndata: {\"completion\":\" Hello! I\",\"stopReason\":\"\"}\n\nevent: completion\ndata: {\"completion\":\" Hello! I'm\",\"stopReason\":\"\"}\n\nevent: completion\ndata: {\"completion\":\" Hello! I'm C\",\"stopReason\":\"\"}\n\nevent: completion\ndata: {\"completion\":\" Hello! I'm Cody\",\"stopReason\":\"\"}\n\nevent: completion\ndata: {\"completion\":\" Hello! I'm Cody,\",\"stopReason\":\"\"}\n\nevent: completion\ndata: {\"completion\":\" Hello! I'm Cody, an\",\"stopReason\":\"\"}\n\nevent: completion\ndata: {\"completion\":\" Hello! I'm Cody, an AI\",\"stopReason\":\"\"}\n\nevent: completion\ndata: {\"completion\":\" Hello! I'm Cody, an AI assistant\",\"stopReason\":\"\"}\n\nevent: completion\ndata: {\"completion\":\" Hello! I'm Cody, an AI assistant created\",\"stopReason\":\"\"}\n\nevent: completion\ndata: {\"completion\":\" Hello! I'm Cody, an AI assistant created by\",\"stopReason\":\"\"}\n\nevent: completion\ndata: {\"completion\":\" Hello! I'm Cody, an AI assistant created by An\",\"stopReason\":\"\"}\n\nevent: completion\ndata: {\"completion\":\" Hello! I'm Cody, an AI assistant created by Anthrop\",\"stopReason\":\"\"}\n\nevent: completion\ndata: {\"completion\":\" Hello! I'm Cody, an AI assistant created by Anthropic\",\"stopReason\":\"\"}\n\nevent: completion\ndata: {\"completion\":\" Hello! I'm Cody, an AI assistant created by Anthropic to\",\"stopReason\":\"\"}\n\nevent: completion\ndata: {\"completion\":\" Hello! I'm Cody, an AI assistant created by Anthropic to be\",\"stopReason\":\"\"}\n\nevent: completion\ndata: {\"completion\":\" Hello! I'm Cody, an AI assistant created by Anthropic to be helpful\",\"stopReason\":\"\"}\n\nevent: completion\ndata: {\"completion\":\" Hello! I'm Cody, an AI assistant created by Anthropic to be helpful,\",\"stopReason\":\"\"}\n\nevent: completion\ndata: {\"completion\":\" Hello! I'm Cody, an AI assistant created by Anthropic to be helpful, harmless\",\"stopReason\":\"\"}\n\nevent: completion\ndata: {\"completion\":\" Hello! I'm Cody, an AI assistant created by Anthropic to be helpful, harmless,\",\"stopReason\":\"\"}\n\nevent: completion\ndata: {\"completion\":\" Hello! I'm Cody, an AI assistant created by Anthropic to be helpful, harmless, and\",\"stopReason\":\"\"}\n\nevent: completion\ndata: {\"completion\":\" Hello! I'm Cody, an AI assistant created by Anthropic to be helpful, harmless, and honest\",\"stopReason\":\"\"}\n\nevent: completion\ndata: {\"completion\":\" Hello! I'm Cody, an AI assistant created by Anthropic to be helpful, harmless, and honest.\",\"stopReason\":\"\"}\n\nevent: completion\ndata: {\"completion\":\" Hello! I'm Cody, an AI assistant created by Anthropic to be helpful, harmless, and honest.\",\"stopReason\":\"stop_sequence\"}\n\nevent: done\ndata: {}\n\n"
-          },
-<<<<<<< HEAD
-          "cookies": [
-            {
-              "expires": "2025-01-05T13:55:58.000Z",
-              "name": "sourcegraphDeviceId",
-              "secure": true,
-              "value": "364b065c-bbc2-4c5a-ba1c-80a2b26c02cf"
-            },
-            {
-              "domain": ".sourcegraph.com",
-              "expires": "2024-01-05T14:26:01.000Z",
-              "httpOnly": true,
-              "name": "__cf_bm",
-              "path": "/",
-              "sameSite": "None",
-              "secure": true,
-              "value": "jw1VuS9c.7.AzYr0zFciRELXvG8vNIsUIe6qEWaAVB0-1704462961-1-AV7RBewXHjqyFeVXuDSFf5VDxcYDllAeDgnqYCdJDMf2iIYhafqmT7cwBuPRIGIA/zdxCii+KpA0RJTQmSe57rY="
-            },
-            {
-              "domain": ".sourcegraph.com",
-              "httpOnly": true,
-              "name": "_cfuvid",
-              "path": "/",
-              "sameSite": "None",
-              "secure": true,
-              "value": "jcxNo4rHW8eVVImIFQhIGZTx6BapOXYJMZb.W6LtBnc-1704462961001-0-604800000"
-            }
-          ],
-          "headers": [
-            {
-              "name": "date",
-              "value": "Fri, 05 Jan 2024 13:56:01 GMT"
-=======
-          "cookies": [],
-          "headers": [
-            {
-              "name": "date",
-              "value": "Fri, 05 Jan 2024 11:11:11 GMT"
->>>>>>> b7fa84d5
-            },
-            {
-              "name": "content-type",
-              "value": "text/event-stream"
-            },
-            {
-              "name": "transfer-encoding",
-              "value": "chunked"
-            },
-            {
-              "name": "connection",
-<<<<<<< HEAD
-              "value": "keep-alive"
-=======
-              "value": "close"
->>>>>>> b7fa84d5
-            },
-            {
-              "name": "access-control-allow-credentials",
-              "value": "true"
-            },
-            {
-              "name": "access-control-allow-origin",
-              "value": ""
-            },
-            {
-              "name": "cache-control",
-              "value": "no-cache"
-            },
-            {
-<<<<<<< HEAD
-              "_fromType": "array",
-              "name": "set-cookie",
-              "value": "sourcegraphDeviceId=364b065c-bbc2-4c5a-ba1c-80a2b26c02cf; Expires=Sun, 05 Jan 2025 13:55:58 GMT; Secure"
-            },
-            {
-              "_fromType": "array",
-              "name": "set-cookie",
-              "value": "__cf_bm=jw1VuS9c.7.AzYr0zFciRELXvG8vNIsUIe6qEWaAVB0-1704462961-1-AV7RBewXHjqyFeVXuDSFf5VDxcYDllAeDgnqYCdJDMf2iIYhafqmT7cwBuPRIGIA/zdxCii+KpA0RJTQmSe57rY=; path=/; expires=Fri, 05-Jan-24 14:26:01 GMT; domain=.sourcegraph.com; HttpOnly; Secure; SameSite=None"
-            },
-            {
-              "_fromType": "array",
-              "name": "set-cookie",
-              "value": "_cfuvid=jcxNo4rHW8eVVImIFQhIGZTx6BapOXYJMZb.W6LtBnc-1704462961001-0-604800000; path=/; domain=.sourcegraph.com; HttpOnly; Secure; SameSite=None"
-            },
-            {
-=======
->>>>>>> b7fa84d5
-              "name": "vary",
-              "value": "Cookie,Accept-Encoding,Authorization,Cookie, Authorization, X-Requested-With,Cookie"
-            },
-            {
-              "name": "x-content-type-options",
-              "value": "nosniff"
-            },
-            {
-              "name": "x-frame-options",
-              "value": "DENY"
-            },
-            {
-<<<<<<< HEAD
-              "name": "x-trace",
-              "value": "9fa5e0691b5043e7063b1a0af0ddd4b7"
-            },
-            {
-              "name": "x-trace-span",
-              "value": "53dfb4f83e5931b2"
-            },
-            {
-              "name": "x-trace-url",
-              "value": "https://sourcegraph.com/-/debug/jaeger/trace/9fa5e0691b5043e7063b1a0af0ddd4b7"
-            },
-            {
-=======
->>>>>>> b7fa84d5
-              "name": "x-xss-protection",
-              "value": "1; mode=block"
-            },
-            {
-              "name": "strict-transport-security",
-              "value": "max-age=31536000; includeSubDomains; preload"
-<<<<<<< HEAD
-            },
-            {
-              "name": "server",
-              "value": "cloudflare"
-            },
-            {
-              "name": "cf-ray",
-              "value": "840c38d1e8647bf5-LAX"
-            }
-          ],
-          "headersSize": 1289,
-=======
-            }
-          ],
-          "headersSize": 1284,
->>>>>>> b7fa84d5
-          "httpVersion": "HTTP/1.1",
-          "redirectURL": "",
-          "status": 200,
-          "statusText": "OK"
-        },
-<<<<<<< HEAD
-        "startedDateTime": "2024-01-05T13:55:58.304Z",
-        "time": 2711,
-=======
-        "startedDateTime": "Fri, 05 Jan 2024 00:00:00 GMT",
-        "time": 0,
->>>>>>> b7fa84d5
-        "timings": {
-          "blocked": -1,
-          "connect": -1,
-          "dns": -1,
-          "receive": 0,
-          "send": 0,
-          "ssl": -1,
-<<<<<<< HEAD
-          "wait": 2711
-=======
-          "wait": 0
->>>>>>> b7fa84d5
-        }
-      }
-    ],
-    "pages": [],
-    "version": "1.2"
-  }
+        ],
+        "pages": [],
+        "version": "1.2"
+    }
 }