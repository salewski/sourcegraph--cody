--- conflicted
+++ resolved
@@ -232,25 +232,6 @@
         [onGapClick]
     )
 
-    const onMentionClick = useCallback((): void => {
-        if (editorRef.current) {
-            editorRef.current.openAtMentionMenu()
-            const value = editorRef.current.getSerializedValue()
-            telemetryRecorder.recordEvent('cody.humanMessageEditor.toolbar.mention', 'click', {
-                metadata: {
-                    isFirstMessage: isFirstMessage ? 1 : 0,
-                    isEdit: isSent ? 1 : 0,
-                    messageLength: value.text.length,
-                    contextItems: value.contextItems.length,
-                },
-                billingMetadata: {
-                    product: 'cody',
-                    category: 'billable',
-                },
-            })
-        }
-    }, [telemetryRecorder.recordEvent, isFirstMessage, isSent])
-
     const extensionAPI = useExtensionAPI()
 
     // Set up the message listener so the extension can control the input field.
@@ -459,8 +440,8 @@
                 <Toolbar
                     models={models}
                     userInfo={userInfo}
+                    isEditorFocused={isEditorFocused}
                     omniBoxEnabled={omniBoxEnabled}
-                    onMentionClick={onMentionClick}
                     onSubmitClick={onSubmitClick}
                     manuallySelectIntent={manuallySelectIntent}
                     submitState={submitState}
@@ -469,11 +450,8 @@
                     hidden={!focused && isSent}
                     className={styles.toolbar}
                     intent={intent}
-<<<<<<< HEAD
                     extensionAPI={extensionAPI}
-=======
                     onMediaUpload={onMediaUpload}
->>>>>>> ef233989
                 />
             )}
         </div>
