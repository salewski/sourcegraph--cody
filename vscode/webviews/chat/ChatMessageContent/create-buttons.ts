<<<<<<< HEAD
import { type Guardrails, isError, logDebug } from '@sourcegraph/cody-shared'
=======
import { type ChatMessage, type Guardrails, isError } from '@sourcegraph/cody-shared'
>>>>>>> a76e7862
import type { FixupTaskID } from '../../../src/non-stop/FixupTask'
import { CodyTaskState } from '../../../src/non-stop/state'
import {
    CheckCodeBlockIcon,
    CloseIcon,
    CopyCodeBlockIcon,
    EllipsisIcon,
    InsertCodeBlockIcon,
    SaveCodeBlockIcon,
    SparkleIcon,
    TickIcon,
} from '../../icons/CodeBlockActionIcons'
import { getVSCodeAPI } from '../../utils/VSCodeApi'
import type { Config } from '../../utils/useConfig'
import type { PriorHumanMessageInfo } from '../cells/messageCell/assistant/AssistantMessageCell'
import type { CodeBlockActionsProps } from './ChatMessageContent'
import styles from './ChatMessageContent.module.css'
import { GuardrailsStatusController } from './GuardRailStatusController'
import { getFileName } from './utils'

export function createButtons(
    preText: string,
    copyButtonOnSubmit?: CodeBlockActionsProps['copyButtonOnSubmit'],
    insertButtonOnSubmit?: CodeBlockActionsProps['insertButtonOnSubmit']
): HTMLElement {
    if (!copyButtonOnSubmit) {
        const emptyContainer = document.createElement('div')
        emptyContainer.dataset.containerType = 'buttons'
        return emptyContainer
    }

    // Create container for action buttons
    const buttonContainer = document.createElement('div')
    buttonContainer.className = styles.buttonsContainer
    buttonContainer.dataset.containerType = 'actions'

    // Create buttons container
    const buttons = document.createElement('div')
    buttons.className = styles.buttons

    const codeBlockActions = {
        copy: copyButtonOnSubmit,
        insert: insertButtonOnSubmit,
    }

    const copyButton = createCodeBlockActionButton(
        'copy',
        preText,
        'Copy Code',
        CopyCodeBlockIcon,
        codeBlockActions
    )
    buttons.append(copyButton)

    // The insert buttons only exists for IDE integrations
    if (insertButtonOnSubmit) {
        buttons.append(
            createCodeBlockActionButton(
                'insert',
                preText,
                'Insert Code at Cursor',
                InsertCodeBlockIcon,
                codeBlockActions
            )
        )

        buttons.append(
            createCodeBlockActionButton(
                'new',
                preText,
                'Save Code to New File...',
                SaveCodeBlockIcon,
                codeBlockActions
            )
        )
    }

    buttonContainer.appendChild(buttons)

    // Return a container with both preview and action containers
    const container = document.createElement('div')
    container.dataset.containerType = 'buttons'
    container.appendChild(buttonContainer)
    return container
}

function getLineChanges(text: string): { additions: number; deletions: number } {
    const lines = text?.split('\n') ?? []
    let additions = 0
    let deletions = 0

    for (const line of lines) {
        if (line?.startsWith('+')) additions++
        if (line?.startsWith('-')) deletions++
    }

    return { additions, deletions }
}

export function createButtonsExperimentalUI(
    preText: string,
    humanMessage: PriorHumanMessageInfo | null,
    config: Config,
    codeBlockName?: string, // The name of the code block, can be file name or 'command'.
    copyButtonOnSubmit?: CodeBlockActionsProps['copyButtonOnSubmit'],
    insertButtonOnSubmit?: CodeBlockActionsProps['insertButtonOnSubmit'],
    smartApply?: CodeBlockActionsProps['smartApply'],
    smartApplyId?: string,
    smartApplyState?: CodyTaskState,
    guardrails?: Guardrails,
    isMessageLoading?: boolean,
<<<<<<< HEAD
    regex?: string
=======
    manuallySelectedIntent?: ChatMessage['intent'],
    setManuallySelectedIntent?: (intent: ChatMessage['intent']) => void
>>>>>>> a76e7862
): HTMLElement {
    const previewContainer = document.createElement('div')
    previewContainer.className = styles.buttonsContainer
    previewContainer.dataset.containerType = 'preview'

    let hasPreviewContent = false
    let previewElement = null

    const leftInfo = document.createElement('div')
    if (humanMessage?.intent === 'edit') {
        const { additions, deletions } = getLineChanges(preText)
        if (additions >= 0 || deletions >= 0) {
            const stats = document.createElement('span')
            stats.innerHTML = `<span class="${styles.addition}">+${additions}</span>, <span class="${styles.deletion}">-${deletions}</span>`
            stats.className = styles.stats
            leftInfo.appendChild(stats)
            previewElement = previewContainer
            hasPreviewContent = true
        }
    }
    previewContainer.appendChild(leftInfo)

    const actionsContainer = document.createElement('div')
    actionsContainer.className = styles.buttonsContainer
    actionsContainer.dataset.containerType = 'actions'

    if (!copyButtonOnSubmit) {
        const buttonsContainer = document.createElement('div')
        buttonsContainer.dataset.containerType = 'buttons'
        buttonsContainer.append(previewContainer, actionsContainer)
        if (hasPreviewContent && previewElement) {
            buttonsContainer.prepend(previewContainer)
        }
        return buttonsContainer
    }

    const buttons = document.createElement('div')
    buttons.className = styles.buttons

    // Create container for action buttons to keep them grouped
    const actionButtons = document.createElement('div')
    actionButtons.className = styles.actionButtons

    // For 'agentic' intent, position the buttons container on the very left
    if (humanMessage?.intent === 'agentic') {
        buttons.style.justifyContent = 'flex-start'
        actionButtons.style.marginLeft = '0'
    }

    buttons.appendChild(actionButtons)

    // Create metadata container for guardrails and filename
    const metadataContainer = document.createElement('div')
    metadataContainer.className = styles.metadataContainer

    // Add guardrails if needed
    if (guardrails && humanMessage?.intent !== 'agentic') {
        const container = document.createElement('div')
        container.classList.add(styles.attributionContainer)
        metadataContainer.append(container)

        if (!isMessageLoading) {
            const g = new GuardrailsStatusController(container)
            g.setPending()

            guardrails
                .searchAttribution(preText)
                .then(attribution => {
                    if (isError(attribution)) {
                        g.setUnavailable(attribution)
                    } else if (attribution.repositories.length === 0) {
                        g.setSuccess()
                    } else {
                        g.setFailure(
                            attribution.repositories.map(r => r.name),
                            attribution.limitHit
                        )
                    }
                })
                .catch(error => {
                    g.setUnavailable(error)
                    return
                })
        }
    }

    // Add filename if present
    if (codeBlockName && codeBlockName !== 'command') {
        const fileNameContainer = document.createElement('div')
        fileNameContainer.className = styles.fileNameContainer
        fileNameContainer.textContent = getFileName(codeBlockName)
        fileNameContainer.title = codeBlockName
        metadataContainer.append(fileNameContainer)
    }

    buttons.appendChild(metadataContainer)

    if (smartApply && smartApplyState === CodyTaskState.Applied && smartApplyId) {
        const acceptButton = createAcceptButton(smartApplyId, smartApply)
        const rejectButton = createRejectButton(smartApplyId, smartApply)
        actionButtons.append(acceptButton, rejectButton)
    } else {
        console.log('create-buttons, intent is', humanMessage?.intent || 'NONE')
        logDebug('create-buttons, intent is', humanMessage?.intent || 'NONE')
        if (humanMessage?.intent !== 'agentic') {
            const copyButton = createCopyButton(preText, copyButtonOnSubmit)
            actionButtons.append(copyButton)
        }

        if (smartApply && smartApplyId) {
            // Execute button is only available in VS Code.
            const isExecutable = codeBlockName === 'command'
            const smartButton =
                isExecutable && config.clientCapabilities.isVSCode
                    ? createExecuteButton(preText)
                    : createApplyButton(
                          preText,
                          humanMessage,
                          smartApply,
                          smartApplyId,
                          smartApplyState,
                          codeBlockName,
                          regex
                      )
            smartButton.title = isExecutable ? 'Execute in Terminal' : 'Apply in Editor'
            actionButtons.append(smartButton)
        }

        if (config.clientCapabilities.isVSCode && humanMessage?.intent !== 'agentic') {
            // VS Code provides additional support for rendering an OS-native dropdown, that has some
            // additional benefits. Mainly that it can "break out" of the webview.
            // TODO: A dropdown would be useful for other clients too, we should consider building
            // a generic web-based dropdown component that can be used by any client.
            const actionsDropdown = createActionsDropdown(preText)
            actionButtons.append(actionsDropdown)
        } else {
            const insertButton = createInsertButton(preText, insertButtonOnSubmit)
            const saveButton = createSaveButton(preText, insertButtonOnSubmit)
            actionButtons.append(insertButton, saveButton)
        }
    }

    actionsContainer.appendChild(buttons)

    // Return a container with both preview and action containers
    const buttonsContainer = document.createElement('div')
    buttonsContainer.dataset.containerType = 'buttons'
    buttonsContainer.append(previewContainer, actionsContainer)
    return buttonsContainer
}

function createInsertButton(
    preText: string,
    insertButtonOnSubmit?: CodeBlockActionsProps['insertButtonOnSubmit']
): HTMLElement {
    const button = document.createElement('button')
    button.title = 'Insert Code at Cursor'
    button.className = styles.button
    button.innerHTML = InsertCodeBlockIcon
    if (insertButtonOnSubmit) {
        button.addEventListener('click', () => {
            insertButtonOnSubmit(preText, false)
        })
    }
    return button
}

function createSaveButton(
    preText: string,
    insertButtonOnSubmit?: CodeBlockActionsProps['insertButtonOnSubmit']
): HTMLElement {
    const button = document.createElement('button')
    button.title = 'Save Code to New File...'
    button.className = styles.button
    button.innerHTML = SaveCodeBlockIcon
    if (insertButtonOnSubmit) {
        button.addEventListener('click', () => insertButtonOnSubmit(preText, true))
    }
    return button
}

/**
 * Creates a button to perform an action on a code block.
 * @returns The button element.
 */
function createCodeBlockActionButton(
    type: 'copy' | 'insert' | 'new',
    text: string,
    title: string,
    iconSvg: string,
    codeBlockActions: {
        copy: CodeBlockActionsProps['copyButtonOnSubmit']
        insert?: CodeBlockActionsProps['insertButtonOnSubmit']
    }
): HTMLElement {
    const button = document.createElement('button')

    const className = type === 'copy' ? styles.copyButton : styles.insertButton

    button.innerHTML = iconSvg
    button.title = title
    button.className = className

    if (type === 'copy') {
        button.addEventListener('click', () => {
            button.innerHTML = CheckCodeBlockIcon
            navigator.clipboard.writeText(text).catch(error => console.error(error))
            button.className = className
            codeBlockActions.copy(text, 'Button')
            setTimeout(() => {
                button.innerHTML = iconSvg
            }, 5000)

            // Log for `chat assistant response code buttons` e2e test.
            console.log('Code: Copy to Clipboard', text)
        })
    }

    const insertOnSubmit = codeBlockActions.insert
    if (!insertOnSubmit) {
        return button
    }

    switch (type) {
        case 'insert':
            button.addEventListener('click', () => insertOnSubmit(text, false))
            break
        case 'new':
            button.addEventListener('click', () => insertOnSubmit(text, true))
            break
    }

    return button
}

function wrapTextWithResponsiveSpan(text: string): string {
    return `<span class="tw-hidden xs:tw-block">${text}</span>`
}

function createCopyButton(
    preText: string,
    onCopy: CodeBlockActionsProps['copyButtonOnSubmit']
): HTMLElement {
    const button = document.createElement('button')
    button.innerHTML = wrapTextWithResponsiveSpan('Copy')
    button.className = styles.button

    const iconContainer = document.createElement('div')
    iconContainer.className = styles.iconContainer
    iconContainer.innerHTML = CopyCodeBlockIcon
    button.prepend(iconContainer)

    button.addEventListener('click', () => {
        iconContainer.innerHTML = CheckCodeBlockIcon
        iconContainer.className = styles.iconContainer
        button.innerHTML = wrapTextWithResponsiveSpan('Copied')
        button.className = styles.button
        button.prepend(iconContainer)

        navigator.clipboard.writeText(preText).catch(error => console.error(error))
        onCopy(preText, 'Button')
        setTimeout(() => {
            // Reset the icon to the original.
            iconContainer.innerHTML = CopyCodeBlockIcon
            iconContainer.className = styles.iconContainer
            button.innerHTML = wrapTextWithResponsiveSpan('Copy')
            button.className = styles.button
            button.prepend(iconContainer)
        }, 5000)

        // Log for `chat assistant response code buttons` e2e test.
        console.log('Code: Copy to Clipboard', preText)
    })

    return button
}

function createApplyButton(
    preText: string,
    humanMessage: PriorHumanMessageInfo | null,
    smartApply: CodeBlockActionsProps['smartApply'],
    smartApplyId: FixupTaskID,
    smartApplyState?: CodyTaskState,
    fileName?: string,
    regex?: string
): HTMLElement {
    const button = document.createElement('button')
    button.className = styles.button
    switch (smartApplyState) {
        case 'Working': {
            button.innerHTML = wrapTextWithResponsiveSpan('Opening File...')
            button.disabled = true

            // Add Sparkle Icon
            const iconContainer = document.createElement('div')
            iconContainer.className = styles.iconContainer
            iconContainer.innerHTML = SparkleIcon
            button.prepend(iconContainer)

            break
        }
        case 'Applied':
        case 'Finished': {
            button.innerHTML = wrapTextWithResponsiveSpan('Open Diff')

            // Add Sparkle Icon
            const iconContainer = document.createElement('div')
            iconContainer.className = styles.iconContainer
            iconContainer.innerHTML = SparkleIcon
            button.prepend(iconContainer)

            button.addEventListener('click', () =>
                smartApply.onSubmit({
                    id: smartApplyId,
                    text: preText,
                    instruction: humanMessage?.text,
                    fileName,
                    regex,
                })
            )

            break
        }
        default: {
            button.innerHTML = wrapTextWithResponsiveSpan('Open Diff')

            // Add Sparkle Icon
            const iconContainer = document.createElement('div')
            iconContainer.className = styles.iconContainer
            iconContainer.innerHTML = SparkleIcon
            button.prepend(iconContainer)

            button.addEventListener('click', () =>
                smartApply.onSubmit({
                    id: smartApplyId,
                    text: preText,
                    instruction: humanMessage?.text,
                    fileName,
                    regex,
                })
            )
        }
    }

    return button
}

/**
 * Creates a button that sends the command to the editor terminal on click.
 *
 * @param command - The command to be executed when the button is clicked.
 * @returns An HTMLElement representing the created button.
 */
function createExecuteButton(command: string): HTMLElement {
    const button = document.createElement('button')
    button.className = styles.button
    button.innerHTML = wrapTextWithResponsiveSpan('Execute')
    button.title = 'Send command to Terminal'
    const iconContainer = document.createElement('div')
    iconContainer.className = styles.iconContainer
    iconContainer.innerHTML = '<i class="codicon codicon-terminal tw-align-middle"></i>'
    button.prepend(iconContainer)

    button.addEventListener('click', () => {
        return getVSCodeAPI().postMessage({
            command: 'command',
            id: 'cody.terminal.execute',
            arg: command.trim(),
        })
    })

    return button
}

function createAcceptButton(id: string, smartApply: CodeBlockActionsProps['smartApply']): HTMLElement {
    const button = document.createElement('button')
    button.className = styles.button
    button.innerHTML = 'Accept'

    const iconContainer = document.createElement('div')
    iconContainer.className = styles.iconContainer
    iconContainer.innerHTML = TickIcon
    button.prepend(iconContainer)

    button.addEventListener('click', () => {
        smartApply.onAccept(id)
    })
    return button
}

function createRejectButton(id: string, smartApply: CodeBlockActionsProps['smartApply']): HTMLElement {
    const button = document.createElement('button')
    button.className = styles.button
    button.innerHTML = 'Reject'

    const iconContainer = document.createElement('div')
    iconContainer.className = styles.iconContainer
    iconContainer.innerHTML = CloseIcon
    button.prepend(iconContainer)

    button.addEventListener('click', () => {
        smartApply.onReject(id)
    })
    return button
}

function createActionsDropdown(preText: string): HTMLElement {
    const button = document.createElement('button')
    button.innerHTML = EllipsisIcon
    button.title = 'More Actions...'
    button.className = styles.button

    const vscodeContext = {
        webviewSection: 'codeblock-actions',
        preventDefaultContextMenuItems: true,
        text: preText,
    }

    // Attach `data-vscode-context`, this is also provided when the commands are executed,
    // so serves as a way for us to pass `vscodeContext.text` to each relevant command
    button.setAttribute('data-vscode-context', JSON.stringify(vscodeContext))

    button.addEventListener('click', event => {
        event.preventDefault()
        event.target?.dispatchEvent(
            new MouseEvent('contextmenu', {
                bubbles: true,
                clientX: event.clientX,
                clientY: event.clientY,
            })
        )
        event.stopPropagation()
    })

    return button
}<|MERGE_RESOLUTION|>--- conflicted
+++ resolved
@@ -1,8 +1,4 @@
-<<<<<<< HEAD
-import { type Guardrails, isError, logDebug } from '@sourcegraph/cody-shared'
-=======
-import { type ChatMessage, type Guardrails, isError } from '@sourcegraph/cody-shared'
->>>>>>> a76e7862
+import { type ChatMessage, type Guardrails, isError, logDebug } from '@sourcegraph/cody-shared'
 import type { FixupTaskID } from '../../../src/non-stop/FixupTask'
 import { CodyTaskState } from '../../../src/non-stop/state'
 import {
@@ -114,12 +110,9 @@
     smartApplyState?: CodyTaskState,
     guardrails?: Guardrails,
     isMessageLoading?: boolean,
-<<<<<<< HEAD
-    regex?: string
-=======
+    regex?: string,
     manuallySelectedIntent?: ChatMessage['intent'],
     setManuallySelectedIntent?: (intent: ChatMessage['intent']) => void
->>>>>>> a76e7862
 ): HTMLElement {
     const previewContainer = document.createElement('div')
     previewContainer.className = styles.buttonsContainer
