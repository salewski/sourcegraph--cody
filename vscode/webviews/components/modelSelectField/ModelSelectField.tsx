--- conflicted
+++ resolved
@@ -182,11 +182,6 @@
             tooltip={readOnly ? undefined : 'Select a model'}
             aria-label="Select a model"
             popoverContent={close => (
-<<<<<<< HEAD
-                <Command loop={true} defaultValue={value} tabIndex={0} className="focus:tw-outline-none">
-                    <CommandList
-                        className={cn('model-selector-popover', 'tw-max-h-[80vh] tw-overflow-y-auto')}
-=======
                 <Command
                     loop={true}
                     defaultValue={value}
@@ -195,9 +190,8 @@
                     data-testid="chat-model-popover"
                 >
                     <CommandList
-                        className="model-selector-popover"
+                        className={cn('model-selector-popover', 'tw-max-h-[80vh] tw-overflow-y-auto')}
                         data-testid="chat-model-popover-option"
->>>>>>> 283b6361
                     >
                         {optionsByGroup.map(({ group, options }) => (
                             <CommandGroup heading={group} key={group}>
