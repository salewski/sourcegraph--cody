'use client'

import type { CodyIDE, UserLocalHistory } from '@sourcegraph/cody-shared'
import { useExtensionAPI, useObservable } from '@sourcegraph/prompt-editor'
import { DownloadIcon, HistoryIcon, MessageSquarePlusIcon, Trash2Icon, TrashIcon } from 'lucide-react'
import type React from 'react'
import { useCallback, useMemo, useState } from 'react'
import type { WebviewType } from '../../src/chat/protocol'
import { LoadingDots } from '../chat/components/LoadingDots'
import { downloadChatHistory } from '../chat/downloadChatHistory'
import { Button } from '../components/shadcn/ui/button'
import { Command, CommandInput, CommandItem, CommandList } from '../components/shadcn/ui/command'
import { type VSCodeWrapper, getVSCodeAPI } from '../utils/VSCodeApi'
import styles from './HistoryTab.module.css'
import { View } from './types'
import { getCreateNewChatCommand } from './utils'

interface HistoryTabProps {
    IDE: CodyIDE
    setView: (view: View) => void
    webviewType?: WebviewType | undefined | null
    multipleWebviewsEnabled?: boolean | undefined | null
}

const HISTORY_ITEMS_PER_PAGE = 20

export const HistoryTab: React.FC<HistoryTabProps> = ({
    IDE,
    webviewType,
    multipleWebviewsEnabled,
    setView,
}) => {
    const userHistory = useUserHistory()
    const vscodeAPI = getVSCodeAPI()

    const chats = useMemo(() => {
        const history = userHistory ? Object.values(userHistory.chat) : userHistory
        return history?.filter(c => c.interactions.some(i => !!i.humanMessage?.text?.trim()))
    }, [userHistory])

    const handleStartNewChat = () => {
        vscodeAPI.postMessage({
            command: 'command',
            id: getCreateNewChatCommand({ IDE, webviewType, multipleWebviewsEnabled }),
        })
        setView(View.Chat)
    }

    return (
        <div className="tw-flex tw-overflow-auto tw-h-full tw-w-full">
            {!chats ? (
                <LoadingDots />
            ) : (
                <HistoryTabWithData
                    chats={chats}
                    handleStartNewChat={handleStartNewChat}
                    vscodeAPI={vscodeAPI}
                />
            )}
        </div>
    )
}

export const HistoryTabWithData: React.FC<{
    chats: UserLocalHistory['chat'][string][]
    handleStartNewChat: () => void
    vscodeAPI: VSCodeWrapper
}> = ({ chats, handleStartNewChat, vscodeAPI }) => {
    const [isDeleteAllActive, setIsDeleteAllActive] = useState<boolean>(false)

    const onDeleteButtonClick = useCallback(
        (id: string) => {
            vscodeAPI.postMessage({
                command: 'command',
                id: 'cody.chat.history.clear',
                arg: id,
            })
        },
        [vscodeAPI]
    )

    //add history search
    const [searchText, setSearchText] = useState('')
    const [currentPage, setCurrentPage] = useState(1)

    const filteredChats = useMemo(() => {
        const filtered = chats?.filter(c => c.interactions.some(i => !!i.humanMessage?.text?.trim()))
        const searchTerm = searchText.trim().toLowerCase()
        if (!searchTerm) {
            return filtered
        }
        //return the chats from nonEmptyChats where the humange messages contain the search term
        return filtered.filter(chat =>
            chat.interactions.some(c =>
                c.humanMessage?.text?.trim()?.toLowerCase()?.includes(searchTerm)
            )
        )
    }, [chats, searchText])

    const totalPages = Math.ceil(filteredChats.length / HISTORY_ITEMS_PER_PAGE)
    const paginatedChats = filteredChats.slice(
        (currentPage - 1) * HISTORY_ITEMS_PER_PAGE,
        currentPage * HISTORY_ITEMS_PER_PAGE
    )

    if (!filteredChats.length && !searchText) {
        return (
            <div className="tw-flex tw-flex-col tw-items-center tw-p-6">
                <HistoryIcon size={20} strokeWidth={1.25} className="tw-mb-5 tw-text-muted-foreground" />

                <span className="tw-text-lg tw-mb-4 tw-text-muted-foreground">
                    You have no chat history
                </span>

                <span className="tw-text-sm tw-text-muted-foreground tw-mb-8 tw-text-center">
                    Explore all your previous chats here. Track and <br /> search through what you've
                    been working on.
                </span>
                <Button
                    size="sm"
                    variant="secondary"
                    aria-label="Start a new chat"
                    className="tw-px-4 tw-py-2"
                    onClick={handleStartNewChat}
                >
                    <MessageSquarePlusIcon
                        size={16}
                        className="tw-w-4 tw-h-4 tw-mr-2"
                        strokeWidth={1.25}
                    />
                    Start a new chat
                </Button>
            </div>
        )
    }

    return (
        <Command
            loop={true}
            tabIndex={0}
            shouldFilter={false}
            defaultValue="empty"
            className="tw-flex tw-flex-col tw-h-full tw-py-4 tw-bg-transparent tw-px-2"
            disablePointerSelection={true}
        >
            <header className="tw-inline-flex tw-mt-4 tw-px-0">
                <Button
                    variant="secondary"
                    className="tw-bg-popover tw-border tw-border-border !tw-justify-between"
                    onClick={() => downloadChatHistory(useExtensionAPI())}
                >
                    <div className="tw-flex tw-items-center">
                        <DownloadIcon size={16} className="tw-mr-3" /> Export
                    </div>
                </Button>
                <Button
                    variant="secondary"
                    className="tw-bg-popover tw-border tw-border-border !tw-justify-between"
                    onClick={() => setIsDeleteAllActive(true)}
                >
                    <div className="tw-flex tw-items-center">
                        <Trash2Icon size={16} className="tw-mr-3" /> Delete all
                    </div>
                </Button>
            </header>
            {isDeleteAllActive && (
                <div
                    className="tw-my-4 tw-p-4 tw-mx-[0.5rem] tw-border tw-border-red-300 tw-rounded-lg tw-bg-muted-transparent dark:tw-text-red-400 dark:tw-border-red-800"
                    role="alert"
                >
                    <div className="tw-flex tw-items-center">
                        <h3 className="tw-text-lg tw-font-medium">
                            Are you sure you want to delete all of your chats?
                        </h3>
                    </div>
                    <div className="tw-mt-2 tw-mb-4 tw-text-sm tw-text-muted-foreground">
                        You will not be able to recover them once deleted.
                    </div>
                    <div className="tw-flex">
                        <Button
                            size="sm"
                            aria-label="Delete all chats"
                            className="tw-text-white tw-bg-red-800 hover:tw-bg-red-900 focus:tw-ring-4 focus:tw-outline-none focus:tw-ring-red-200 tw-font-medium tw-rounded-lg tw-text-xs tw-px-3 tw-py-1.5 tw-me-2 tw-text-center tw-inline-flex tw-items-center dark:tw-bg-red-600 dark:hover:tw-bg-red-700 dark:focus:tw-ring-red-800"
                            onClick={() => {
                                onDeleteButtonClick('clear-all-no-confirm')
                                setIsDeleteAllActive(false)
                            }}
                        >
                            Delete all chats
                        </Button>
                        <Button
                            size="sm"
                            className="tw-text-red-800 tw-bg-transparent tw-border tw-border-red-800 hover:tw-bg-red-900 hover:tw-text-white focus:tw-ring-4 focus:tw-outline-none focus:tw-ring-red-200 tw-font-medium tw-rounded-lg tw-text-xs tw-px-3 tw-py-1.5 tw-text-center dark:hover:tw-bg-red-600 dark:tw-border-red-600 dark:tw-text-red-400 dark:hover:tw-text-white dark:focus:tw-ring-red-800"
                            onClick={() => setIsDeleteAllActive(false)}
                            aria-label="Cancel"
                        >
                            Cancel
                        </Button>
                    </div>
                </div>
            )}
            <CommandList className="tw-flex-1">
                <CommandInput
                    value={searchText}
                    onValueChange={setSearchText}
                    placeholder="Search..."
                    autoFocus={true}
                    className="tw-m-[0.5rem] !tw-p-[0.5rem] tw-rounded tw-bg-input-background tw-text-input-foreground focus:tw-shadow-[0_0_0_0.125rem_var(--vscode-focusBorder)]"
                    disabled={chats.length === 0}
                />
<<<<<<< HEAD
                <div className="tw-flex-1 tw-overflow-y-auto tw-m-2">
                    {paginatedChats.map(({ interactions, id }) => {
=======
            </div>

            {sortedChatsByPeriod.map(([period, chats]) => (
                <div key={period} className="tw-flex tw-flex-col">
                    <h4 className="tw-font-semibold tw-text-muted-foreground tw-py-2 tw-my-4">
                        {period}
                    </h4>
                    {chats.map(chat => {
                        const id = chat.lastInteractionTimestamp
                        const interactions = chat.interactions
                        const chatTitle = chat.chatTitle
>>>>>>> 08c947d8
                        const lastMessage =
                            interactions[interactions.length - 1]?.humanMessage?.text?.trim()
                        return (
                            <div key={id} className={`tw-flex tw-p-1 ${styles.historyRow}`}>
                                <CommandItem
                                    key={id}
                                    className={`tw-text-left tw-truncate tw-w-full tw-rounded-md tw-text-sm ${styles.historyItem} tw-max-w-[calc(100%-2rem)] tw-overflow-hidden`}
                                    onSelect={() =>
                                        vscodeAPI.postMessage({
                                            command: 'restoreHistory',
                                            chatID: id,
                                        })
                                    }
                                >
<<<<<<< HEAD
                                    <span className="tw-truncate tw-w-full">{lastMessage}</span>
                                </CommandItem>
=======
                                    <span className="tw-truncate tw-w-full">
                                        {chatTitle || lastMessage}
                                    </span>
                                </Button>
>>>>>>> 08c947d8
                                <Button
                                    variant="ghost"
                                    title="Delete chat history"
                                    aria-label="delete-history-button"
                                    className={`${styles.historyDeleteBtn}`}
                                    onClick={() => onDeleteButtonClick(id)}
                                    onKeyDown={() => onDeleteButtonClick(id)}
                                >
                                    <TrashIcon
                                        className="tw-w-8 tw-h-8 tw-opacity-80"
                                        size={16}
                                        strokeWidth="1.25"
                                    />
                                </Button>
                            </div>
                        )
                    })}
                </div>
            </CommandList>
            <footer className="tw-my-4 tw-border-muted-foreground tw-inline-flex tw-items-center tw-w-full tw-justify-center tw-gap-4">
                <Button
                    variant={'ghost'}
                    title="Previous page"
                    aria-label="Previous page"
                    onClick={() => setCurrentPage(prev => Math.max(1, prev - 1))}
                    onKeyDown={() => setCurrentPage(prev => Math.max(1, prev - 1))}
                    disabled={currentPage === 1}
                    className={currentPage === 1 ? 'tw-opacity-75' : undefined}
                >
                    Prev
                </Button>
                <span className="tw-font-semibold tw-text-muted-foreground">{currentPage}</span>
                <span className="tw-text-xs">of</span>
                <span className="tw-font-semibold tw-text-muted-foreground">{totalPages}</span>
                <Button
                    variant="ghost"
                    title="Next"
                    aria-label="Next"
                    onClick={() => setCurrentPage(prev => Math.min(totalPages, prev + 1))}
                    onKeyDown={() => setCurrentPage(prev => Math.min(totalPages, prev + 1))}
                    disabled={currentPage === totalPages}
                    className={currentPage === totalPages ? 'tw-opacity-75' : undefined}
                >
                    Next
                </Button>
            </footer>
        </Command>
    )
}

function useUserHistory(): UserLocalHistory | null | undefined {
    const userHistory = useExtensionAPI().userHistory
    return useObservable(useMemo(() => userHistory(), [userHistory])).value
}<|MERGE_RESOLUTION|>--- conflicted
+++ resolved
@@ -208,22 +208,11 @@
                     className="tw-m-[0.5rem] !tw-p-[0.5rem] tw-rounded tw-bg-input-background tw-text-input-foreground focus:tw-shadow-[0_0_0_0.125rem_var(--vscode-focusBorder)]"
                     disabled={chats.length === 0}
                 />
-<<<<<<< HEAD
                 <div className="tw-flex-1 tw-overflow-y-auto tw-m-2">
-                    {paginatedChats.map(({ interactions, id }) => {
-=======
-            </div>
-
-            {sortedChatsByPeriod.map(([period, chats]) => (
-                <div key={period} className="tw-flex tw-flex-col">
-                    <h4 className="tw-font-semibold tw-text-muted-foreground tw-py-2 tw-my-4">
-                        {period}
-                    </h4>
-                    {chats.map(chat => {
+                    {paginatedChats.map(chat => {
                         const id = chat.lastInteractionTimestamp
                         const interactions = chat.interactions
                         const chatTitle = chat.chatTitle
->>>>>>> 08c947d8
                         const lastMessage =
                             interactions[interactions.length - 1]?.humanMessage?.text?.trim()
                         return (
@@ -238,15 +227,10 @@
                                         })
                                     }
                                 >
-<<<<<<< HEAD
-                                    <span className="tw-truncate tw-w-full">{lastMessage}</span>
-                                </CommandItem>
-=======
                                     <span className="tw-truncate tw-w-full">
                                         {chatTitle || lastMessage}
                                     </span>
-                                </Button>
->>>>>>> 08c947d8
+                                </CommandItem>
                                 <Button
                                     variant="ghost"
                                     title="Delete chat history"
