import * as vscode from 'vscode'

import type { Span } from '@opentelemetry/api'
import {
    ClientConfigSingleton,
    type CodyCommand,
    type ContextItem,
    DefaultChatCommands,
    type EventSource,
    PromptString,
} from '@sourcegraph/cody-shared'

import { telemetryRecorder } from '@sourcegraph/cody-shared'
import { type ExecuteEditArguments, executeEdit } from '../../edit/execute'
import type { EditMode } from '../../edit/types'
import { logDebug } from '../../output-channel-logger'

import type { CommandResult } from '../../CommandResult'
import type { ChatCommandResult, EditCommandResult } from '../../CommandResult'
import { getEditor } from '../../editor/active-editor'
import { getCommandContextFiles } from '../context'
import { executeChat } from '../execute/ask'
import type { CodyCommandArgs } from '../types'

/**
 * NOTE: Used by Command Controller only.
 * NOTE: Execute Custom Commands only
 *
 * Handles executing a Cody Custom Command.
 * It sorts the given command into:
 * - an inline edit command (mode !== 'ask), or;
 * - a chat command (mode === 'ask')
 *
 * Handles prompt building and context fetching for commands.
 */
export class CommandRunner implements vscode.Disposable {
    private disposables: vscode.Disposable[] = []

    constructor(
        private span: Span,
        private readonly command: CodyCommand,
        private readonly args: CodyCommandArgs
    ) {
        logDebug('CommandRunner', command.key, { verbose: { command, args } })
        // If runInChatMode is true, set mode to 'ask' to run as chat command
        // This allows users to run any edit commands in chat mode
        command.mode = args.runInChatMode ? 'ask' : command.mode ?? 'ask'

        this.command = command
    }

    /**
     * Starts executing the Cody Custom Command.
     */
    public async start(): Promise<CommandResult | undefined> {
        // NOTE: Default commands are processed in controller
        if (this.command.type === 'default') {
            console.error('Default commands are not supported in runner.')
            return undefined
        }

        const addCodebaseContex = false
        telemetryRecorder.recordEvent('cody.command.custom', 'executed', {
            metadata: {
                useCodebaseContex: addCodebaseContex ? 1 : 0,
                useShellCommand: this.command.context?.command ? 1 : 0,
            },
            interactionID: this.args.requestID,
            privateMetadata: {
                mode: this.command.mode,
                requestID: this.args.requestID,
                source: this.args.source,
                traceId: this.span.spanContext().traceId,
            },
            billingMetadata: {
                product: 'cody',
                category: 'core',
            },
        })

        // Conditions checks
        const clientConfig = await ClientConfigSingleton.getInstance().getConfig()
        if (!clientConfig?.customCommandsEnabled) {
            const disabledMsg = 'This feature has been disabled by your Sourcegraph site admin.'
            void vscode.window.showErrorMessage(disabledMsg)
            this.span.end()
            return
        }
        const editor = getEditor()
        if (!editor.active || editor.ignored) {
            const message = editor.ignored
                ? 'Current file is ignored by a .cody/ignore file. Please remove it from the list and try again.'
                : 'No editor is active. Please open a file and try again.'
            void vscode.window.showErrorMessage(message)
            this.span.end()
            return
        }

        // Execute the command based on the mode
        // Run as edit command if mode is not 'ask'
        if (this.command.mode !== 'ask') {
            return this.handleEditRequest()
        }

        return this.handleChatRequest()
    }

    /**
     * Handles a Cody chat command.
     * Executes the chat request with the prompt and context files
     */
    private async handleChatRequest(): Promise<ChatCommandResult | undefined> {
        this.span.setAttribute('mode', 'chat')
        logDebug('CommandRunner:handleChatRequest', 'chat request detecte')

        const prompt = PromptString.unsafe_fromUserQuery(this.command.prompt)

        // Fetch context for the command
        const contextItems = await this.getContextFiles()

        // NOTE: (bee) codebase context is not supported for custom commands
        return {
            type: 'chat',
            session: await executeChat({
                text: prompt,
<<<<<<< HEAD
                submitType: 'user-newchat',
=======
>>>>>>> 15f97ffe
                contextItems,
                source: 'custom-commands',
                command: DefaultChatCommands.Custom,
            }),
        }
    }

    /**
     * handleFixupRequest method handles executing fixup based on editor selection.
     * Creates range and instruction, calls fixup command.
     */
    private async handleEditRequest(): Promise<EditCommandResult | undefined> {
        this.span.setAttribute('mode', 'edit')
        logDebug('CommandRunner:handleEditRequest', 'fixup request detected')

        // Fetch context for the command
        const userContextFiles = await this.getContextFiles()

        return {
            type: 'edit',
            task: await executeEdit({
                configuration: {
                    instruction: PromptString.unsafe_fromUserQuery(this.command.prompt),
                    intent: 'edit',
                    mode: this.command.mode as EditMode,
                    userContextFiles,
                },
                source: 'custom-commands' as EventSource,
            } satisfies ExecuteEditArguments),
        }
    }

    /**
     * Combine userContextFiles and context fetched for the command
     */
    private async getContextFiles(): Promise<ContextItem[]> {
        const contextConfig = this.command.context
        this.span.setAttribute('contextConfig', JSON.stringify(contextConfig))

        const userContextFiles = this.args.userContextFiles ?? []
        if (contextConfig) {
            const commandContext = await getCommandContextFiles(contextConfig)
            userContextFiles.push(...commandContext)
        }
        return userContextFiles
    }

    public dispose(): void {
        for (const disposable of this.disposables) {
            disposable.dispose()
        }
        this.disposables = []
    }
}<|MERGE_RESOLUTION|>--- conflicted
+++ resolved
@@ -123,10 +123,6 @@
             type: 'chat',
             session: await executeChat({
                 text: prompt,
-<<<<<<< HEAD
-                submitType: 'user-newchat',
-=======
->>>>>>> 15f97ffe
                 contextItems,
                 source: 'custom-commands',
                 command: DefaultChatCommands.Custom,
