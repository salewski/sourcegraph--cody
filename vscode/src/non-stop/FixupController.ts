--- conflicted
+++ resolved
@@ -55,6 +55,7 @@
     intent: EditIntent
     mode: EditMode
     model: EditModel
+    rules: Rule[] | null
     source?: EventSource
     destinationFile?: vscode.Uri
     insertionPoint?: vscode.Position
@@ -482,22 +483,13 @@
 
         const task = this.createTask({
             document,
-<<<<<<< HEAD
             instruction: input.instruction,
             userContextFiles: input.userContextFiles,
             selectionRange: input.range,
             intent: input.intent,
             mode: input.mode,
             model: input.model,
-=======
-            input.instruction,
-            input.userContextFiles,
-            input.range,
-            input.intent,
-            input.mode,
-            input.model,
-            input.rules,
->>>>>>> a32c3cf4
+            rules: input.rules,
             source,
             destinationFile: undefined,
             insertionPoint: undefined,
@@ -514,7 +506,6 @@
         return task
     }
 
-<<<<<<< HEAD
     public startDecorator(task: FixupTask) {
         this.decorator.didCreateTask(task)
     }
@@ -527,6 +518,7 @@
         intent,
         mode,
         model,
+        rules,
         source,
         destinationFile,
         insertionPoint,
@@ -534,23 +526,6 @@
         taskId,
         isPrefetch,
     }: CreateTaskOptions): Promise<FixupTask> {
-=======
-    public async createTask(
-        document: vscode.TextDocument,
-        instruction: PromptString,
-        userContextFiles: ContextItem[],
-        selectionRange: vscode.Range,
-        intent: EditIntent,
-        mode: EditMode,
-        model: EditModel,
-        rules: Rule[] | null,
-        source?: EventSource,
-        destinationFile?: vscode.Uri,
-        insertionPoint?: vscode.Position,
-        telemetryMetadata?: FixupTelemetryMetadata,
-        taskId?: FixupTaskID
-    ): Promise<FixupTask> {
->>>>>>> a32c3cf4
         const authStatus = currentAuthStatus()
         const overriddenModel = getOverriddenModelForIntent(intent, model, authStatus)
         const fixupFile = this.files.forUri(document.uri)
