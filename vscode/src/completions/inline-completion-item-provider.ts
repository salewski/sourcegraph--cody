--- conflicted
+++ resolved
@@ -42,15 +42,9 @@
 import { isLocalCompletionsProvider } from './providers/experimental-ollama'
 import type { ProviderConfig } from './providers/provider'
 import { RequestManager, type RequestParams } from './request-manager'
-<<<<<<< HEAD
 import { getRequestParamsFromLastCandidate } from './reuse-last-candidate'
+import { canReuseLastCandidateInDocumentContext } from './reuse-last-candidate'
 import { SmartThrottleService } from './smart-throttle'
-=======
-import {
-    canReuseLastCandidateInDocumentContext,
-    getRequestParamsFromLastCandidate,
-} from './reuse-last-candidate'
->>>>>>> e8482b64
 import {
     type AutocompleteInlineAcceptedCommandArgs,
     type AutocompleteItem,
