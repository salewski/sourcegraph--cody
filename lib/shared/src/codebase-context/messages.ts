import type { URI } from 'vscode-uri'

import type { RangeData } from '../common/range'
import type { Message } from '../sourcegraph-api'

export type ContextItemType = 'file' | 'symbol' | 'mixin' // | provider

/**
 * Fields that are common to any context item included in chat messages.
 */
interface ContextItemCommon {
    /**
     * The URI of the document (such as a file) where this context resides.
     */
    uri: URI

    /**
     * If only a subset of a file is included as context, the range of that subset.
     */
    range?: RangeData

    /**
     * The content, either the entire document or the range subset.
     */
    content?: string

    repoName?: string
    revision?: string

    /**
     * For anything other than a file or symbol, the title to display (e.g., "Terminal Output").
     */
    title?: string

    /**
     * The source of this context item.
     */
    source?: ContextItemSource

    /**
     * The token count of the item's content.
     */
    size?: number

    /**
     * Whether the content of the item is too large to be included as context.
     */
    isTooLarge?: boolean

    /**
     * The ID of the {@link ContextMentionProvider} that supplied this context item (or `undefined`
     * if from a built-in context source such as files and symbols).
     */
    provider?: string
}

/**
 * The source of this context.
 */
export enum ContextItemSource {
    /** From embeddings search */
    Embeddings = 'embeddings',

    /** Explicitly @-mentioned by the user in chat */
    User = 'user',

    /** From local keyword search */
    Keyword = 'keyword',

    /** From the current editor state and open tabs/documents */
    Editor = 'editor',

    Filename = 'filename',

    /** From symf search */
    Search = 'search',

    /** Remote search */
    Unified = 'unified',

    /** Selected code from the current editor */
    Selection = 'selection',

    /** Output from the terminal */
    Terminal = 'terminal',

    /** From URI */
    Uri = 'uri',

    /** From a package repository */
    Package = 'package',
}

/**
 * An item (such as a file or symbol) that is included as context in a chat message.
 */
<<<<<<< HEAD
export type ContextItem = ContextItemFile | ContextItemSymbol | ContextItemMixin
=======
export type ContextItem = ContextItemFile | ContextItemSymbol | ContextItemPackage

/**
 * A file (or a subset of a file given by a range) that is included as context in a chat message.
 */
export interface ContextItemPackage extends ContextItemCommon {
    type: 'package'

    /**
     * the repository id for this package.
     */
    repoID: string

    /**
     * the title for this package.
     */
    title: string
    /**
     * the ecosystem for this package.
     */
    ecosystem: string
    /**
     * the name for this package.
     */
    name: string
}
>>>>>>> 0831b927

/**
 * A file (or a subset of a file given by a range) that is included as context in a chat message.
 */
export interface ContextItemFile extends ContextItemCommon {
    type: 'file'
}

/**
 * A symbol (which is a range within a file) that is included as context in a chat message.
 */
export interface ContextItemSymbol extends ContextItemCommon {
    type: 'symbol'

    /** The name of the symbol, used for presentation only (not semantically meaningful). */
    symbolName: string

    /** The kind of symbol, used for presentation only (not semantically meaningful). */
    kind: SymbolKind
}

export interface ContextItemMixin extends ContextItemCommon {
    type: 'mixin'
    title: string
    description: string
    emoji?: string
    icon?: string
}

/** The valid kinds of a symbol. */
export type SymbolKind = 'class' | 'function' | 'method'

/** {@link ContextItem} with the `content` field set to the content. */
export type ContextItemWithContent = ContextItem & Required<Pick<ContextItem, 'content'>>

/**
 * A system chat message that adds a context item to the conversation.
 */
export interface ContextMessage extends Required<Message> {
    /**
     * Context messages are always "from" the human. (In the future, this could be from "system" for
     * LLMs that support that kind of message, but that `speaker` value is not currently supported
     * by the `Message` type.)
     */
    speaker: 'human'

    /**
     * The context item that this message introduces into the conversation.
     */
    file: ContextItem
}<|MERGE_RESOLUTION|>--- conflicted
+++ resolved
@@ -1,177 +1,179 @@
-import type { URI } from 'vscode-uri'
+import type { URI } from "vscode-uri";
 
-import type { RangeData } from '../common/range'
-import type { Message } from '../sourcegraph-api'
-
-export type ContextItemType = 'file' | 'symbol' | 'mixin' // | provider
+import type { RangeData } from "../common/range";
+import type { Message } from "../sourcegraph-api";
 
 /**
  * Fields that are common to any context item included in chat messages.
  */
 interface ContextItemCommon {
-    /**
-     * The URI of the document (such as a file) where this context resides.
-     */
-    uri: URI
+	/**
+	 * The URI of the document (such as a file) where this context resides.
+	 */
+	uri: URI;
 
-    /**
-     * If only a subset of a file is included as context, the range of that subset.
-     */
-    range?: RangeData
+	/**
+	 * If only a subset of a file is included as context, the range of that subset.
+	 */
+	range?: RangeData;
 
-    /**
-     * The content, either the entire document or the range subset.
-     */
-    content?: string
+	/**
+	 * The content, either the entire document or the range subset.
+	 */
+	content?: string;
 
-    repoName?: string
-    revision?: string
+	repoName?: string;
+	revision?: string;
 
-    /**
-     * For anything other than a file or symbol, the title to display (e.g., "Terminal Output").
-     */
-    title?: string
+	/**
+	 * For anything other than a file or symbol, the title to display (e.g., "Terminal Output").
+	 */
+	title?: string;
 
-    /**
-     * The source of this context item.
-     */
-    source?: ContextItemSource
+	/**
+	 * The source of this context item.
+	 */
+	source?: ContextItemSource;
 
-    /**
-     * The token count of the item's content.
-     */
-    size?: number
+	/**
+	 * The token count of the item's content.
+	 */
+	size?: number;
 
-    /**
-     * Whether the content of the item is too large to be included as context.
-     */
-    isTooLarge?: boolean
+	/**
+	 * Whether the content of the item is too large to be included as context.
+	 */
+	isTooLarge?: boolean;
 
-    /**
-     * The ID of the {@link ContextMentionProvider} that supplied this context item (or `undefined`
-     * if from a built-in context source such as files and symbols).
-     */
-    provider?: string
+	/**
+	 * The ID of the {@link ContextMentionProvider} that supplied this context item (or `undefined`
+	 * if from a built-in context source such as files and symbols).
+	 */
+	provider?: string;
 }
 
 /**
  * The source of this context.
  */
 export enum ContextItemSource {
-    /** From embeddings search */
-    Embeddings = 'embeddings',
+	/** From embeddings search */
+	Embeddings = "embeddings",
 
-    /** Explicitly @-mentioned by the user in chat */
-    User = 'user',
+	/** Explicitly @-mentioned by the user in chat */
+	User = "user",
 
-    /** From local keyword search */
-    Keyword = 'keyword',
+	/** From local keyword search */
+	Keyword = "keyword",
 
-    /** From the current editor state and open tabs/documents */
-    Editor = 'editor',
+	/** From the current editor state and open tabs/documents */
+	Editor = "editor",
 
-    Filename = 'filename',
+	Filename = "filename",
 
-    /** From symf search */
-    Search = 'search',
+	/** From symf search */
+	Search = "search",
 
-    /** Remote search */
-    Unified = 'unified',
+	/** Remote search */
+	Unified = "unified",
 
-    /** Selected code from the current editor */
-    Selection = 'selection',
+	/** Selected code from the current editor */
+	Selection = "selection",
 
-    /** Output from the terminal */
-    Terminal = 'terminal',
+	/** Output from the terminal */
+	Terminal = "terminal",
 
-    /** From URI */
-    Uri = 'uri',
+	/** From URI */
+	Uri = "uri",
 
-    /** From a package repository */
-    Package = 'package',
+	/** From a package repository */
+	Package = "package",
 }
 
 /**
  * An item (such as a file or symbol) that is included as context in a chat message.
  */
-<<<<<<< HEAD
-export type ContextItem = ContextItemFile | ContextItemSymbol | ContextItemMixin
-=======
-export type ContextItem = ContextItemFile | ContextItemSymbol | ContextItemPackage
+
+export type ContextItem =
+	| ContextItemFile
+	| ContextItemSymbol
+	| ContextItemPackage
+	| ContextItemMixin;
+
+export type ContextItemType = ContextItem["type"];
 
 /**
  * A file (or a subset of a file given by a range) that is included as context in a chat message.
  */
 export interface ContextItemPackage extends ContextItemCommon {
-    type: 'package'
+	type: "package";
 
-    /**
-     * the repository id for this package.
-     */
-    repoID: string
+	/**
+	 * the repository id for this package.
+	 */
+	repoID: string;
 
-    /**
-     * the title for this package.
-     */
-    title: string
-    /**
-     * the ecosystem for this package.
-     */
-    ecosystem: string
-    /**
-     * the name for this package.
-     */
-    name: string
+	/**
+	 * the title for this package.
+	 */
+	title: string;
+	/**
+	 * the ecosystem for this package.
+	 */
+	ecosystem: string;
+	/**
+	 * the name for this package.
+	 */
+	name: string;
 }
->>>>>>> 0831b927
 
 /**
  * A file (or a subset of a file given by a range) that is included as context in a chat message.
  */
 export interface ContextItemFile extends ContextItemCommon {
-    type: 'file'
+	type: "file";
 }
 
 /**
  * A symbol (which is a range within a file) that is included as context in a chat message.
  */
 export interface ContextItemSymbol extends ContextItemCommon {
-    type: 'symbol'
+	type: "symbol";
 
-    /** The name of the symbol, used for presentation only (not semantically meaningful). */
-    symbolName: string
+	/** The name of the symbol, used for presentation only (not semantically meaningful). */
+	symbolName: string;
 
-    /** The kind of symbol, used for presentation only (not semantically meaningful). */
-    kind: SymbolKind
+	/** The kind of symbol, used for presentation only (not semantically meaningful). */
+	kind: SymbolKind;
 }
 
 export interface ContextItemMixin extends ContextItemCommon {
-    type: 'mixin'
-    title: string
-    description: string
-    emoji?: string
-    icon?: string
+	type: "mixin";
+	title: string;
+	description: string;
+	emoji?: string;
+	icon?: string;
 }
 
 /** The valid kinds of a symbol. */
-export type SymbolKind = 'class' | 'function' | 'method'
+export type SymbolKind = "class" | "function" | "method";
 
 /** {@link ContextItem} with the `content` field set to the content. */
-export type ContextItemWithContent = ContextItem & Required<Pick<ContextItem, 'content'>>
+export type ContextItemWithContent = ContextItem &
+	Required<Pick<ContextItem, "content">>;
 
 /**
  * A system chat message that adds a context item to the conversation.
  */
 export interface ContextMessage extends Required<Message> {
-    /**
-     * Context messages are always "from" the human. (In the future, this could be from "system" for
-     * LLMs that support that kind of message, but that `speaker` value is not currently supported
-     * by the `Message` type.)
-     */
-    speaker: 'human'
+	/**
+	 * Context messages are always "from" the human. (In the future, this could be from "system" for
+	 * LLMs that support that kind of message, but that `speaker` value is not currently supported
+	 * by the `Message` type.)
+	 */
+	speaker: "human";
 
-    /**
-     * The context item that this message introduces into the conversation.
-     */
-    file: ContextItem
+	/**
+	 * The context item that this message introduces into the conversation.
+	 */
+	file: ContextItem;
 }