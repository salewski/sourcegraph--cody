// Add anything else here that needs to be used outside of this library.

export { ModelProvider } from './models'
export {
    type ChatModel,
    type EditModel,
    ModelUsage,
    type ModelContextWindow,
} from './models/types'
export { getDotComDefaultModels } from './models/dotcom'
export {
    getProviderName,
    getModelInfo,
} from './models/utils'
export { BotResponseMultiplexer } from './chat/bot-response-multiplexer'
export { ChatClient } from './chat/chat'
export { ignores, isCodyIgnoredFile } from './cody-ignore/context-filter'
export {
    IgnoreHelper,
    CODY_IGNORE_POSIX_GLOB,
    type IgnoreFileContent,
    CODY_IGNORE_URI_PATH,
} from './cody-ignore/ignore-helper'
export { renderCodyMarkdown } from './chat/markdown'
export { getSimplePreamble } from './chat/preamble'
export type {
    SerializedChatInteraction,
    SerializedChatTranscript,
} from './chat/transcript'
export { serializeChatMessage } from './chat/transcript'
export {
    errorToChatError,
    DEFAULT_EVENT_SOURCE,
} from './chat/transcript/messages'
export type {
    ChatError,
    EventSource,
    ChatHistory,
    ChatMessage,
    UserLocalHistory,
    SerializedChatMessage,
} from './chat/transcript/messages'
export {
    CODY_PASSTHROUGH_VSCODE_OPEN_COMMAND_ID,
    webviewOpenURIForContextItem,
} from './chat/transcript/display-text'
export { Typewriter } from './chat/typewriter'
export { reformatBotMessageForChat } from './chat/viewHelpers'
export type {
    ContextGroup,
    ContextProvider,
    ContextStatusProvider,
    Disposable,
    EnhancedContextContextT,
    LocalEmbeddingsProvider,
    LocalSearchProvider,
    RemoteSearchProvider,
    SearchProvider,
} from './codebase-context/context-status'
export {
    type ContextItem,
    type ContextItemFile,
    ContextItemSource,
    type ContextItemWithContent,
    type ContextItemSymbol,
    type ContextItemMixin,
    type ContextItemType,
    type ContextItemPackage,
    type ContextItemGithubIssue,
    type ContextItemGithubPullRequest,
    type ContextMessage,
    type SymbolKind,
} from './codebase-context/messages'
export type {
    CodyCommand,
    CodyCommandContext,
    CodyCommandType,
    CodyCommandMode,
    TerminalOutputArguments,
} from './commands/types'
export { CustomCommandType } from './commands/types'
export {
    type DefaultCodyCommands,
    DefaultChatCommands,
    DefaultEditCommands,
} from './commands/types'
export { dedupeWith, isDefined, isErrorLike, pluralize } from './common'
export {
    ProgrammingLanguage,
    extensionForLanguage,
    languageFromFilename,
    markdownCodeBlockLanguageIDForFilename,
} from './common/languages'
export { renderMarkdown, escapeHTML } from './common/markdown'
export { posixFilePaths, pathFunctionsForURI, defaultPathFunctions } from './common/path'
export { parseEvents } from './sourcegraph-api/completions/parse'
export {
    type RangeData,
    toRangeData,
    displayLineRange,
    displayRange,
} from './common/range'
export * from './common/abortController'
export { isWindows, isMacOS } from './common/platform'
export {
    assertFileURI,
    isFileURI,
    uriBasename,
    uriDirname,
    uriExtname,
    uriParseNameAndExtension,
    type FileURI,
} from './common/uri'
export { NoopEditor } from './editor'
export type {
    ActiveTextEditor,
    ActiveTextEditorDiagnostic,
    ActiveTextEditorDiagnosticType,
    ActiveTextEditorSelection,
    ActiveTextEditorVisibleContent,
    Editor,
} from './editor'
export {
    displayPath,
    displayPathBasename,
    displayPathDirname,
    displayPathWithoutWorkspaceFolderPrefix,
    setDisplayPathEnvInfo,
    type DisplayPathEnvInfo,
} from './editor/displayPath'
export { hydrateAfterPostMessage } from './editor/hydrateAfterPostMessage'
export * from './editor/utils'
export {
    FeatureFlag,
    FeatureFlagProvider,
    featureFlagProvider,
} from './experimentation/FeatureFlagProvider'
export { GuardrailsPost, summariseAttribution } from './guardrails'
export type { Attribution, Guardrails } from './guardrails'
export { SourcegraphGuardrailsClient } from './guardrails/client'
export {
    CompletionStopReason,
    type CodeCompletionsClient,
    type CodeCompletionsParams,
    type SerializedCodeCompletionsParams,
    type CompletionResponseGenerator,
} from './inferenceClient/misc'
export type {
    ContextResult,
    FilenameContextFetcher,
    IndexedKeywordContextFetcher,
    LocalEmbeddingsFetcher,
    IRemoteSearch,
    Result,
    SearchPanelFile,
    SearchPanelSnippet,
} from './local-context'
export { logDebug, logError, setLogger } from './logger'
export {
    createOllamaClient,
    ollamaChatClient,
    type OllamaGenerateParams,
    OLLAMA_DEFAULT_URL,
} from './llm-providers/ollama'
export {
    MAX_BYTES_PER_FILE,
    MAX_CURRENT_FILE_TOKENS,
    ANSWER_TOKENS,
    NUM_CODE_RESULTS,
    NUM_TEXT_RESULTS,
    SURROUNDING_LINES,
} from './prompt/constants'
export { PromptMixin, newPromptMixin } from './prompt/prompt-mixin'
export * from './prompt/templates'
export {
    truncateText,
    truncateTextNearestLine,
    truncatePromptStringStart,
    truncatePromptString,
} from './prompt/truncation'
export type { Message } from './sourcegraph-api'
export { SourcegraphBrowserCompletionsClient } from './sourcegraph-api/completions/browserClient'
export { SourcegraphCompletionsClient } from './sourcegraph-api/completions/client'
export type {
    CompletionLogger,
    CompletionsClientConfig,
} from './sourcegraph-api/completions/client'
export * from './sourcegraph-api/completions/types'
export {
    DOTCOM_URL,
    LOCAL_APP_URL,
    isDotCom,
} from './sourcegraph-api/environments'
export {
    AbortError,
    NetworkError,
    RateLimitError,
    TimeoutError,
    TracedError,
    isAbortError,
    isAuthError,
    isNetworkError,
    isRateLimitError,
} from './sourcegraph-api/errors'
export {
    SourcegraphGraphQLAPIClient,
    graphqlClient,
} from './sourcegraph-api/graphql'
export {
    ConfigFeaturesSingleton,
    addCustomUserAgent,
    customUserAgent,
    isNodeResponse,
    setUserAgent,
    INCLUDE_EVERYTHING_CONTEXT_FILTERS,
    EXCLUDE_EVERYTHING_CONTEXT_FILTERS,
    type BrowserOrNodeResponse,
    type GraphQLAPIClientConfig,
    type LogEventMode,
    type ContextFilters,
    type CodyContextFilterItem,
    type RepoListResponse,
} from './sourcegraph-api/graphql/client'
export type {
    CodyLLMSiteConfiguration,
    ContextSearchResult,
    EmbeddingsSearchResult,
    event,
} from './sourcegraph-api/graphql/client'
export { GraphQLTelemetryExporter } from './sourcegraph-api/telemetry/GraphQLTelemetryExporter'
export { NOOP_TELEMETRY_SERVICE } from './telemetry'
export type { TelemetryEventProperties, TelemetryService } from './telemetry'
export { type BillingCategory, type BillingProduct } from './telemetry-v2'
export {
    MockServerTelemetryRecorderProvider,
    NoOpTelemetryRecorderProvider,
    TelemetryRecorderProvider,
    noOpTelemetryRecorder,
} from './telemetry-v2/TelemetryRecorderProvider'
export type { TelemetryRecorder } from './telemetry-v2/TelemetryRecorderProvider'
export * from './telemetry-v2/singleton'
export { EventLogger } from './telemetry/EventLogger'
export type { ExtensionDetails } from './telemetry/EventLogger'
export { testFileUri } from './test/path-helpers'
export * from './tracing'
export {
    convertGitCloneURLToCodebaseName,
    isError,
    createSubscriber,
} from './utils'
export type { CurrentUserCodySubscription } from './sourcegraph-api/graphql/client'
export * from './auth/types'
export * from './auth/tokens'
export * from './chat/sse-iterator'
export {
    parseMentionQuery,
    type MentionQuery,
    scanForMentionTriggerInUserTextInput,
} from './mentions/query'
export {
    CONTEXT_MENTION_PROVIDERS,
    type ContextMentionProvider,
<<<<<<< HEAD
    type ContextMentionProviderInformation,
=======
    type ContextItemProps,
>>>>>>> 7fd910e8
} from './mentions/api'
export { TokenCounter } from './token/counter'
export { ENHANCED_CONTEXT_ALLOCATION } from './token/constants'
export { tokensToChars, charsToTokens } from './token/utils'
export * from './prompt/prompt-string'
export { getCompletionsModelConfig } from './llm-providers/utils'
export * from './llm-providers/google/chat-client'
export * from './llm-providers/groq/chat-client'
export * from './fetch'
export * from './completions/types'
export * from './sourcegraph-api/completions/parse'
export * from './cody-ignore/context-filters-provider'
export * from './sourcegraph-api/utils'
export * from './token'
export * from './token/constants'
export * from './configuration'
export * from './mentions/providers/packageMentions'
export * from './mentions/providers/sourcegraphSearch'
export * from './githubClient'
export {
    setOpenCtxExtensionAPI,
    getOpenCtxExtensionAPI,
    type OpenCtxExtensionAPI,
} from './context/openctx/api'<|MERGE_RESOLUTION|>--- conflicted
+++ resolved
@@ -84,7 +84,7 @@
     DefaultChatCommands,
     DefaultEditCommands,
 } from './commands/types'
-export { dedupeWith, isDefined, isErrorLike, pluralize } from './common'
+export { dedupeWith, isDefined, isErrorLike, pluralize, unhandledSwitchCase } from './common'
 export {
     ProgrammingLanguage,
     extensionForLanguage,
@@ -260,11 +260,8 @@
 export {
     CONTEXT_MENTION_PROVIDERS,
     type ContextMentionProvider,
-<<<<<<< HEAD
     type ContextMentionProviderInformation,
-=======
     type ContextItemProps,
->>>>>>> 7fd910e8
 } from './mentions/api'
 export { TokenCounter } from './token/counter'
 export { ENHANCED_CONTEXT_ALLOCATION } from './token/constants'
