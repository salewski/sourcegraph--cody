name: vscode-stable-release

on:
  push:
    tags:
      - vscode-v*

jobs:
  release:
    if: github.repository == 'sourcegraph/cody'
    runs-on: ubuntu-latest
    timeout-minutes: 20
    permissions:
      contents: write # for publishing the release
    steps:
      - uses: actions/checkout@v4
      - uses: actions/setup-node@v3
        with:
          node-version-file: .tool-versions
      - uses: pnpm/action-setup@fe02b34f77f8bc703788d5817da081398fad5dd2 # SECURITY: pin third-party action hashes
        with:
          run_install: true
      - name: get release version
        id: release_version
        run: |
          TAGGED_VERSION="${GITHUB_REF/refs\/tags\/vscode-v/}"

          if [[ ! "${TAGGED_VERSION}" =~ ^[0-9]+\.[0-9]+\.[0-9]+.*$ ]]; then
            echo "Invalid version tag '${TAGGED_VERSION}'"
            exit 1
          fi

          echo "EXT_VERSION=${TAGGED_VERSION}" >> $GITHUB_ENV
          WRITTEN_VERSION="$(cat vscode/package.json | jq '.version' -r)"

          if [[ "${TAGGED_VERSION}" != "${WRITTEN_VERSION}" ]]; then
            echo "Release tag and version in vscode/package.json do not match: '${TAGGED_VERSION}' vs. '${WRITTEN_VERSION}'"
            exit 1
          fi
      - run: pnpm build
      - run: pnpm run test
      - run: xvfb-run -a pnpm -C vscode run test:integration
      - run: xvfb-run -a pnpm -C vscode run test:e2e
        env:
          NO_LOG_TESTING_TELEMETRY_CALLS: true
      - run: CODY_RELEASE_TYPE=stable pnpm -C vscode run release
        if: github.repository == 'sourcegraph/cody'
        env:
          VSCODE_MARKETPLACE_TOKEN: ${{ secrets.VSCODE_MARKETPLACE_TOKEN }}
          VSCODE_OPENVSX_TOKEN: ${{ secrets.VSCODE_OPENVSX_TOKEN }}
      - run: pnpm -C vscode run github-changelog
      - name: create release
        id: create_release
        uses: actions/create-release@v1
        env:
          GITHUB_TOKEN: ${{ secrets.GITHUB_TOKEN }}
        with:
          tag_name: ${{ github.ref }}
          release_name: Cody for VS Code ${{ env.EXT_VERSION }}
          draft: false
          body_path: vscode/GITHUB_CHANGELOG.md
      - name: upload release asset
        uses: actions/upload-release-asset@v1
        env:
          GITHUB_TOKEN: ${{ secrets.GITHUB_TOKEN }}
        with:
          upload_url: ${{ steps.create_release.outputs.upload_url }}
          asset_path: ./vscode/dist/cody.vsix
          asset_name: cody-vscode-${{ env.EXT_VERSION }}.vsix
          asset_content_type: application/zip
<<<<<<< HEAD
      - name: Generate changelog
        env:
          DEVX_SERVICE_GH_TOKEN: ${{ secrets.DEVX_SERVICE_GH_TOKEN }}
          GH_REPO: "sourcegraph/cody"
          CHANGELOG_CATEGORY_ACCEPTLIST: "added,changed,fixed"
          CHANGELOG_SKIP_NO_CHANGELOG: "true"
          CHANGELOG_COMPACT: "true"
          EXT_VERSION: ${{ env.EXT_VERSION }}
        run: |
          # Get previous tag's commit
          PREV_TAG=$( git tag --sort=-v:refname | grep '^vscode-v' |  head -n 2 | tail -n 1)
          export RELEASE_LATEST_RELEASE=$(git rev-parse $PREV_TAG)

          # Get current release commit
          export RELEASE_LATEST_COMMIT=$GITHUB_SHA

          # Download and run changelog generator
          tagName=$(gh release -R sourcegraph/devx-service list --exclude-drafts --exclude-pre-releases -L 1 --json tagName -q '.[] | .tagName')
          gh release -R sourcegraph/devx-service download ${tagName} --pattern changelog
          chmod +x changelog

          ./changelog write \
          --output-file="raw-changelog.md" \
          --releaseregistry.version=$EXT_VERSION

          cat vscode/CHANGELOG.md >> raw-changelog.md
          mv raw-changelog.md vscode/CHANGELOG.md
          git checkout -b release/vscode-v$EXT_VERSION
          git add vscode/CHANGELOG.md
          git commit -m "Automated release and changelog for VS code Cody"
          git push -u origin release/vscode-v$EXT_VERSION
          gh pr create \
            --title "VS Code: Release v$EXT_VERSION" \
            --body "Automated release and changelog for VS code Cody" \
            --base main --head release/vscode-v$EXT_VERSION
      - name: Register on Releaseregistry
        env:
          EXT_VERSION: ${{ env.EXT_VERSION }}
          RELEASE_REGISTRY_TOKEN: ${{ secrets.RELEASE_REGISTRY_TOKEN }}
        run: |
          echo "Registering internal cody-vscode $EXT_VERSION release on release registry"
          body=$(wget --content-on-error -O- --header="Content-Type: application/json" --header="Authorization: ${RELEASE_REGISTRY_TOKEN}" --post-data '{
              "name": "cody-vscode",
              "version": "'${EXT_VERSION}'",
              "git_sha": "'${GITHUB_SHA}'"
            }' "https://releaseregistry.sourcegraph.com/v1/releases")
          exit_code=$?

          if [ $exit_code != 0 ]; then
            echo "❌ Failed to create release in release registry, got:"
            echo "--- raw body ---"
            echo $body
            echo "--- raw body ---"
            exit $exit_code
          else
            echo "Release created, see:"
            echo $body
=======
      - name: Determine version numbers
        run: |
          tag="${{ env.EXT_VERSION }}"
          version_anchor=$(echo $tag | sed 's/[^0-9]//g')
          major=$(echo $tag | sed 's/\([0-9]*\)\.\([0-9]*\)\.\([0-9]*\)/\1/')
          minor=$(echo $tag | sed 's/\([0-9]*\)\.\([0-9]*\)\.\([0-9]*\)/\2/')
          next_minor=$(($minor + 2))
          echo "VERSION_ANCHOR=$version_anchor" >> $GITHUB_ENV
          echo "CURRENT_RELEASE_BRANCH=vscode-v$major.$minor.x" >> $GITHUB_ENV
          echo "NEXT_RELEASE_BRANCH=vscode-v$major.$next_minor.x" >> $GITHUB_ENV
      - name: 'Slack notification'
        run: |
          echo "Posting release announcement to Slack"
          ANNOUNCE_EDITORS_SLACK_WEBHOOK_URL=${{ secrets.ANNOUNCE_EDITORS_SLACK_WEBHOOK_URL }}

          # treat this like an array, add a space for the next webhook secret
          webhooks=("$ANNOUNCE_EDITORS_SLACK_WEBHOOK_URL")
          for webhook in "${webhooks[@]}"; do
            response=$(curl -s -w "%{http_code}" -X POST -H "Content-Type: application/json" -d '{
              "type": "mrkdwn",
              "text": ":cody: :vscode: Cody for VS Code `v${{ env.EXT_VERSION }}` has been published, see the <https://github.com/sourcegraph/cody/blob/main/vscode/CHANGELOG.md#${{ env.VERSION_ANCHOR }} | github changelog> for more details. \n\n\n :next: :next: :next: :bullettrain_side: \n\n\n The next pre-release will be built off the `${{ env.NEXT_RELEASE_BRANCH }}` branch, see a preview of all changes <https://github.com/sourcegraph/cody/compare/${{ env.CURRENT_RELEASE_BRANCH }}...${{ env.NEXT_RELEASE_BRANCH }} | here>"
            }' "$webhook")
            status_code=${response: -3}
            body=${response:0:${#response}-3}

            if [ "$status_code" != "200" ]; then
              echo "❌ Unable to post message to slack, got:"
              echo "--- raw body ---"
              echo "$body"
              echo "--- raw body ---"
              exit 1
            else
              echo "Posted to slack."
            fi
          done
      - name: Check if the next release branch and backport label exist
        id: check-exists
        run: |
          # Check if branch exists
          if git ls-remote --heads origin ${{ env.NEXT_RELEASE_BRANCH }} | grep -q "${{ env.NEXT_RELEASE_BRANCH }}"; then
            echo "Branch ${{ env.NEXT_RELEASE_BRANCH }} already exists"
            echo "SKIP_BRANCH_CREATION=true" >> $GITHUB_ENV
            exit 0
          fi
          
          # Check if label exists
          if gh label list | grep -q "backport ${{ env.NEXT_RELEASE_BRANCH }}"; then
            echo "Label backport ${{ env.NEXT_RELEASE_BRANCH }} already exists"
            echo "SKIP_LABEL_CREATION=true" >> $GITHUB_ENV
            exit 0
          fi
      - name: Create backport label
        if: ${{ !env.SKIP_LABEL_CREATION }}
        uses: actions/github-script@v6
        with:
          script: |
            const nextReleaseBranch = process.env.NEXT_RELEASE_BRANCH;
            const nextBackportLabel = `backport ${nextReleaseBranch}`;
            github.rest.issues.createLabel({
              owner: context.repo.owner,
              repo: context.repo.repo,
              name: `${nextBackportLabel}`,
              description: `Backport to ${nextReleaseBranch} branch`
            })      
      - name: Create and push next release branch
        if: ${{ !env.SKIP_BRANCH_CREATION }}
        run: |
          git checkout main
          git checkout -b ${{ env.NEXT_RELEASE_BRANCH }}

          if ! git push origin ${{ env.NEXT_RELEASE_BRANCH }}; then
            echo "Failed to push the next release branch ${{ env.NEXT_RELEASE_BRANCH }} to origin"
            exit 1
>>>>>>> 1040739b
          fi<|MERGE_RESOLUTION|>--- conflicted
+++ resolved
@@ -68,7 +68,6 @@
           asset_path: ./vscode/dist/cody.vsix
           asset_name: cody-vscode-${{ env.EXT_VERSION }}.vsix
           asset_content_type: application/zip
-<<<<<<< HEAD
       - name: Generate changelog
         env:
           DEVX_SERVICE_GH_TOKEN: ${{ secrets.DEVX_SERVICE_GH_TOKEN }}
@@ -126,7 +125,7 @@
           else
             echo "Release created, see:"
             echo $body
-=======
+          fi
       - name: Determine version numbers
         run: |
           tag="${{ env.EXT_VERSION }}"
@@ -200,5 +199,4 @@
           if ! git push origin ${{ env.NEXT_RELEASE_BRANCH }}; then
             echo "Failed to push the next release branch ${{ env.NEXT_RELEASE_BRANCH }} to origin"
             exit 1
->>>>>>> 1040739b
           fi